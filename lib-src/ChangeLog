--- conflicted
+++ resolved
@@ -1,4 +1,8 @@
-<<<<<<< HEAD
+2011-01-25  Chong Yidong  <cyd@stupidchicken.com>
+
+	* movemail.c (main): Use setregid instead of setegid, which is
+	missing on older systems.  Suggested by Peter O'Gorman (Bug#6811).
+
 2011-01-23  Paul Eggert  <eggert@cs.ucla.edu>
 
 	Check return values of some library calls.
@@ -47,12 +51,6 @@
 	* Makefile.in (EMACSOPT): Add --no-site-lisp.
 
 	* Makefile.in (EMACSOPT): Remove --multibyte, it does nothing any more.
-=======
-2011-01-23  Chong Yidong  <cyd@stupidchicken.com>
-
-	* movemail.c (main): Use setregid instead of setegid, which is
-	missing on older systems.  Suggested by Peter O'Gorman (Bug#6811).
->>>>>>> 0d19d4fe
 
 2011-01-02  Glenn Morris  <rgm@gnu.org>
 
