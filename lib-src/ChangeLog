--- conflicted
+++ resolved
@@ -3,27 +3,20 @@
 	* emacsclient.c: Add a wrapper for getenv so it also checks the
 	registry on Windows.  Suggestion and algorithm by Eli Zaretskii.
 	Code partially based on w32_get_resource and init_environment (w32.c).
-<<<<<<< HEAD
-=======
-	(xmalloc): New function by K,Aa(Broly L$,1 q(Brentey (backported from the trunk).
-	(quote_file_name): Use it.
->>>>>>> b6ff295c
 	(egetenv): New wrapper for getenv.
 	(get_current_dir_name, decode_options, get_server_config)
 	(set_local_socket, set_socket, main): Use egetenv, not getenv.
 	(w32_get_resource, w32_getenv) [WINDOWSNT]: New functions.
 
-<<<<<<< HEAD
+2007-10-25  Jason Rumney  <jasonr@gnu.org>
+
+	* emacsclient.c (sock_err_message): New function.
+	(set_tcp_socket): Use it.
+
 2007-10-09  Juanma Barranquero  <lekktu@gmail.com>
 
 	* emacsclient.c (print_help_and_exit): Fix space to improve
 	alignment in output messages.
-=======
-2007-10-25  Jason Rumney  <jasonr@gnu.org>
-
-	* emacsclient.c (sock_err_message): New function.
-	(set_tcp_socket): Use it.
->>>>>>> b6ff295c
 
 2007-09-27  Jason Rumney  <jasonr@gnu.org>
 
