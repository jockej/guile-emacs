<<<<<<< HEAD
2013-02-09  Eli Zaretskii  <eliz@gnu.org>
=======
2013-02-10  Glenn Morris  <rgm@gnu.org>

	* trouble.texi (Checklist): Update bug keybinding.

2013-01-18  Glenn Morris  <rgm@gnu.org>
>>>>>>> c4af1efc

	* msdog.texi (Text and Binary): Delete the description of
	file-name-buffer-file-type-alist.

2013-01-19  Paul Eggert  <eggert@cs.ucla.edu>

	* trouble.texi (Crashing): Suggest -p for newer addr2line.  (Bug#13445)
	Without it, I don't see function names.  Older addr2line
	implementations will die out sooner or later, so tailor the
	first suggestion to recent addr2line, with a followup about
	older ones.

2013-01-19  Glenn Morris  <rgm@gnu.org>

	* custom.texi (Directory Variables): Fix paren typo.

	* trouble.texi (Crashing): Not all addr2line have -p.  (Bug#13445)

	* custom.texi (Custom Themes): Fix typo.

2013-01-07  Bastien Guerry  <bzg@gnu.org>

	* help.texi (Apropos): Document `apropos-user-option' and update
	the doc for `apropos-variable'.

2013-01-05  Glenn Morris  <rgm@gnu.org>

	* text.texi (HTML Mode): Remove deleted nxml C-RET binding.

2012-12-21  Glenn Morris  <rgm@gnu.org>

	* emacs-xtra.texi (copying): The FSF does not sell copies of this.
	Simply include doclicense.

2012-12-21  Chong Yidong  <cyd@gnu.org>

	* frames.texi (Mouse Commands): Fix description of the effect of
	mouse dragging (Bug#13049).

2012-12-15  Juri Linkov  <juri@jurta.org>

	* misc.texi (Recursive Edit): Add a link to "Query Replace".
	(Bug#13181)

2012-12-10  Dani Moncayo  <dmoncayo@gmail.com>

	* killing.texi (Deletion): Doc fix (Bug#12748).

2012-12-06  Paul Eggert  <eggert@cs.ucla.edu>

	* doclicense.texi, gpl.texi: Update to latest version from FSF.
	These are just minor editorial changes.

2012-12-06  Juanma Barranquero  <lekktu@gmail.com>

	* vc1-xtra.texi (General VC Options): Remove obsolete reference
	to `vc-path'.

2012-12-03  Chong Yidong  <cyd@gnu.org>

	* custom.texi (Init Rebinding): kbd is now a function (Bug#13052).

2012-12-02  Kevin Ryde  <user42@zip.com.au>

	* maintaining.texi (Tag Syntax): Mention (defvar foo) handling.

2012-12-01  Kevin Ryde  <user42@zip.com.au>

	* maintaining.texi (Tag Syntax): Mention Perl's "use constant".

2012-11-24  Paul Eggert  <eggert@cs.ucla.edu>

	* doclicense.texi, gpl.texi: Update to latest version from FSF.
	These are just minor editorial changes.

2012-11-21  Dani Moncayo  <dmoncayo@gmail.com>

	* display.texi (Auto Scrolling): Fix some inaccuracies, plus
	clarifications (Bug#12865).
	(Horizontal Scrolling): Clarifications.

2012-11-18  Dani Moncayo  <dmoncayo@gmail.com>

	* mark.texi (Disabled Transient Mark): Doc fixes (Bug#12746).

2012-11-16  Eli Zaretskii  <eliz@gnu.org>

	* trouble.texi (Crashing): Add information about MS-Windows and
	the emacs_backtrace.txt file.  (Bug#12908)

2012-11-13  Chong Yidong  <cyd@gnu.org>

	* building.texi (Multithreaded Debugging): gdb-stopped-hooks is
	actually named gdb-stopped-functions.

2012-11-13  Glenn Morris  <rgm@gnu.org>

	* misc.texi (Single Shell): Mention async-shell-command-buffer.

2012-11-10  Glenn Morris  <rgm@gnu.org>

	* misc.texi (Terminal emulator): Rename `term-face' to `term'.

	* emacs.texi (Acknowledgments): Add profiler author.
	* ack.texi (Acknowledgments): Add some recent contributions.

2012-11-10  Chong Yidong  <cyd@gnu.org>

	* files.texi (Diff Mode): Doc fixes for
	diff-delete-trailing-whitespace (Bug#12831).

	* trouble.texi (Crashing): Copyedits.

2012-11-10  Glenn Morris  <rgm@gnu.org>

	* files.texi (Diff Mode): Trailing whitespace updates.

2012-11-10  Chong Yidong  <cyd@gnu.org>

	* misc.texi (Terminal emulator): Document Term mode faces.

	* mini.texi (Basic Minibuffer): New node.  Document
	minibuffer-electric-default-mode.

	* display.texi (Visual Line Mode): Fix index entry.

	* buffers.texi (Several Buffers): List Buffer Menu command anmes,
	and index the keybindings.  Document tabulated-list-sort.
	(Kill Buffer): Capitalize Buffer Menu.

	* trouble.texi (Memory Full): Capitalize Buffer Menu.

2012-11-10  Eli Zaretskii  <eliz@gnu.org>

	* display.texi (Auto Scrolling): Clarify that scroll-step is
	ignored when scroll-conservatively is set to a non-zero value.
	(Bug#12801)

2012-11-10  Chong Yidong  <cyd@gnu.org>

	* dired.texi (Dired Updating): Doc fix (Bug#11744).

2012-10-30  Michael Albinus  <michael.albinus@gmx.de>

	* trouble.texi (Known Problems): Mention command `debbugs-gnu-usertags'.

2012-10-29  Chong Yidong  <cyd@gnu.org>

	* dired.texi (Shell Commands in Dired): Document changes to the
	dired-do-async-shell-command.

2012-10-28  Glenn Morris  <rgm@gnu.org>

	* ack.texi (Acknowledgments): Mention gv.el.

2012-10-27  Bastien Guerry  <bzg@gnu.org>

	* screen.texi (Menu Bar): Fix typo.

2012-10-27  Chong Yidong  <cyd@gnu.org>

	* frames.texi (Mouse Avoidance): Mention new variable
	mouse-avoidance-banish-position.

	* programs.texi (Which Function): Which Function mode now works in
	all major modes by default.

	* mule.texi (Recognize Coding): Remove an unreferenced vindex.

	* files.texi (Misc File Ops): Symbolic links on Windows only work
	on Vista and later.

	* building.texi (Compilation): Document compilation-always-kill.

	* search.texi (Symbol Search): New node.

	* package.texi (Package Menu): Document the "new" status.

	* windows.texi (Window Choice): Don't refer to the obsolete
	special-display feature.

2012-10-24  Chong Yidong  <cyd@gnu.org>

	* mule.texi (Text Coding): set-buffer-file-coding-system can now
	be invoked from the mode line.

	* dired.texi (Dired Deletion, Marks vs Flags): Document Emacs 24.3
	changes to the mark and unmark commands.
	(Comparison in Dired): Document chages to dired-diff.  Remove M-=,
	which is no longer bound to dired-backup-diff.

2012-10-23  Bastien Guerry  <bzg@gnu.org>

	* text.texi (Org Authoring): Use a comma after @ref to avoid the
	insertion of a period in the Info output.

2012-10-23  Stefan Monnier  <monnier@iro.umontreal.ca>

	* custom.texi (Hooks): Clarify that -hooks is deprecated.

2012-10-23  Chong Yidong  <cyd@gnu.org>

	* kmacro.texi (Edit Keyboard Macro): Fix typo.

2012-10-18  Dani Moncayo  <dmoncayo@gmail.com>

	* mini.texi (Completion Options): Fix off-by-one error.  (Bug#12644)

2012-10-17  Glenn Morris  <rgm@gnu.org>

	* mini.texi (Repetition): Further copyedit.

2012-10-17  Dani Moncayo  <dmoncayo@gmail.com>

	* mini.texi (Repetition): Copyedit.

2012-10-16  Juri Linkov  <juri@jurta.org>

	* search.texi (Query Replace): Document multi-buffer replacement
	keys.  (Bug#12655)

	* maintaining.texi (Tags Search): Change link "Replace" to
	"Query Replace".

2012-10-13  Chong Yidong  <cyd@gnu.org>

	* files.texi (File Conveniences): ImageMagick enabled by default.

2012-10-10  Dani Moncayo  <dmoncayo@gmail.com>

	* basic.texi (Arguments): Fix typos.

2012-10-08  Glenn Morris  <rgm@gnu.org>

	* cal-xtra.texi (Calendar Customizing): Mention calendar-month-header.

	* calendar.texi (Writing Calendar Files): Mention cal-html-holidays.

2012-10-06  Glenn Morris  <rgm@gnu.org>

	* calendar.texi (Writing Calendar Files): Tweak week descriptions.
	Mention cal-tex-cursor-week2-summary.

2012-10-06  Chong Yidong  <cyd@gnu.org>

	* mini.texi (Passwords): Fix typo.

2012-10-02  Glenn Morris  <rgm@gnu.org>

	* maintaining.texi (VC Directory Commands):
	Remove duplicate `q' entry.  (Bug#12553)

2012-09-30  Chong Yidong  <cyd@gnu.org>

	* killing.texi (Rectangles): Document copy-rectangle-as-kill.

	* search.texi (Special Isearch): Document the lax space search
	feature and M-s SPC.
	(Regexp Search): Move main search-whitespace-regexp description to
	Special Isearch.
	(Replace): Document replace-lax-whitespace.

	* basic.texi (Position Info): Document C-u M-=.
	(Moving Point): Document move-to-column.

	* display.texi (Useless Whitespace): Add delete-trailing-lines.

	* misc.texi (emacsclient Options): Document the effect of
	initial-buffer-choice on client frames.  Document server-auth-dir.
	Do not document server-host, which is bad security practice.

	* building.texi (Lisp Libraries): Docstring lookups can trigger
	autoloading.  Document help-enable-auto-load.

	* mini.texi (Yes or No Prompts): New node.

	* ack.texi (Acknowledgments): Remove obsolete packages.

2012-09-27  Glenn Morris  <rgm@gnu.org>

	* cal-xtra.texi (Advanced Calendar/Diary Usage):
	Rename the section to be more general.
	* emacs.texi: Update menu.

2012-09-23  Chong Yidong  <cyd@gnu.org>

	* buffers.texi (Misc Buffer): Replace toggle-read-only with
	read-only-mode.

	* files.texi (Visiting): Likewise.

2012-09-22  Paul Eggert  <eggert@cs.ucla.edu>

	* trouble.texi (Crashing): Document ulimit -c.

2012-09-21  Paul Eggert  <eggert@cs.ucla.edu>

	* trouble.texi (Crashing): Document addr2line.

2012-09-19  Chong Yidong  <cyd@gnu.org>

	* killing.texi (Yanking): Minor clarification (Bug#12469).

2012-09-17  Chong Yidong  <cyd@gnu.org>

	* building.texi (GDB User Interface Layout): Remove reference to
	removed variable gdb-use-separate-io-buffer (Bug#12454).

2012-09-08  Jambunathan K  <kjambunathan@gmail.com>

	* regs.texi (Text Registers): `C-x r +' can now be used instead of
	M-x append-to-register.  New option `register-separator'.
	(Number Registers): Mention that `C-x r +' is polymorphic.

2012-09-07  Chong Yidong  <cyd@gnu.org>

	* windows.texi (Window Choice): Don't mention obsolete
	display-buffer-reuse-frames.

2012-09-04  Paul Eggert  <eggert@cs.ucla.edu>

	Give more-useful info on a fatal error (Bug#12328).
	* trouble.texi (Crashing): New section, documenting this.

2012-08-24  Michael Albinus  <michael.albinus@gmx.de>

	* cmdargs.texi (General Variables):
	Setting $DBUS_SESSION_BUS_ADDRESS to a dummy value suppresses
	connections to the D-Bus session bus.  (Bug#12112)

2012-08-14  Eli Zaretskii  <eliz@gnu.org>

	* building.texi (Debugger Operation): Correct and improve
	documentation of the GUD Tooltip mode.

2012-07-31  Chong Yidong  <cyd@gnu.org>

	* emacs.texi: Fix ISBN (Bug#12080).

2012-08-05  Chong Yidong  <cyd@gnu.org>

	* display.texi (Faces): Document frame-background-mode (Bug#7774).

	* custom.texi (Face Customization): Move discussion of face
	inheritance here, from Faces section.

2012-07-28  Eli Zaretskii  <eliz@gnu.org>

	* frames.texi (Mouse Commands): Fix the description of mouse-2.
	(Bug#11958)

2012-07-19  Chong Yidong  <cyd@gnu.org>

	* emacs.texi: Update ISBN.

2012-07-17  Chong Yidong  <cyd@gnu.org>

	* basic.texi (Inserting Text): Replace ucs-insert with
	insert-char.  Provide more details of input.

	* mule.texi (International Chars, Input Methods): Likewise.

2012-07-13  Chong Yidong  <cyd@gnu.org>

	* custom.texi (Examining): Update C-h v message.

	* buffers.texi (Misc Buffer): Document view-read-only.

2012-07-07  Chong Yidong  <cyd@gnu.org>

	* custom.texi (Init File): Index site-lisp (Bug#11435).

2012-07-06  Chong Yidong  <cyd@gnu.org>

	* emacs.texi: Re-order top-level menu to correspond to logical
	order, to avoid makeinfo warnings.

	* ack.texi (Acknowledgments): Note new python.el.

2012-06-29  Chong Yidong  <cyd@gnu.org>

	* maintaining.texi (Basic VC Editing, VC Pull, Merging):
	* basic.texi (Erasing, Basic Undo): Fix markup.

2012-06-29  Glenn Morris  <rgm@gnu.org>

	* fixit.texi (Undo): Grammar fixes.  (Bug#11779)

2012-06-29  Michael Witten  <mfwitten@gmail.com>  (tiny change)

	* fixit.texi (Undo): Fix typo.  (Bug#11775)

2012-06-27  Glenn Morris  <rgm@gnu.org>

	* ack.texi (Acknowledgments): Tiny update.

2012-06-21  Glenn Morris  <rgm@gnu.org>

	* Makefile.in: Rename infodir to buildinfodir throughout.  (Bug#11737)

2012-06-17  Chong Yidong  <cyd@gnu.org>

	* emacs.texi: Remove urlcolor setting.  Update ISBN and edition number.

	* anti.texi:
	* building.texi:
	* cmdargs.texi:
	* custom.texi:
	* display.texi:
	* files.texi:
	* frames.texi:
	* glossary.texi:
	* misc.texi:
	* mule.texi:
	* programs.texi:
	* sending.texi:
	* text.texi: Copyedits to avoid underfull/overfull in 7x9 manual.

2012-06-06  Michael Albinus  <michael.albinus@gmx.de>

	* custom.texi (Directory Variables): Mention enable-remote-dir-locals.

2012-05-28  Glenn Morris  <rgm@gnu.org>

	* ack.texi, building.texi, calendar.texi, custom.texi:
	* maintaining.texi, text.texi: Use @LaTeX rather than La@TeX.

2012-05-27  Glenn Morris  <rgm@gnu.org>

	* emacs.texi: Simplify following removal of node pointers.

	* ack.texi, anti.texi, basic.texi, buffers.texi, building.texi:
	* cmdargs.texi, commands.texi, display.texi, emacs.texi:
	* entering.texi, files.texi, fixit.texi, frames.texi, glossary.texi:
	* gnu.texi, help.texi, indent.texi, killing.texi, kmacro.texi:
	* m-x.texi, macos.texi, maintaining.texi, mark.texi, mini.texi:
	* misc.texi, modes.texi, msdog.texi, mule.texi, programs.texi:
	* regs.texi, screen.texi, search.texi, text.texi, trouble.texi:
	* windows.texi, xresources.texi: Nuke hand-written node pointers.

2012-05-22  Glenn Morris  <rgm@gnu.org>

	* emacs.texi (Acknowledgments): Add another contributor.

2012-05-12  Glenn Morris  <rgm@gnu.org>

	* Makefile.in (MKDIR_P): New, set by configure.
	(mkinfodir): Use $MKDIR_P.

2012-05-10  Glenn Morris  <rgm@gnu.org>

	* mule.texi (Disabling Multibyte): Replace the obsolete "unibyte: t"
	with "coding: raw-text".

	* files.texi (Interlocking): Mention create-lockfiles option.

2012-05-09  Chong Yidong  <cyd@gnu.org>

	* frames.texi (Mouse References, Mouse Commands): Fix index
	entries (Bug#11362).

2012-05-05  Glenn Morris  <rgm@gnu.org>

	* custom.texi (Customization Groups, Custom Themes, Examining):
	Improve page breaks.

	* rmail.texi (Rmail Display): Use example rather than smallexample.

	* calendar.texi: Convert inforefs to refs.

	* dired.texi (Dired Enter): Improve page break.

	* abbrevs.texi (Abbrev Concepts): Copyedits.

	* maintaining.texi (Registering, Tag Syntax):
	Tweak line and page breaks.

	* programs.texi (Programs, Electric C): Copyedits.
	(Program Modes): Add xref to Fortran.
	(Left Margin Paren): Remove what was (oddly enough) the only use
	of defvar in the entire Emacs manual.
	(Hungry Delete): Remove footnote about ancient Emacs version.
	(Other C Commands): Use example rather than smallexample.

	* text.texi (Pages, Filling, Foldout, Org Mode, HTML Mode)
	(Nroff Mode, Enriched Indentation, Table Rows and Columns):
	Tweak line and page breaks.

	* modes.texi (Major Modes, Minor Modes): Reword to improve page-breaks.
	(Major Modes): Use example rather than smallexample.

	* mule.texi (Output Coding): Reword to improve page-breaks.

	* frames.texi (Fonts): Tweak line and page breaks.
	Use example rather than smallexample.  Change cross-reference.
	(Text-Only Mouse): Fix xref.

	* buffers.texi (Buffers, Kill Buffer, Several Buffers)
	(Indirect Buffers): Tweak line- and page-breaks.

	* fixit.texi (Fixit, Undo): Reword to improve page-breaks.

2012-05-04  Glenn Morris  <rgm@gnu.org>

	* Makefile.in (INFO_EXT, INFO_OPTS): New, set by configure.
	(info, infoclean): Use $INFO_EXT.
	($(infodir)/emacs$(INFO_EXT)): Use $INFO_EXT and $INFO_OPT.
	* makefile.w32-in (INFO_EXT, INFO_OPTS): New.
	(INFO_TARGETS): Use $INFO_EXT.
	($(infodir)/emacs$(INFO_EXT)): Use $INFO_EXT and $INFO_OPT, and -o.

2012-05-02  Glenn Morris  <rgm@gnu.org>

	* emacs.texi (@copying): Only print EDITION in the TeX version.

	* search.texi (Regexp Search): Just say "Emacs".

	* display.texi (Auto Scrolling):
	Reword to avoid repetition and improve page break.

	* xresources.texi (Resources):
	* mule.texi (Language Environments):
	* misc.texi (Amusements):
	* maintaining.texi (VC Change Log):
	* frames.texi (Fonts):
	* custom.texi (Specifying File Variables, Minibuffer Maps):
	* cmdargs.texi (Initial Options):
	* building.texi (Flymake):
	Reword to remove/reduce some overly long/short lines.

2012-04-27  Glenn Morris  <rgm@gnu.org>

	* emacs.texi: Some fixes for detailed menu.

	* emacs.texi: Add "et al." to authors.

	* ack.texi, basic.texi, buffers.texi, building.texi:
	* calendar.texi, cmdargs.texi, commands.texi, custom.texi:
	* dired.texi, display.texi, emerge-xtra.texi, files.texi:
	* fortran-xtra.texi, help.texi, kmacro.texi, mini.texi, misc.texi:
	* msdog-xtra.texi, picture-xtra.texi, programs.texi, rmail.texi:
	* search.texi, trouble.texi, windows.texi:
	Use Texinfo recommended convention for quotes+punctuation.

2012-04-27  Eli Zaretskii  <eliz@gnu.org>

	* mule.texi (Bidirectional Editing): Improve indexing.
	Minor wording tweaks.

2012-04-15  Chong Yidong  <cyd@gnu.org>

	* misc.texi (emacsclient Options): More clarifications.

2012-04-15  Glenn Morris  <rgm@gnu.org>

	* msdog.texi (Windows Printing): It doesn't set printer-name.

	* mule.texi (Language Environments): Move font info to "Fontsets".
	(Fontsets): Move intlfonts etc here from "Language Environments".
	Copyedits.
	(Defining Fontsets, Modifying Fontsets, Undisplayable Characters)
	(Unibyte Mode, Charsets, Bidirectional Editing): Copyedits.

2012-04-15  Chong Yidong  <cyd@gnu.org>

	* glossary.texi (Glossary): Standardize on "text terminal"
	terminology.  All callers changed.

	* misc.texi (emacsclient Options): Document "client frame" concept
	and its effect on C-x C-c more carefully.

2012-04-15  Glenn Morris  <rgm@gnu.org>

	* frames.texi (Scroll Bars):
	* glossary.texi (Glossary): Use consistent case for "X Window System".

	* mule.texi (Select Input Method, Coding Systems):
	State command names in kbd tables.
	(Recognize Coding): Add cross-ref.
	(Output Coding): Don't mention message mode in particular.
	(Text Coding, Communication Coding, File Name Coding, Terminal Coding):
	Copyedits.

2012-04-14  Glenn Morris  <rgm@gnu.org>

	* mule.texi (Select Input Method, Coding Systems, Recognize Coding):
	Copyedits.
	(Coding Systems): Mac OS X apparently uses newlines for EOL.
	(Recognize Coding): Remove old auto-coding-regexp-alist example.
	auto-coding-functions does not override coding: tags.
	Remove rmail-decode-mime-charset; it no longer has any effect.

2012-04-14  Chong Yidong  <cyd@gnu.org>

	* custom.texi (Creating Custom Themes): Add reference to Custom
	Themes node in Lisp manual.

2012-04-14  Glenn Morris  <rgm@gnu.org>

	* mule.texi (International): Copyedits.
	(International Chars): Update C-x = example output.
	(Disabling Multibyte): Rename from "Enabling Multibyte".
	Clarify what "unibyte: t" does, and mode-line description.
	(Unibyte Mode): Update for "Disabling Multibyte" node name change.
	Use Texinfo recommended convention for quotes+punctuation.
	(Language Environments): Copyedits.
	(Input Methods): Copyedits.  Use "^" for the postfix example,
	because it is less confusing inside Info's `quotes'.

	* custom.texi (Specifying File Variables): Fix "unibyte" description.
	Update for "Disabling Multibyte" node name change.
	* emacs.texi: Update for "Disabling Multibyte" node name change.

	* abbrevs.texi, arevert-xtra.texi, buffers.texi, building.texi:
	* cmdargs.texi, custom.texi, entering.texi, files.texi, frames.texi:
	* glossary.texi, help.texi, macos.texi, maintaining.texi, mini.texi:
	* misc.texi, package.texi, programs.texi, screen.texi, search.texi:
	* sending.texi, text.texi, trouble.texi:
	Use @file for buffers, per the Texinfo manual.

	* entering.texi (Entering Emacs):
	Do not mention initial-buffer-choice = t.

	* misc.texi (Gnus Startup): Use @env for environment variables.

	* Makefile.in: Replace non-portable use of $< in ordinary rules.

2012-04-12  Glenn Morris  <rgm@gnu.org>

	* ack.texi (Acknowledgments): Don't mention obsolete mailpost.el.

2012-04-07  Glenn Morris  <rgm@gnu.org>

	* emacsver.texi (EMACSVER): Bump version to 24.1.50.

2012-04-05  Glenn Morris  <rgm@gnu.org>

	* glossary.texi (Glossary): Use anchors for internal cross-references.

2012-04-04  Glenn Morris  <rgm@gnu.org>

	* glossary.texi (Glossary): Copyedits.
	Use Texinfo-recommended convention for quotes and punctuation.
	Comment out a few specialized (Rmail) items.
	New items: Bidirectional Text, Client, Directory Local Variable,
	File Local Variable, Package, Server, Theme, Trash Can.

2012-04-03  Chong Yidong  <cyd@gnu.org>

	* sending.texi (Mail Misc): Fix an index entry.

2012-04-02  Eli Zaretskii  <eliz@gnu.org>

	* msdog.texi (Windows Startup): Add description of emacsclient
	operation under -c and -t on MS-Windows.

	* misc.texi (emacsclient Options): Add cross-reference to "Windows
	Startup".  (Bug#11091)

2012-04-02  Dani Moncayo  <dmoncayo@gmail.com>

	* custom.texi (Changing a Variable): Fix example.

2012-04-01  Eli Zaretskii  <eliz@gnu.org>

	* misc.texi (emacsclient Options): More clarifications about -t
	and -c on MS-Windows.  (Bug#11091)

2012-03-31  Eli Zaretskii  <eliz@gnu.org>

	* misc.texi (emacsclient Options): Document peculiarities of new
	frame creation on MS-Windows under -c or -t options.  (Bug#11091)

2012-03-30  Chong Yidong  <cyd@gnu.org>

	* files.texi (File Conveniences): Clarify Imagemagick discussion.

2012-03-22  Glenn Morris  <rgm@gnu.org>

	* dired.texi (Operating on Files): Fix dired-recursive-copies default.

2012-03-17  Chong Yidong  <cyd@gnu.org>

	* package.texi (Package Installation): Document use of
	package-initialize in init file.

2012-03-16  Glenn Morris  <rgm@gnu.org>

	* help.texi (Language Help):
	* mule.texi (International Chars):
	etc/HELLO is for character demonstration.

2012-03-15  Dani Moncayo  <dmoncayo@gmail.com>

	* dired.texi (Shell Commands in Dired): Fix typo.

2012-03-04  Chong Yidong  <cyd@gnu.org>

	* killing.texi (Clipboard): Document clipboard manager.

2012-02-29  Glenn Morris  <rgm@gnu.org>

	* ack.texi (Acknowledgments): Use @Tex{} in more places.

	* emacs.texi, help.texi, text.texi: Use "" quotes in menus.

	* dired.texi, emacs.texi: Use @code{} in menus when appropriate.

2012-02-28  Glenn Morris  <rgm@gnu.org>

	* custom.texi, display.texi, emacs.texi, files.texi:
	* msdog-xtra.texi, msdog.texi, vc-xtra.texi:
	Standardize possessive apostrophe usage.

2012-02-25  Jan Djärv  <jan.h.d@swipnet.se>

	* macos.texi (Mac / GNUstep Customization): Remove text about
	ns-find-file and ns-drag-file (Bug#5855, Bug#10050).

2012-02-25  Dani Moncayo  <dmoncayo@gmail.com>

	* buffers.texi (Select Buffer): Mention that saving in a new file
	name can switch to a different major mode.

2012-02-23  Glenn Morris  <rgm@gnu.org>

	* mini.texi (Minibuffer File, Completion Options, Repetition):
	Copyedits.
	(Completion Example): Other M-x au* commands may be defined.
	(Completion Styles): Mention emacs21 and completion-category-overrides.

	* msdog.texi (Text and Binary, ls in Lisp, Windows HOME)
	(Windows Keyboard, Windows Mouse, Windows Processes)
	(Windows Printing, Windows Misc): Copyedits.
	(ls in Lisp): Update switches list.

	* msdog-xtra.texi (MS-DOS Display): Update list-colors-display xref.
	Update dos-mode* function names.
	(MS-DOS Printing, MS-DOS and MULE): Copyedits.
	(MS-DOS Processes): Add xref to main ls-lisp section.

	* ack.texi (Acknowledgments): Mention smie.

2012-02-22  Glenn Morris  <rgm@gnu.org>

	* macos.texi: Copyedits.  Fix @key/@kbd usage.
	(Mac / GNUstep Basics): Don't mention the panels, since the next
	section covers them.
	(Mac / GNUstep Customization): Merge some panel info from previous.

2012-02-21  Glenn Morris  <rgm@gnu.org>

	* emerge-xtra.texi (Emerge, Submodes of Emerge, Combining in Emerge):
	Small fixes.

	* emacs-xtra.texi: Picture mode is no longer a chapter.

	* picture-xtra.texi (Basic Picture): C-a does get remapped.

	* ack.texi (Acknowledgments): Small changes, including resorting,
	and removal of things no longer distributed.

2012-02-20  Glenn Morris  <rgm@gnu.org>

	* emacs.texi (Top, Preface): Small rephrasings.
	(menu, detailmenu): Update entries, and reformat some descriptions.
	* building.texi, display.texi, emacs-xtra.texi, files.texi:
	* frames.texi, kmacro.texi, msdog.texi, programs.texi, text.texi:
	Reformat some menu descriptions.

	* ack.texi (Acknowledgments): More updates.

	* emacs.texi (Acknowledgments): Add several names from ack.texi,
	and from Author: headers.
	(Distrib): Small updates.

2012-02-18  Glenn Morris  <rgm@gnu.org>

	* ack.texi (Acknowledgments): Add xref to Org manual.

	* rmail.texi: Copyedits.  Use 'mail composition buffer' in place
	of '*mail*', since Message does not call it that.
	(Rmail Reply): Rename rmail-dont-reply-to-names.
	\\`info- no longer handled specially.
	Update for rmail-enable-mime-composing.
	Don't mention 'm' for replies.
	Don't mention rmail-mail-new-frame and cancelling, since it does
	not work for Message at the moment.

	* cal-xtra.texi: Copyedits.

	* emacs-xtra.texi: Set encoding to ISO-8859-1.

2012-02-17  Glenn Morris  <rgm@gnu.org>

	* maintaining.texi (Old Revisions): Fix cross-refs to Ediff manual.

	* ack.texi (Acknowledgments): Mention Gnulib.

	* ack.texi, calendar.texi, cal-xtra.texi: Use "Bahá'í".

	* calendar.texi: Misc small changes, including updating the dates
	of examples.

2012-02-16  Glenn Morris  <rgm@gnu.org>

	* calendar.texi: Misc small changes.

	* vc1-xtra.texi (VC Delete/Rename, CVS Options):
	* cal-xtra.texi (Diary Display): Fix TeX cross-refs to other manuals.

	* dired-xtra.texi (Subdir Switches): Small fixes.

	* fortran-xtra.texi: Tiny changes and some adjustments to line breaks.

2012-02-15  Glenn Morris  <rgm@gnu.org>

	* sending.texi (Mail Sending): smtpmail-auth-credentials was removed.

2012-02-12  Glenn Morris  <rgm@gnu.org>

	* ack.texi (Acknowledgments):
	* emacs.texi (Acknowledgments): Updates for new files in 24.1.

2012-02-10  Glenn Morris  <rgm@gnu.org>

	* mini.texi (Minibuffer Edit): Mention minibuffer-inactive-mode.

	* programs.texi (Misc for Programs): Mention electric-layout-mode.

2012-02-09  Glenn Morris  <rgm@gnu.org>

	* buffers.texi (Misc Buffer): M-x info does not seem to require a
	buffer switch after M-x rename-uniquely.

	* trouble.texi (Checklist): Mention C-c m in report-emacs-bug.

2012-02-09  Jay Belanger  <jay.p.belanger@gmail.com>

	* text.texi (Org Mode): Fix typo.

2012-02-08  Glenn Morris  <rgm@gnu.org>

	* ack.texi (Acknowledgments): Update emacs-lock info.

	* rmail.texi (Rmail Display): Mention rmail-epa-decrypt.

	* text.texi (LaTeX Editing): Mention latex-electric-env-pair-mode.

2012-02-07  Glenn Morris  <rgm@gnu.org>

	* files.texi (File Conveniences): Mention ImageMagick images.

2012-02-05  Glenn Morris  <rgm@gnu.org>

	* trouble.texi (Checklist): Mention debug-on-event.

	* maintaining.texi (Maintaining): Add cross-ref to ERT.

2012-02-04  Glenn Morris  <rgm@gnu.org>

	* macos.texi (Customization options specific to Mac OS / GNUstep):
	New subsection.

	* display.texi (Colors): Mention list-colors-sort.

	* files.texi (File Conveniences): Mention image animation.

2012-01-31  Chong Yidong  <cyd@gnu.org>

	* windows.texi (Split Window): C-mouse-2 doesn't work on GTK+
	scroll bars (Bug#10666).

2012-01-28  Chong Yidong  <cyd@gnu.org>

	* files.texi (Filesets): Fix typos.

	* display.texi (Faces): Add xref to Colors node.

2012-01-27  Dani Moncayo  <dmoncayo@gmail.com>

	* buffers.texi (Select Buffer): Clarify explanation of switching
	to new buffers.  Fix description of next-buffer and
	previous-buffer (Bug#10334).
	(Misc Buffer): Add xref to View Mode.

	* text.texi (Fill Commands): Fix description of
	sentence-end-double-space.

2012-01-23  Chong Yidong  <cyd@gnu.org>

	* anti.texi (Antinews): Add Emacs 23 antinews.

2012-01-16  Volker Sobek  <reklov@live.com>  (tiny change)

	* programs.texi (Comment Commands): Typo (bug#10514).

2012-01-15  Chong Yidong  <cyd@gnu.org>

	* xresources.texi (X Resources): Describe GTK+ case first.
	(Resources): Don't use borderWidth as an example, since it doesn't
	work with GTK+.
	(Table of Resources): Clarify role of several resources, including
	the Emacs 24 behavior of cursorBlink etc.
	(Face Resources): Node deleted.  Recommend using Customize
	instead.  Add paragraph to `Table of Resources' node summarizing
	how to use X resources for changing faces.
	(Lucid Resources): Rewrite, omitting description of font names,
	referring to the Fonts node instead.
	(LessTif Resources): Copyedits.
	(GTK resources): Rewrite, describing the difference between gtk2
	and gtk3.
	(GTK Resource Basics): New node.
	(GTK Widget Names, GTK Names in Emacs): Rewrite.
	(GTK styles): Just refer to Fonts node for GTK font format.

	* display.texi (Faces): Document the cursor face.

2012-01-14  Chong Yidong  <cyd@gnu.org>

	* cmdargs.texi (Action Arguments): No need to mention EMACSLOADPATH.
	(General Variables): Add xref to Lisp Libraries.
	(Initial Options): Copyedits.
	(Resume Arguments): Node deleted; emacs.bash/csh are obsolete.
	(Environment): Clarify what getenv does.
	(General Variables): Clarify EMACSPATH etc.  Emacs does not assume
	light backgrounds on xterms.
	(Misc Variables): TEMP and TMP are not Windows-specific.
	(Display X): Copyedits.
	(Colors X): -bd does nothing for GTK.
	(Icons X): Gnome 3 doesn't use taskbars.

	* misc.texi (Shell): Document exec-path here.

	* rmail.texi (Movemail): Add xref for exec-path.

2012-01-13  Glenn Morris  <rgm@gnu.org>

	* dired.texi (Dired and Find): Clarify find-ls-options.

2012-01-09  Chong Yidong  <cyd@gnu.org>

	* custom.texi (Custom Themes): Switch custom-safe-themes to use
	SHA-256.

2012-01-07  Chong Yidong  <cyd@gnu.org>

	* display.texi (Useless Whitespace): Add Whitespace mode.

	* custom.texi (Hooks): Discuss how to disable minor modes.

	* files.texi (Diff Mode): Discuss diff-auto-refine-mode
	(Bug#10309).  Discuss use of Whitespace mode (Bug#10300).

	* trouble.texi (Lossage): Refer to Bugs node for problems.
	(DEL Does Not Delete): Don't use "usual erasure key" teminology.
	(Screen Garbled): Don't refer to terminal "manufacturers".
	(Total Frustration): Node deleted.  Eliza is documented in
	Amusements now.
	(Known Problems): More info about using the bug tracker.
	Mention debbugs package.
	(Bug Criteria): Copyedits.
	(Understanding Bug Reporting): Mention emacs -Q.

2012-01-06  Chong Yidong  <cyd@gnu.org>

	* custom.texi (Specifying File Variables): The mode: keyword
	doesn't have to be first anymore.  Add example of specifying minor
	modes.
	(Directory Variables): Simplify example.  Mention application to
	non-file buffers.
	(Disabling): Use "initialization file" terminology.
	(Init Examples): Fix hook example.

2012-01-06  Eli Zaretskii  <eliz@gnu.org>

	* cmdargs.texi (MS-Windows Registry): Shorten the index entry.
	(Bug#10422)
	Move the stuff about resources to xresources.texi.

	* xresources.texi (Resources): Move information about setting X
	resources in the Registry from cmdargs.texi.  Make the index entry
	be similar to the one in cmdargs.texi.

2012-01-05  Chong Yidong  <cyd@gnu.org>

	* custom.texi (Customization Groups): Update example.
	(Browsing Custom): Document the new search field.
	(Changing a Variable): Update example for Emacs 24 changes.
	Document Custom-set and Custom-save commands.
	(Face Customization): Document Emacs 24 changes.  De-document
	modify-face.
	(Specific Customization): Mention customize-variable.
	(Custom Themes): Add customize-themes, custom-theme-load-path,
	custom-theme-directory, and describe-theme.
	(Creating Custom Themes): New node.
	(Examining): Mention M-:.

	* package.texi (Packages): Fix typo.

2012-01-03  Chong Yidong  <cyd@gnu.org>

	* misc.texi (Single Shell): Don't document Lisp usage of
	shell-command.  Tidy up discussion of synchronicity.  Add index
	entries for async-shell-command.
	(Interactive Shell): Note that M-x shell uses shell-file-name.
	Note change in behavior in Emacs 24.
	(Shell Mode): Shell mode now uses completion-at-point.
	(Shell Prompts): Emphasize that comint-use-prompt-regexp isn't the
	default method for recognizing prompts nowadays.
	(Shell Ring): Add xref to Minibuffer History.
	(Directory Tracking): Explain Dirtrack mode in more detail.
	(Term Mode): Fix index entries.
	(Paging in Term): Merge into Term Mode.
	(Serial Terminal, Emacs Server, emacsclient Options): Copyedits.
	(Printing): Fix xref.  State default of lpr-switches.
	(PostScript): Remove obsolete sentence.  Omit description of
	non-interactive behaviors.
	(Hyperlinking): Improve description.
	(Browse-URL): Using compose-mail for mailto URLs is the default.
	Document browse-url-mailto-function.
	(Goto Address mode): Add index entries.  Add xref to Browse-URL.
	(FFAP): FFAP is not a minor mode.
	(Amusements): M-x lm was renamed to M-x landmark.
	Document nato-region.

2012-01-01  Chong Yidong  <cyd@gnu.org>

	* misc.texi (Gnus, Buffers of Gnus): Copyedits.
	(Gnus Startup): Note that the system might not be set up for news.
	Describe group levels more clearly.
	(Gnus Group Buffer, Gnus Summary Buffer): New nodes, split from
	Summary of Gnus.
	(Document View): Copyedits.  Move zoom commads to DocView
	Navigation node.
	(DocView Navigation, DocView Searching, DocView Slicing)
	(DocView Conversion): Nodes renamed from Navigation, etc.

	* sending.texi (Mail Sending): Add message-kill-buffer-on-exit.

2011-12-31  Eli Zaretskii  <eliz@gnu.org>

	* basic.texi (Moving Point): Fix the description of C-n and C-p.
	(Bug#10380)

2011-12-30  Chong Yidong  <cyd@gnu.org>

	* sending.texi (Sending Mail): Document initial mail buffer name,
	and changed multiple mail buffer behavior.
	(Mail Format): Put the example at the top of the section.
	(Mail Headers): Move discussion of "From" to the top.
	(Mail Sending): Document sendmail-query-once.
	(Citing Mail): Make it less Rmail-specific.

2011-12-29  Chong Yidong  <cyd@gnu.org>

	* text.texi (Org Mode): Copyedits.  Refer to Outline Format for
	example.  Add index entries.
	(Org Organizer, Org Authoring): Nodes renamed.  Copyedits.

2011-12-26  Chong Yidong  <cyd@gnu.org>

	* dired.texi (Dired Enter, Misc Dired Features):
	Document dired-use-ls-dired changes.  Mention quit-window.
	(Dired Navigation): Add index entries.
	(Dired Visiting): Fix View Mode xref.
	(Marks vs Flags): Prefer C-/ binding for undo.
	(Subdirectories in Dired): Add xrefs.
	(Misc Dired Features): Document some Emacs 24 changes.  Add index
	entries.

	* abbrevs.texi (Abbrev Concepts): No need to mention abbrev-mode
	variable, since it is explained in Minor Modes node.
	(Defining Abbrevs): Copyedits.
	(Expanding Abbrevs): State default of abbrev-all-caps.  Prefer the
	C-/ binding for undo.
	(Dabbrev Customization): Add xrefs for case-fold-search and
	case-replace.

	* dired-xtra.texi (Subdir Switches): Add xref.

	* maintaining.texi (VC Directory Commands): Mention quit-window.

2011-12-25  Chong Yidong  <cyd@gnu.org>

	* maintaining.texi (Tags): Mention Semantic.
	(Create Tags Table, Etags Regexps): Copyedits.
	(Find Tag): Mention minibuffer completion.
	(List Tags): Mention completion-at-point.  Completion is actually
	available in M-x list-tags.

	* vc1-xtra.texi (VC Delete/Rename): Rename from Renaming and VC.
	Document vc-delete-file.

	* files.texi (Misc File Ops): Mention vc-delete-file.

	* programs.texi (Symbol Completion): Mention completion-at-point
	explicitly.

2011-12-22  Chong Yidong  <cyd@gnu.org>

	* maintaining.texi (Change Log Commands): Don't specially mention
	vc-update-change-log which is CVS-only.

	* vc1-xtra.texi (Version Headers): Note that these are for
	Subversion, CVS, etc. only.
	(General VC Options): De-document vc-keep-workfiles.
	Fix RCS-isms.

2011-12-22  Eli Zaretskii  <eliz@gnu.org>

	* building.texi (Debugger Operation): Fix a typo: "@end iftext"
	should be @end iftex".

2011-12-21  Chong Yidong  <cyd@gnu.org>

	* maintaining.texi (Advanced C-x v v): Use fileset terminology.
	(VC With A Merging VCS, VC Change Log): Add xref to VC Pull node.
	(VC Pull): Mention vc-log-incoming.
	(Log Buffer): Add CVS/RCS only disclaimer.

	* vc1-xtra.texi (Remote Repositories): Update introduction.
	(Local Version Control): Node deleted (obsolete with DVCSes).
	(Remote Repositories, Version Backups): Node deleted.
	Move documentation of vc-cvs-stay-local to CVS Options.
	(CVS Options): Reduce verbosity of description of obscure CVS
	locking feature.
	(Making Revision Tags, Revision Tag Caveats): Merge into Revision
	Tags node.
	(Revision Tags): Move under Miscellaneous VC subsection.
	(Change Logs and VC): Note that this is wrong for DVCSs.
	De-document log entry manipulating features.
	(Renaming and VC): Describe how it works on modern VCSes.

	* files.texi (Misc File Ops): Mention vc-rename-file.

	* programs.texi (Custom C Indent): Add index entries.

2011-12-20  Alan Mackenzie  <acm@muc.de>

	* programs.texi (Motion in C): Update the description of C-M-a and
	C-M-e, they now DTRT in enclosing scopes.
	(Custom C Indent): Add @dfn{guessing} of the indentation style.

2011-12-20  Chong Yidong  <cyd@gnu.org>

	* maintaining.texi (VCS Concepts): Add "working tree" terminology.
	(Old Revisions): Use it.
	(VCS Repositories): Add "distributed" terminology.
	(Log Buffer): Remove duplicate description
	about changesets.  Fix "current VC fileset" ambiguity.
	(Multi-User Branching): Node deleted.
	(Branches, Switching Branches): Discuss decentralized version
	control systems.
	(VC Pull): New node.
	(Merging): Document merging on decentralized systems.
	(Creating Branches): Note that this is specific to CVS and related
	systems.

2011-12-19  Chong Yidong  <cyd@gnu.org>

	* maintaining.texi (VCS Merging, VCS Changesets): Index entries.
	(VC Mode Line): Add index entry for "version control status".
	(VC Undo): Use vc-revert instead of its vc-revert-buffer alias.
	Document vc-revert-show-diff.  De-document vc-rollback.
	(VC Directory Mode): Rewrite introduction.  Move prefix arg
	documentation here from VC Directory Buffer node.
	(VC Directory Buffer): Use a decentralized VCS example.
	(VC Directory Commands): Use a table.  Remove material duplicated
	in previous nodes on multi-file VC filsets.

2011-12-17  Chong Yidong  <cyd@gnu.org>

	* maintaining.texi (VCS Concepts): Make "revision" terminology
	less CVS-specific.
	(VC With A Merging VCS, VC With A Locking VCS): Add xref to
	Registering node.
	(Secondary VC Commands): Delete.  Promote subnodes.
	(Log Buffer): Add command name for C-c C-c.  Fix the name of the
	log buffer.  Add index entries.
	(VCS Changesets, Types of Log File, VC With A Merging VCS):
	Use "commit" terminology.
	(Old Revisions): Move it to just before VC Change Log.  "Tag" here
	doesn't refer to tags tables.  Note other possible forms of the
	revision ID.  C-x v = does not save.
	(Registering): Note similarity to C-x v v action.  Fix description
	of how backends are chosen.  De-document vc-default-init-revision.
	(VC Change Log): Document C-x v l in VC-Dir buffer.  Document RET
	in root log buffers.

2011-12-16  Chong Yidong  <cyd@gnu.org>

	* maintaining.texi (Version Control Systems): Drop Meta-CVS.
	(Basic VC Editing): Remove redundant descriptions.
	(VC With A Merging VCS): Make description more general instead of
	CVS-specific.
	(VC With A Locking VCS): Use VC fileset terminology.

2011-12-12  Chong Yidong  <cyd@gnu.org>

	* building.texi (Executing Lisp): Fix xref for C-M-x.
	(Lisp Libraries): Add xref to node explaining `load' in Lisp
	manual.  Note that load-path is not customizable.
	(Lisp Eval): Note that listed commands are available globally.
	Explain the meaning of "defun" in the C-M-x context.
	(Lisp Interaction): Copyedits.
	(External Lisp): Fix name of inferior Lisp buffer.
	Mention Scheme.
	(Compilation): Define "inferior process".

2011-12-10  Eli Zaretskii  <eliz@gnu.org>

	* msdog.texi (Windows Fonts): Document how to force GDI font
	backend on MS-Windows.

2011-12-10  Chong Yidong  <cyd@gnu.org>

	* building.texi (Compilation): Say what the -k flag to make does.
	Move subprocess discussion to Compilation Shell.
	(Compilation Mode): Add xref for grep, occur, and mouse
	references.  Define "locus".
	(Grep Searching): Use @command.
	(Debuggers, Commands of GUD, GDB Graphical Interface):
	Clarify intro.
	(Starting GUD): Clarify how arguments are specified.
	(Debugger Operation): Index entry for "GUD interaction buffer",
	and move basic description here from Commands of GUD node.
	(GDB User Interface Layout): Copyedits.
	(Source Buffers): Remove gdb-find-source-frame, which is not in
	gdb-mi.el.
	(Other GDB Buffers): Remove gdb-use-separate-io-buffer and
	toggle-gdb-all-registers, which are not in gdb-mi.el.
	Don't re-document GUD interaction buffers.

	* programs.texi (Symbol Completion): M-TAB can now use Semantic.
	(Semantic): Add cindex entries for Semantic.

2011-12-06  Chong Yidong  <cyd@gnu.org>

	* programs.texi (Man Page): Clarify how to use Man-switches.
	Don't bother documenting Man-fontify-manpage-flag.
	(Lisp Doc): Add xref to Name Help node.
	(Hideshow): Add cindex.  Mention role of ellipses, and default
	value of hs-isearch-open.  Don't bother documenting
	hs-special-modes-alist.
	(Symbol Completion): Add kindex for C-M-i.  Don't recommend
	changing the window manager binding of M-TAB.

2011-12-05  Chong Yidong  <cyd@gnu.org>

	* programs.texi (Comment Commands): Fix description of for M-; on
	blank lines.  Move documentation of comment-region here.
	(Multi-Line Comments): Clarify the role of comment-multi-line.
	Refer to Comment Commands for comment-region doc.
	(Options for Comments): Refer to Multi-Line Comments for
	comment-multi-line doc, instead of duplicating it.  Fix default
	values of comment-padding and comment-start-skip.

2011-12-04  Chong Yidong  <cyd@gnu.org>

	* programs.texi (Program Modes): Mention modes that are not
	included with Emacs.  Fix references to other manuals for tex.
	Add index entry for backward-delete-char-untabify.
	Mention prog-mode-hook.
	(Which Function): Use "global minor mode" terminology.
	(Basic Indent, Multi-line Indent): Refer to previous descriptions
	in Indentation chapter to avoid duplication.
	(Expressions): Copyedit.
	(Matching): Document Electric Pair mode.

	* ack.texi (Acknowledgments):
	* rmail.texi (Movemail, Other Mailbox Formats):
	* frames.texi (Frames): Don't capitalize "Unix".

2011-12-04  Chong Yidong  <cyd@gnu.org>

	* text.texi (Nroff Mode): Mention what nroff is.
	(Text Based Tables, Table Recognition): Don't say "Table mode"
	since it's not a major or minor mode.
	(Text Based Tables): Reduce the size of the example.
	(Table Definition): Clarify definitions.
	(Table Creation): Add key table.
	(Cell Commands): Use kbd for commands.
	(Table Rows and Columns): Combine nodes Row Commands and Column
	Commands.
	(Fixed Width Mode): Node deleted; contents moved to parent.
	(Table Conversion): Shorten example.
	(Measuring Tables): Merge into Table Misc.

2011-12-03  Chong Yidong  <cyd@gnu.org>

	* text.texi (TeX Mode): Mention AUCTeX package.
	(TeX Editing): Add xref to documentation for Occur.
	(LaTeX Editing): Add xref to Completion node.
	(TeX Print): Fix description of tex-directory.
	(Enriched Text): Rename from Formatted Text.  Make this node and
	its subnodes less verbose, since text/enriched files are
	practically unused.
	(Enriched Mode): Rename from Requesting Formatted Text.
	(Format Colors): Node deleted.
	(Enriched Faces): Rename from Format Faces.  Describe commands
	for applying colors too.
	(Forcing Enriched Mode): Node deleted; merged into Enriched Mode.

	* frames.texi (Menu Mouse Clicks): Tweak description of C-Mouse-2.

	* display.texi (Colors): New node.

	* cmdargs.texi (Colors X):
	* xresources.texi (GTK styles):
	* custom.texi (Face Customization): Reference it.

	* glossary.texi (Glossary): Remove "formatted text" and "WYSIWYG".
	Link to Fill Commands for Justification entry.

2011-12-03  Eli Zaretskii  <eliz@gnu.org>

	* display.texi (Auto Scrolling): More accurate description of what
	scroll-*-aggressively does, including the effect of non-zero
	margin.  Fix "i.e." markup.

2011-12-02  Chong Yidong  <cyd@gnu.org>

	* text.texi (Pages): Mention how formfeed chars are displayed.
	(Auto Fill): Note convention for calling auto-fill-mode from Lisp.
	Describe adaptive filling more precisely.
	(Fill Commands): Note that filling removes excess whitespace.
	(Text Mode): Note auto-mode-alist entries for Text mode.  TAB is
	now bound to indent-for-tab-command in Text mode.
	(Outline Mode): Copyedits.
	(Outline Visibility): Note that Reveal mode is a buffer-local
	minor mode.

	* modes.texi (Major Modes): Move note about checking major-mode in
	a hook function here, from Text mode.

2011-11-28  Chong Yidong  <cyd@gnu.org>

	* text.texi (Words): Add xref to Position Info.
	(Paragraphs): Add xref to Regexps.

	* indent.texi (Indentation): Rewrite introduction.  Move table to
	Indentation Commands node.
	(Indentation Commands): Add index entries to table.  Copyedits.
	(Tab Stops, Just Spaces): Copyedits.
	(Indent Convenience): New node.  Document electric-indent-mode.

	* programs.texi (Basic Indent):
	* windows.texi (Pop Up Window): Fix kindex entry.

2011-11-28  Chong Yidong  <cyd@gnu.org>

	* modes.texi (Major Modes): Move major-mode variable doc here from
	Choosing Modes.  Document describe-mode.  Document prog-mode-hook
	and text-mode-hook.  Add example of using hooks.
	(Minor Modes): Document behavior of mode command calls from Lisp.
	Note that setting the mode variable using Customize will DTRT.
	(Choosing Modes): Add example of setting a minor mode using a
	local variable.

2011-11-27  Chong Yidong  <cyd@gnu.org>

	* frames.texi (Creating Frames): Move frame parameter example to
	Frame Parameters node.
	(Frame Commands): C-x 5 o does not warp the mouse by default.
	(Fonts): Add more GTK-style properties; also, they should be
	capitalized.
	(Special Buffer Frames): Node deleted; special-display is on the
	way out.
	(Frame Parameters): Example moved here from Creating Frames.
	Clarify that default-frame-alist affects the initial frame too.
	Delete auto-raise-mode and auto-lower-mode.
	(Wheeled Mice): Node deleted.  Content moved to Mouse Commands.
	(Dialog Boxes): Delete x-gtk-use-old-file-dialog.

	* windows.texi (Window Choice): Add xref to Lisp manual for
	special-display-*.

2011-11-26  Eli Zaretskii  <eliz@gnu.org>

	* display.texi (Text Display): Update the description,
	cross-references, and indexing related to display of control
	characters and raw bytes.

2011-11-25  Chong Yidong  <cyd@gnu.org>

	* frames.texi (Frames): Rewrite introduction.
	(Mouse Commands): Default for mouse-drag-copy-region is now t.
	Mouse-3 does not copy to kill ring by default.  DEL does not
	behave specially for mouse commands any more.
	(Mouse References): Document mouse-1-click-follows-link more
	thoroughly.
	(Menu Mouse Clicks): Move footnote to the main text and add xref
	to Init Rebinding node.
	(Mode Line Mouse): Mouse-3 on the mode-line does not bury buffer.

	* files.texi (Visiting): `C-x 5 f' works on ttys too.

2011-11-24  Juanma Barranquero  <lekktu@gmail.com>

	* display.texi (Font Lock): Fix typo.

2011-11-24  Glenn Morris  <rgm@gnu.org>

	* rmail.texi (Rmail Output):
	Mention rmail-automatic-folder-directives.  (Bug#9657)

2011-11-21  Chong Yidong  <cyd@gnu.org>

	* mark.texi (Global Mark Ring): Fix description of global mark
	ring (Bug#10032).

2011-11-20  Juanma Barranquero  <lekktu@gmail.com>

	* msdog.texi (Windows Fonts): Fix typo.

2011-11-17  Glenn Morris  <rgm@gnu.org>

	* regs.texi (Bookmarks): Small fixes related to saving.  (Bug#10058)

2011-11-16  Juanma Barranquero  <lekktu@gmail.com>

	* killing.texi (Rectangles):
	* misc.texi (Document View):
	* modes.texi (Choosing Modes):
	* msdog.texi (Windows Fonts):
	* regs.texi (Rectangle Registers):
	* search.texi (Isearch Yank): Fix typos.

2011-11-06  Chong Yidong  <cyd@gnu.org>

	* windows.texi (Basic Window): Add xref to Cursor Display.
	(Split Window): Document negative arg for splitting commands.
	(Other Window): Document mouse-1 in text area of window.
	(Change Window): Don't mention window attributes, since they
	aren't defined.  C-x 1 can't be used with minibuffer windows.
	Windows are no longer auto-deleted.
	(Window Choice): Add xref to Choosing Window in Lisp manual.
	(Window Convenience): Note that windmove disables shift-selection.
	Move M-x compare-windows here from Other Window node.

	* custom.texi (Mouse Buttons):
	* search.texi (Isearch Scroll):
	* windows.texi (Split Window): Use new names split-window-below
	and split-window-right.

2011-10-26  Juanma Barranquero  <lekktu@gmail.com>

	* emacs.texi (Top): Fix typo.

2011-10-25  Glenn Morris  <rgm@gnu.org>

	* abbrevs.texi (Saving Abbrevs):
	quietly-read-abbrev-file is not a command.  (Bug#9866)

2011-10-24  Chong Yidong  <cyd@gnu.org>

	* display.texi (Scrolling): Document scroll-up-line and
	scroll-down-line.  Document scroll-command property.
	(Recentering): New node, split off from Scrolling.

2011-10-23  Chong Yidong  <cyd@gnu.org>

	* frames.texi (Scroll Bars): GTK uses right scroll bars now.
	(Tool Bars): Copyedits.

	* buffers.texi (Misc Buffer): Don't mention vc-toggle-read-only.

2011-10-22  Chong Yidong  <cyd@gnu.org>

	* windows.texi (Displaying Buffers): Fix broken lispref link.

2011-10-22  Chong Yidong  <cyd@gnu.org>

	* mini.texi (Minibuffer Exit): Rename from Strict Completion.
	Move confirm-nonexistent-file-or-buffer discussion here.

	* files.texi (File Names, Visiting): Move detailed discussion of
	minibuffer confirmation to Minibuffer Exit.

	* buffers.texi (Buffers): Tweak mention of mail buffer name.
	(Select Buffer): Move confirmation discussion to Minibuffer Exit.

2011-10-21  Chong Yidong  <cyd@gnu.org>

	* files.texi (File Names, Visiting, Interlocking): Copyedits.
	(Backup Copying): backup-by-copying-when-mismatch is now t.
	(Customize Save): Fix description of require-final-newline.
	(Reverting): Note that revert-buffer can't be undone.  Mention VC.
	(Auto Save Control): Clarify.
	(File Archives): Add 7z.
	(Remote Files): ange-ftp-make-backup-files defaults to nil.

	* arevert-xtra.texi (Autorevert): Copyedits.

2011-10-20  Chong Yidong  <cyd@gnu.org>

	* custom.texi (Hooks, Init Examples):
	* display.texi (Font Lock):
	* fixit.texi (Spelling):
	* rmail.texi (Rmail Display): Minor mode function with no arg now
	enables it.

	* fixit.texi (Spelling): Fix description of inline completion.

2011-10-19  Chong Yidong  <cyd@gnu.org>

	* search.texi (Repeat Isearch, Error in Isearch): Add kindex
	entries.
	(Isearch Yank): Document isearch-yank-pop.
	(Isearch Scroll): Refer to C-l instead of unbound `recenter'.
	(Other Repeating Search): Document Occur Edit mode.

2011-10-18  Chong Yidong  <cyd@gnu.org>

	* display.texi (Fringes): Move overflow-newline-into-fringe here,
	from Line Truncation node.
	(Standard Faces): Note that only the background of the cursor face
	has an effect.
	(Cursor Display): Fix descriptions of cursor face
	and bar cursor blinking.
	(Text Display): Document nobreak-char-display more clearly.
	(Line Truncation): Add xref to Split Window node.
	(Display Custom): Don't bother documenting baud-rate or
	no-redraw-on-reenter.

	* search.texi (Slow Isearch): Node removed.

2011-10-18  Glenn Morris  <rgm@gnu.org>

	* maintaining.texi (Registering): Remove vc-initial-comment.  (Bug#9745)

2011-10-18  Chong Yidong  <cyd@gnu.org>

	* display.texi (Faces): Simplify discussion.  Move documentation
	of list-faces-display here, from Standard Faces node.
	Note special role of `default' background.
	(Standard Faces): Note special role of `default' background.
	Note that region face may be taken fom GTK.  Add xref to Text Display.
	(Text Scale): Rename from "Temporary Face Changes".
	Callers changed.  Don't bother documenting variable-pitch-mode.
	(Font Lock): Copyedits.  Remove font-lock-maximum-size.
	(Useless Whitespace): Simplify description of
	delete-trailing-whitespace.  Note active region case.
	(Text Display): Fix description of escape-glyph face assignment.
	Remove unibye mode discussion.  Update some parts for Unicode.
	Move glyphless chars documentation to Lisp manual.

	* frames.texi (Tooltips): Document x-gtk-use-system-tooltips.

2011-10-15  Chong Yidong  <cyd@stupidchicken.com>

	* display.texi (Scrolling): Tweak explanation of scroll direction.
	(View Mode): Add index entries.

	* killing.texi (Deletion): Document negative prefix arg to M-SPC.

	* regs.texi (Text Registers): C-x r i does not activate the mark.
	(Bookmarks): Document new default bookmark location.

2011-10-13  Chong Yidong  <cyd@stupidchicken.com>

	* killing.texi (Deletion): Add xref to Using Region.
	Document delete-forward-char.
	(Yanking): Move yank-excluded-properties to Lisp manual.  Move C-y
	description here.  Recommend C-u C-SPC for jumping to mark.
	(Kill Ring): Move kill ring variable documentation here.
	(Primary Selection): Copyedits.
	(Rectangles): Document new command rectangle-number-lines.
	(CUA Bindings): Note that this disables the mark-even-if-inactive
	behavior for C-x and C-c.

	* mark.texi (Mark): Mention "active region" terminology.
	(Using Region): Document delete-active-region.

2011-10-12  Chong Yidong  <cyd@stupidchicken.com>

	* mark.texi (Mark): Clarify description of disabled Transient Mark
	mode (Bug#9689).
	(Setting Mark): Document prefix arg for C-x C-x.  Document primary
	selection changes.  Mention that commands like C-y set the mark.
	(Marking Objects): Add xref to Words node.  Note that mark-word
	and mark-sexp also have the "extend region" behavior.
	(Using Region): Mention M-$ in the table.
	Document mark-even-if-inactive here instead of in Mark Ring.
	(Mark Ring): Move mark-even-if-inactive to Using Region.
	Take note of the "Mark Set" behavior.
	(Disabled Transient Mark): Rename from "Persistent Mark"
	(Bug#9688).  Callers changed.

	* programs.texi (Expressions):
	* text.texi (Words): Defer to Marking Objects for mark-word doc.

2011-10-09  Chong Yidong  <cyd@stupidchicken.com>

	* help.texi (Help, Help Summary): Eliminate the unnecessary "help
	option" terminology.
	(Key Help): Add command names.  Define "documentation string".
	(Name Help): Remove an over-long joke.
	(Apropos): Document prefix args.  Remove duplicated descriptions.
	(Help Mode): Add C-c C-b to table.  Update TAB binding.
	(Package Keywords): Rename from "Library by Keyword".
	Describe new package menu interface.
	(Help Files, Help Echo): Tweak description.

	* mini.texi (Completion Options): Add completion-cycle-threshold.
	(Minibuffer History): Document numeric args to history commands.

2011-10-08  Eli Zaretskii  <eliz@gnu.org>

	* mule.texi (Bidirectional Editing): Correct some inaccuracies.

2011-10-08  Chong Yidong  <cyd@stupidchicken.com>

	* basic.texi (Position Info): Omit page commands.
	Document count-words-region and count-words.

	* text.texi (Pages): Move what-page documentation here.

2011-10-08  Chong Yidong  <cyd@stupidchicken.com>

	* mini.texi (Minibuffer File): Minor copyedits.  Use xref to
	Remote Files node instead of linking directly to the Tramp manual.
	(Minibuffer Edit): Add xref to Blank Lines.
	(Completion): Add xref to Symbol Completion.  Remove redundant
	example, which is repeated in the next node.
	(Completion Commands): Minor clarifications.
	(Completion Styles): New node, split from Completion Commands.
	Document substring and initials styles.
	(Strict Completion): Remove information duplicated in other nodes.
	(Completion Options): Consolidate case difference discussion here.

	* help.texi (Help Mode): Fix kindex entries.

	* files.texi (File Names): Add index entries.

2011-10-07  Chong Yidong  <cyd@stupidchicken.com>

	* basic.texi (Inserting Text): Add xref to Completion.
	Add ucs-insert example, and document prefix argument.
	(Moving Point): Fix introduction; C-f/C-b are no longer equivalent
	to left/right.  Tweak left-char and right-char descriptions.
	M-left and M-right are now bound to left-word/right-word.
	(Erasing): Document delete-forward-char.

	* screen.texi (Screen, Menu Bar): Copyedits.
	(Point): Remove duplicate paragraph on cursors, also in Screen.
	(Mode Line): Trailing dashes no longer shown on X displays.

	* frames.texi (Non-Window Terminals): Index just "text-only
	terminal", which is used throughout the manual now.

	* entering.texi (Entering Emacs): Define "startup screen".
	Document window-splitting behavior with command-line inputs.
	(Exiting): Remove obsolete paragraph about shells without suspend
	functionality.

	* commands.texi (User Input): Define "input event" more clearly.
	(Keys): Add xref to Echo Area.
	(Commands): Clarify relation between commands and functions.

2011-10-06  Chong Yidong  <cyd@stupidchicken.com>

	* misc.texi (emacsclient Options): Document how emacsclient runs
	the Emacs daemon (Bug#9674).

2011-10-01  Chong Yidong  <cyd@stupidchicken.com>

	* basic.texi (Moving Point):
	* custom.texi (Mouse Buttons):
	* rmail.texi (Rmail Scrolling):
	* search.texi (Isearch Scroll):
	* display.texi (Scrolling): Replace scroll-up/down with
	scroll-up/down-command.  Fix scroll-preserve-screen-position
	description.  Document scroll-error-top-bottom.

2011-09-30  Glenn Morris  <rgm@gnu.org>

	* commands.texi (Keys): Whitespace fix.  (Bug#9635)

2011-09-24  Chong Yidong  <cyd@stupidchicken.com>

	* windows.texi (Pop Up Window): Defer discussion of window
	splitting to the Window Choice node.  Add index entries.
	(Force Same Window): Node deleted.
	(Displaying Buffers, Window Choice): New nodes.

	* buffers.texi (Select Buffer): Clarify description of
	buffer-switching commands.  Add xref to Window Display node.
	Don't repeat confirm-nonexistent-file-or-buffer description from
	Visiting node.  Remove even-window-heights.

	* frames.texi (Special Buffer Frames): Add xref to Window Choice.

2011-09-18  Chong Yidong  <cyd@stupidchicken.com>

	* cmdargs.texi (Icons X): Fix description of Emacs icon.

	* xresources.texi (Table of Resources): Fix documentation of
	bitmapIcon.

2011-09-15  Chong Yidong  <cyd@stupidchicken.com>

	* package.texi (Package Menu): Add package-menu-mark-upgrades.

2011-09-12  Eric Hanchrow  <eric.hanchrow@gmail.com>

	* frames.texi (Frame Commands): Note that delete-other-frames only
	deletes frames on current terminal.

2011-09-10  Eli Zaretskii  <eliz@gnu.org>

	* sending.texi (Mail Misc): Document mail-add-attachment.

2011-09-04  Eli Zaretskii  <eliz@gnu.org>

	* basic.texi (Inserting Text): Add index entries.  (Bug#9433)

2011-08-29  Chong Yidong  <cyd@stupidchicken.com>

	* modes.texi (Choosing Modes): auto-mode-case-fold is now t.

2011-08-28  Chong Yidong  <cyd@stupidchicken.com>

	* files.texi (File Archives):
	* cal-xtra.texi (Diary Display):
	* help.texi (Help Mode): Add xref to View Mode.

2011-08-28  Chong Yidong  <cyd@stupidchicken.com>

	* display.texi (View Mode): New node.  Move view-file here from
	Misc File Ops.  Move view-buffer here from Misc Buffer.

	* buffers.texi (Misc Buffer): Move view-buffer to View Mode.

	* files.texi (Misc File Ops): Document new
	delete-by-moving-to-trash behavior.  Remove view-file.

	* dired.texi (Dired Deletion): Shorten description of Trash.

	* misc.texi (emacsclient Options): Document server-port.

2011-08-27  Eli Zaretskii  <eliz@gnu.org>

	* frames.texi (Frame Commands): Advise setting focus-follows-mouse
	even on MS-Windows.  Fix a typo.

2011-08-26  Chong Yidong  <cyd@stupidchicken.com>

	* package.texi: New file, documenting the package manager.

	* emacs.texi: Include it.

	* help.texi (Help Summary): Add describe-package.

2011-08-25  Chong Yidong  <cyd@stupidchicken.com>

	* misc.texi (Printing): Convert subnodes into subsections.

	* text.texi (Two-Column): Move into Text chapter.

	* picture-xtra.texi (Picture Mode): Group with Editing Binary
	Files section.  Convert from chapter into section.

	* display.texi (Narrowing): Move into display chapter.

	* sending.texi (Sending Mail):
	* rmail.texi (Rmail):
	* misc.texi (Gnus, Document View):
	* dired.texi (Dired):
	* emacs.texi: Group the mail, rmail, and gnus chapters together.

2011-08-07  Juri Linkov  <juri@jurta.org>

	* dired.texi (Operating on Files): Rewrite according to the fact
	that `dired-do-chmod' doesn't use the `chmod' program anymore.

2011-07-30  Michael Albinus  <michael.albinus@gmx.de>

	* mini.texi (Minibuffer File): Insert a reference to Tramp for
	remote file name completion.  (Bug#9197)

2011-07-28  Eli Zaretskii  <eliz@gnu.org>

	* mule.texi (Bidirectional Editing): Document the fact that
	bidi-display-reordering is t by default.

2011-07-15  Lars Magne Ingebrigtsen  <larsi@gnus.org>

	* help.texi (Misc Help): Mention `describe-prefix-bindings'
	explicitly (bug#8904).

2011-07-14  Lars Magne Ingebrigtsen  <larsi@gnus.org>

	* trouble.texi (Checklist): Use an `M-x' example instead of an
	Emacs Lisp form to switch on the dribble file (bug#8056).

2011-07-13  Lars Magne Ingebrigtsen  <larsi@gnus.org>

	* custom.texi (Hooks): Mention buffer-local hooks (bug#6218).

2011-07-13  Glenn Morris  <rgm@gnu.org>

	* dired.texi (Dired Enter): Mention --dired.  (Bug#9039)

2011-07-13  Lars Magne Ingebrigtsen  <larsi@gnus.org>

	* mark.texi (Mark Ring): Clarify how many locations are saved
	(bug#5770).
	(Global Mark Ring): Ditto.

2011-07-12  Lars Magne Ingebrigtsen  <larsi@gnus.org>

	* text.texi (Table Recognition): Use "at point" instead of "under
	point" (bug#4345).

	* display.texi (Cursor Display): Mention `cursor-type'.

	* screen.texi (Point): Clarify that it's only if you use a block
	cursor that it appears to be on a character (bug#4345).

2011-07-12  Chong Yidong  <cyd@stupidchicken.com>

	* misc.texi (Amusements): Move dissociated press here, from its
	own section.

	* emacs.texi (Top): Update node listing.

2011-07-12  Lars Magne Ingebrigtsen  <larsi@gnus.org>

	* emacs.texi (Top): Change "inferiors" to "subnodes" for greater
	clarity (bug#3523).

2011-07-12  Chong Yidong  <cyd@stupidchicken.com>

	* cmdargs.texi (Initial Options): Document --no-site-lisp.
	(Misc X): Document --parent-id.

	* frames.texi (Frame Commands): Note that focus-follows-mouse now
	defaults to nil.

	* misc.texi (emacsclient Options): Document --parent-id.

	* msdog.texi (Windows HOME): Document _emacs as obsolete.

2011-07-11  Lars Magne Ingebrigtsen  <larsi@gnus.org>

	* emacs.texi: Use "..." instead of ``...'' in the menus
	(bug#3503).

2011-07-11  Chong Yidong  <cyd@stupidchicken.com>

	* killing.texi (Primary Selection): Document `only' setting for
	select-active-regions.

	* mark.texi (Setting Mark): Reference Shift Selection node.

	* frames.texi (Mouse Commands): Document mouse-yank-primary.

2011-07-11  Lars Magne Ingebrigtsen  <larsi@gnus.org>

	* mark.texi (Setting Mark): Clarify what's meant by "Shifted
	motion keys" (bug#3503).

	* emacs.texi: Change all the register node names from "RegPos"
	(etc.) to "Positional Registers" (etc.) (bug#3314).

2011-07-11  Chong Yidong  <cyd@stupidchicken.com>

	* killing.texi (Killing, Deletion and Killing, Killing by Lines)
	(Other Kill Commands, Kill Options): Copyedits.
	(Deletion and Killing, Kill Ring): Kill/yank now use clipboard.
	(Yanking): Move yank-excluded properties discussion here.
	(Cut and Paste): Move from frames.texi.  Update subnodes to
	describe x-select-enable-clipboard case.

	* frames.texi: Move Cut and Paste node and subnodes into
	killing.texi, except Mouse Commands and Word and Line Mouse.

2011-07-10  Andy Moreton  <andrewjmoreton@gmail.com>  (tiny change)

	* makefile.w32-in (EMACSSOURCES): Replace major.texi with modes.texi.

2011-07-10  Lars Magne Ingebrigtsen  <larsi@gnus.org>

	* screen.texi (Mode Line): Clarify that coding systems are
	characters, not letters (bug#1749).

	* cmdargs.texi (Environment): Mention removing variables
	(bug#1615).  Text suggested by Kevin Rodgers.

2011-07-10  Chong Yidong  <cyd@stupidchicken.com>

	* misc.texi (Amusements): Don't mention Yow; it's crippled.

	* modes.texi: Rename from major.texi.
	(Modes): New node.  Make Major Modes and Minor Modes subsections
	of this.  All callers changed.

	* custom.texi (Minor Modes): Move to modes.texi.

2011-07-10  Chong Yidong  <cyd@stupidchicken.com>

	* custom.texi (Syntax): Node deleted.

	* help.texi (Help Summary):
	* major.texi (Major Modes):
	* programs.texi (Parentheses):
	* search.texi (Regexp Backslash, Regexp Backslash)
	(Regexp Backslash):
	* text.texi (Words): Callers changed.

	* text.texi (Refill, Longlines): Delete nodes.

	* ack.texi (Acknowledgments): Longlines removed from manual.

	* emacs.texi (Top): Update node listing.

2011-07-09  Glenn Morris  <rgm@gnu.org>

	* fortran-xtra.texi (Fortran): Update handled extensions.

2011-07-03  Lars Magne Ingebrigtsen  <larsi@gnus.org>

	* display.texi (Scrolling): `C-v' (etc) are now bound to
	`scroll-*-command' (bug#8349).

2011-07-02  Lars Magne Ingebrigtsen  <larsi@gnus.org>

	* dired.texi (Subdirectories in Dired): Clarify that `C-u k'
	doesn't actually delete any files (bug#7125).

	* picture-xtra.texi (Rectangles in Picture): Clarify the prefix
	argument for `C-c C-k' (bug#7391).

	* frames.texi (Fonts): Mention "C-u C-x =" to find out what font
	you're currently using (bug#8489).

2011-07-01  Eli Zaretskii  <eliz@gnu.org>

	* mule.texi (Coding Systems): Move index entries from the previous
	change into their proper places.

2011-07-01  Lars Magne Ingebrigtsen  <larsi@gnus.org>

	* help.texi (Help Files): Document view-external-packages (bug#8902).

	* mule.texi (Coding Systems): Put a few more of the coding systems
	into the index (bug#8900).

2011-06-26  Glenn Morris  <rgm@gnu.org>

	* fortran-xtra.texi (Fortran): F90 mode is also for F2008.

2011-06-25  Andreas Rottmann  <a.rottmann@gmx.at>

	* misc.texi (emacsclient Options): Mention --frame-parameters.

2011-06-09  Glenn Morris  <rgm@gnu.org>

	* custom.texi (Specifying File Variables):
	Recommend explicit arguments for minor modes.

2011-06-02  Paul Eggert  <eggert@cs.ucla.edu>

	Document wide integers better.
	* buffers.texi (Buffers):
	* files.texi (Visiting): Document maxima for 64-bit machines,
	and mention virtual memory limits.

2011-05-28  Chong Yidong  <cyd@stupidchicken.com>

	* custom.texi (Hooks): Reorganize.  Mention Prog mode.

	* fixit.texi (Spelling): Mention using prog-mode-hook for flypsell
	prog mode (Bug#8240).

2011-05-27  Glenn Morris  <rgm@gnu.org>

	* custom.texi (Specifying File Variables):
	Major modes no longer need come first.

2011-05-22  Chong Yidong  <cyd@stupidchicken.com>

	* mule.texi (Specify Coding, Text Coding, Communication Coding):
	(File Name Coding, Terminal Coding): Add command names (Bug#8312).

2011-05-18  Glenn Morris  <rgm@gnu.org>

	* ack.texi (Acknowledgments): Remove fakemail.c.

2011-05-17  Chong Yidong  <cyd@stupidchicken.com>

	Fixes for fitting text into 7x9 printed manual.
	* building.texi (Flymake, Breakpoints Buffer):
	* calendar.texi (Appointments):
	* cmdargs.texi (General Variables, Display X):
	* custom.texi (Saving Customizations, Face Customization)
	(Directory Variables, Minibuffer Maps, Init Rebinding):
	* display.texi (Font Lock, Font Lock, Useless Whitespace):
	* fixit.texi (Spelling):
	* frames.texi (Creating Frames, Fonts):
	* help.texi (Help Files):
	* mini.texi (Minibuffer File):
	* misc.texi (emacsclient Options, Emulation):
	* msdog.texi (Windows Startup, Windows HOME, Windows Fonts):
	* mule.texi (International Chars, Language Environments)
	(Select Input Method, Modifying Fontsets, Charsets):
	* programs.texi (Custom C Indent):
	* rmail.texi (Rmail Labels):
	* text.texi (Table Conversion):
	* trouble.texi (Known Problems, Known Problems):
	* windows.texi (Change Window):
	* xresources.texi (GTK resources): Reflow text and re-indent code
	examples to avoid TeX overflows and underflows on 7x9 paper.

	* emacs.texi: Fix the (commented out) smallbook command.

	* macos.texi (Mac / GNUstep Events):
	* xresources.texi (Lucid Resources): Remove extraneous examples.

2011-05-10  Glenn Morris  <rgm@gnu.org>

	* custom.texi (Specifying File Variables):
	Deprecate using mode: for minor modes.

2011-05-07  Glenn Morris  <rgm@gnu.org>

	* cal-xtra.texi (Sexp Diary Entries): Mention diary-hebrew-birthday.

2011-05-06  Glenn Morris  <rgm@gnu.org>

	* calendar.texi (Appointments): Mention appt-warning-time-regexp.

	* cal-xtra.texi (Fancy Diary Display): Mention diary comments.

2011-05-02  Lars Magne Ingebrigtsen  <larsi@gnus.org>

	* misc.texi (Emacs Server): Document `server-eval-at'.

2011-04-24  Chong Yidong  <cyd@stupidchicken.com>

	* maintaining.texi (List Tags): Document next-file.
	Suggested by Uday S Reddy.

2011-04-23  Juanma Barranquero  <lekktu@gmail.com>

	* mini.texi (Minibuffer Edit):
	* screen.texi (Mode Line): Fix typo.

2011-04-20  Christoph Scholtes  <cschol2112@googlemail.com>

	* maintaining.texi (Old Revisions): Mention new function vc-ediff.

2011-03-26  Chong Yidong  <cyd@stupidchicken.com>

	* display.texi (Auto Scrolling): Fix scroll-up/scroll-down confusion.

2011-03-30  Eli Zaretskii  <eliz@gnu.org>

	* display.texi (Auto Scrolling): Document the limit of 100 lines
	for never-recentering scrolling with `scroll-conservatively'.
	(Bug#6671)

2011-03-12  Eli Zaretskii  <eliz@gnu.org>

	* msdog.texi (Windows HOME): Fix the wording to clarify how Emacs sets
	HOME on Windows and where it looks for init files.  (Bug#8221)

2011-03-10  Eli Zaretskii  <eliz@gnu.org>

	* search.texi (Regexp Example):
	* mule.texi (International Chars):
	* building.texi (External Lisp): Don't use characters outside
	ISO-8859-1.

2011-03-09  Eli Zaretskii  <eliz@gnu.org>

	* ack.texi (Acknowledgments): Convert to ISO-8859-1 encoding.
	Use Texinfo @-commands for non Latin-1 characters.

	* makefile.w32-in (MAKEINFO_OPTS): Add --enable-encoding.

	* custom.texi (Init File): Add index entries for ".emacs".
	(Bug#8210)

2011-03-08  Jan Djärv  <jan.h.d@swipnet.se>

	* xresources.texi (GTK resources): ~/.emacs.d/gtkrc does not work
	for Gtk+ 3.

2011-03-08  Glenn Morris  <rgm@gnu.org>

	* Makefile.in (MAKEINFO_OPTS): Add --enable-encoding.
	* emacs.texi (Acknowledgments):
	* ack.texi (Acknowledgments): Names to UTF-8.
	* emacs.texi: Set documentencoding.

	* display.texi (Optional Mode Line): Don't mention exactly where
	display-time appears.  (Bug#8193)

2011-03-07  Chong Yidong  <cyd@stupidchicken.com>

	* Version 23.3 released.

2011-03-06  Chong Yidong  <cyd@stupidchicken.com>

	* search.texi (Isearch Yank): C-y now bound to isearch-yank-kill.

2011-03-03  Drake Wilson  <drake@begriffli.ch>  (tiny change)

	* misc.texi (emacsclient Options): Add q/quiet.

2011-03-02  Glenn Morris  <rgm@gnu.org>

	* mule.texi (Communication Coding) <x-select-request-type>:
	Remove duplicate (essentially) paragraph.  (Bug#8148)

2011-03-01  Christoph Scholtes  <cschol2112@googlemail.com>

	* maintaining.texi (Format of ChangeLog): Add reference to
	add-log-full-name.
	(Change Log Commands): Add documentation for combining multiple
	symbols in one change.

2011-03-01  Glenn Morris  <rgm@gnu.org>

	* custom.texi (Directory Variables):
	Give an example of excluding subdirectories.

2011-02-28  Eli Zaretskii  <eliz@gnu.org>

	* search.texi (Regexp Search): Move index entries about regexps to the
	"Regexps" node.  Add index entries for regexp search.  (Bug#8096)

2011-02-19  Glenn Morris  <rgm@gnu.org>

	* dired.texi (Dired): Dired-X version number was dropped.

2011-02-14  Jan Djärv  <jan.h.d@swipnet.se>

	* xresources.texi (X Resources): Remove *faceName and replace it with
	*font for Lucid.

2011-02-05  Chong Yidong  <cyd@stupidchicken.com>

	* rmail.texi (Rmail Display): Document Rmail MIME support more
	accurately.

	* maintaining.texi (VC Change Log): Document vc-log-incoming and
	vc-log-outgoing.
	(Merging): Document vc-find-conflicted-file.

2011-02-05  Glenn Morris  <rgm@gnu.org>

	* custom.texi (Variables): Fix typo.

2011-01-31  Chong Yidong  <cyd@stupidchicken.com>

	* search.texi (Regexps): Copyedits.  Mention character classes
	(Bug#7809).

	* files.texi (File Aliases): Restore explanatory text from Eli
	Zaretskii, accidentally removed in 2011-01-08 commit.

2011-01-29  Eli Zaretskii  <eliz@gnu.org>

	* makefile.w32-in (MAKEINFO): Remove options, leave only program name.
	(MAKEINFO_OPTS): New variable.
	(ENVADD, $(infodir)/emacs): Use $(MAKEINFO_OPTS).
	(emacs.html): New target.
	(clean): Remove emacs.html.

2011-01-23  Werner Lemberg  <wl@gnu.org>

	* Makefile.in (MAKEINFO): Now controlled by `configure'.
	(MAKEINFO_OPTS): New variable.  Use it where appropriate.
	(ENVADD): Updated.

2011-01-18  Glenn Morris  <rgm@gnu.org>

	* ack.texi, emacs.texi (Acknowledgments): Update for ERT addition.

	* ack.texi (Acknowledgments): Remove mention of replaced prolog.el.

2011-01-15  Chong Yidong  <cyd@stupidchicken.com>

	* building.texi (Compilation): Improve instructions for running two
	compilations (Bug#7573).

	* files.texi (Backup Names): Document the new location of the
	last-resort backup file.

	* files.texi (File Aliases): Move directory-abbrev-alist doc from Lisp
	manual.  Explain why directory-abbrev-alist elements should be anchored
	(Bug#7777).

2011-01-15  Eli Zaretskii  <eliz@gnu.org>

	* msdog.texi (Windows Startup): Correct inaccurate description of
	differences between emacsclient.exe and emacsclientw.exe.

2011-01-02  Chong Yidong  <cyd@stupidchicken.com>

	* rmail.texi (Rmail Display): Edit for grammar and conciseness.

2011-01-02  Kenichi Handa  <handa@m17n.org>

	* rmail.texi (Rmail Display): Describe new features of Rmail in Info.

2011-01-02  Eli Zaretskii  <eliz@gnu.org>

	* frames.texi (Cut and Paste): Modify the section's name and text:
	don't mix "cut/paste" with "kill/yank".
	(Cut/Paste Other App): Describe the per-session emulation of PRIMARY.
	(Bug#7702)

	* trouble.texi (Checklist): Mention debug-on-quit.  (Bug#7667)

2011-01-02  Glenn Morris  <rgm@gnu.org>

	* maintaining.texi: Move inclusion of emerge after EDE, so that it
	matches its position in the menu.  (Bug#7674)

2011-01-02  Glenn Morris  <rgm@gnu.org>

	* trouble.texi (Checklist): Mention not replying via news either.

2010-12-30  Tassilo Horn  <tassilo@member.fsf.org>

	* misc.texi (Document View): Update DocView section with newly
	supported document formats.

2010-12-21  Chong Yidong  <cyd@stupidchicken.com>

	* killing.texi: Resection the Info version to conform to the
	printed manual, to avoid making sections on Accumulating Text, CUA
	and Rectangles into full chapters.

2010-12-13  Eli Zaretskii  <eliz@gnu.org>

	* custom.texi (Init Syntax): Add index entries for "character syntax".
	(Bug#7576)

2010-12-13  Karel Klíč  <kklic@redhat.com>

	* text.texi (HTML Mode): Small fixes.  (Bug#7607)

2010-12-13  Glenn Morris  <rgm@gnu.org>

	* trouble.texi (Checklist): Fix typo in newsgroup name.

2010-12-13  Chong Yidong  <cyd@stupidchicken.com>

	* search.texi (Word Search): Note that the lazy highlight always
	matches to whole words (Bug#7470).

2010-12-13  Eli Zaretskii  <eliz@gnu.org>

	* display.texi (Optional Mode Line): Make the description of
	load-average more accurate.

	* msdog.texi (Windows HOME): Mention that HOME can also be set in the
	registry, with a cross-reference.
	(Windows Startup): New node.  Move the stuff about the current
	directory from "Windows HOME".

2010-11-27  Bob Rogers  <rogers-emacs@rgrjr.dyndns.org>

	* maintaining.texi (VC With A Locking VCS, VC Directory Commands):
	* vc1-xtra.texi (Customizing VC, General VC Options): Small fixes.

2010-11-27  Chong Yidong  <cyd@stupidchicken.com>

	* maintaining.texi (Version Control Systems): Fix repeated sentence.
	Suggested by Štěpán Němec.

2010-11-27  Chong Yidong  <cyd@stupidchicken.com>

	* maintaining.texi (Version Control): Say "commit", not "check in".
	(Version Control Systems): Simplify descriptions.
	(VCS Merging, VCS Changesets, VCS Repositories): New nodes, split from
	VCS Concepts.
	(VC Mode Line): Update example.
	(Old Revisions): Document revert-buffer for vc-diff.
	(Log Buffer): Promote to a subsection.  Document header lines.

	* macos.texi (Mac / GNUstep Basics):
	Document ns-right-alternate-modifier.

	* emacs.texi (Top): Update node listing.

2010-11-13  Eli Zaretskii  <eliz@gnu.org>

	* rmail.texi (Rmail Coding): Characters with no fonts are not
	necessarily displayed as empty boxes.

	* mule.texi (Language Environments, Fontsets): Characters with no
	fonts are not necessarily displayed as empty boxes.

	* display.texi (Text Display): Document display of glyphless
	characters.

2010-11-13  Glenn Morris  <rgm@gnu.org>

	* basic.texi (Position Info): Add M-x count-words-region.

2010-11-11  Glenn Morris  <rgm@gnu.org>

	* msdog.texi (ls in Lisp): Update for ls-lisp changes.

2010-11-09  Eli Zaretskii  <eliz@gnu.org>

	* msdog.texi (Windows HOME): Add information regarding startup
	directory when invoking Emacs from a desktop shortcut.  (bug#7300)

2010-10-11  Glenn Morris  <rgm@gnu.org>

	* Makefile.in (MAKEINFO): Add explicit -I$srcdir.

	* Makefile.in (.texi.dvi): Remove unnecessary suffix rule.
	(DVIPS): New variable.
	(.PHONY): Add html, ps.
	(html, emacs.html, ps, emacs.ps, emacs-xtra.ps): New targets.
	(clean): Delete html, ps files.

2010-10-09  Eli Zaretskii  <eliz@gnu.org>

	* makefile.w32-in (EMACSSOURCES): Add emacsver.texi.

2010-10-09  Glenn Morris  <rgm@gnu.org>

	* Makefile.in (VPATH): Remove.
	(infodir): Make it absolute.
	(mkinfodir, $(infodir)/emacs, infoclean): No need to cd $srcdir.

	* Makefile.in (dist): Anchor regexps.

	* Makefile.in (EMACSSOURCES): Put emacs.texi first.
	($(infodir)/emacs, emacs.dvi, emacs.pdf, emacs-xtra.dvi)
	(emacs-xtra.pdf): Use $<.

	* Makefile.in (infoclean): Remove harmless, long-standing error.

	* Makefile.in ($(infodir)): Delete rule.
	(mkinfodir): New.
	($(infodir)/emacs): Use $mkinfodir instead of infodir.

	* Makefile.in (distclean): Do not delete emacsver.texi.
	(dist): Remove reference to emacsver.texi.in.
	* emacsver.texi: New file, replacing emacsver.texi.in.

2010-10-09  Glenn Morris  <rgm@gnu.org>

	* emacsver.texi.in: New file.
	* emacs.texi: Set EMACSVER by including emacsver.texi.
	* Makefile.in (distclean): Delete emacsver.texi.
	(dist): Copy emacsver.texi.
	(EMACSSOURCES): Add emacsver.texi.

	* ack.texi (Acknowledgments): No more b2m.c.

	* Makefile.in (.PHONY): Declare info, dvi, pdf, dist.
	(emacs): Remove rule.
	(dist): No need to deal with the emacs rule any more.

2010-10-07  Glenn Morris  <rgm@gnu.org>

	* Makefile.in (version): New, set by configure.
	(clean): Delete dist tar file.
	(dist): Use version in tar name.

2010-10-06  Glenn Morris  <rgm@gnu.org>

	* Makefile.in (EMACS_XTRA): Add the main source file.
	(emacs-xtra.dvi, emacs-xtra.pdf): Remove explicit emacs-xtra.texi.
	(mostlyclean): No core files, reorder other files.
	(clean): Delete specific dvi and pdf files.
	(infoclean, dist): New rules.
	(maintainer-clean): Use infoclean.
	($(infodir)): Add parallel build workaround.

2010-10-04  Glenn Morris  <rgm@gnu.org>

	* Makefile.in (SHELL): Set it.
	(INFO_TARGETS, DVI_TARGETS): Remove variables.
	(info, dvi): Replace above variables with their expansions.
	(info): Move mkdir from here...
	($(infodir)/emacs): ... to here (for parallel builds).
	(pdf): New target.
	($(infodir)/emacs): Pass -o option to makeinfo.
	(.PHONY): Declare clean rules.
	(maintainer-clean): Delete dvi and pdf files.
	Guard against cd failures.  Use a more restrictive delete.

2010-10-02  Glenn Morris  <rgm@gnu.org>

	* misc.texi (Shell Mode): Remove reference to old function name.

2010-09-30  Eli Zaretskii  <eliz@gnu.org>

	* maintaining.texi (VC Mode Line): Mention all the possible VC status
	indicator characters.

2010-09-29  Glenn Morris  <rgm@gnu.org>

	* Makefile.in (top_srcdir): Remove unused variable.

2010-09-14  Glenn Morris  <rgm@gnu.org>

	* cal-xtra.texi (Fancy Diary Display): Emphasize that sort should be
	the last hook item.

	* calendar.texi (Appointments): Also updated when a diary include file
	is saved.

2010-09-14  Glenn Morris  <rgm@gnu.org>

	* trouble.texi (Bugs): Update the section intro.
	(Known Problems): New section.
	(Checklist): Misc updates.  Prefer M-x report-emacs-bug.
	(Sending Patches): Bug fixes are best as responses to existing bugs.
	* emacs.texi (Known Problems): Add menu entry for new section.

2010-09-09  Glenn Morris  <rgm@gnu.org>

	* xresources.texi: Untabify.

2010-09-06  Chong Yidong  <cyd@stupidchicken.com>

	* dired.texi (Dired Enter): Minor doc fix (Bug#6982).

2010-09-06  Glenn Morris  <rgm@gnu.org>

	* misc.texi (Saving Emacs Sessions): Mention desktop-path.  (Bug#6948)

2010-09-02  Jan Djärv  <jan.h.d@swipnet.se>

	* frames.texi (Cut/Paste Other App): Remove vut-buffer text.

2010-08-21  Glenn Morris  <rgm@gnu.org>

	* misc.texi (Amusements): Mention bubbles and animate.

2010-07-31  Eli Zaretskii  <eliz@gnu.org>

	* files.texi (Visiting): Add more index entries for
	large-file-warning-threshold.

2010-07-29  Jan Djärv  <jan.h.d@swipnet.se>

	* frames.texi (Tool Bars): Add doc for tool-bar-position.

2010-06-23  Glenn Morris  <rgm@gnu.org>

	* abbrevs.texi, basic.texi, buffers.texi, building.texi, calendar.texi:
	* custom.texi, dired.texi, display.texi, emacs.texi, emerge-xtra.texi:
	* files.texi, fortran-xtra.texi, frames.texi, help.texi, killing.texi:
	* maintaining.texi, mark.texi, mini.texi, misc.texi, msdog.texi:
	* mule.texi, programs.texi, rmail.texi, screen.texi, search.texi:
	* sending.texi, text.texi, trouble.texi, vc1-xtra.texi, xresources.texi:
	Untabify Texinfo files.

2010-06-10  Glenn Morris  <rgm@gnu.org>

	* basic.texi (Inserting Text): Minor clarification.  (Bug#6374)

	* basic.texi (Inserting Text): Fix typo.

2010-06-10  Glenn Morris  <rgm@gnu.org>

	* ack.texi (Acknowledgments):
	* emacs.texi (Acknowledgments): Update for notifications.el.

2010-05-31  Daiki Ueno  <ueno@unixuser.org>

	* dired.texi (Operating on Files): Mention encryption commands
	(Bug#6315).

2010-05-29  Eli Zaretskii  <eliz@gnu.org>

	* basic.texi (Moving Point): Update due to renaming of commands bound
	to arrows.  Document bidi-aware behavior of C-<right> and C-<left>.

2010-05-18  Eli Zaretskii  <eliz@gnu.org>

	* display.texi (Fringes): Document reversal of fringe arrows for R2L
	paragraphs.
	(Line Truncation): Fix wording for bidi display.

	* basic.texi (Moving Point): Document bidi-aware behavior of the arrow
	keys.

2010-05-08  Chong Yidong  <cyd@stupidchicken.com>

	* building.texi (GDB Graphical Interface): Remove misleading comparison
	to an IDE (Bug#6128).

2010-05-08  Štěpán Němec  <stepnem@gmail.com>  (tiny change)

	* programs.texi (Man Page):
	* misc.texi (Invoking emacsclient):
	* mini.texi (Repetition):
	* mark.texi (Setting Mark): Fix typos.

2010-05-08  Chong Yidong  <cyd@stupidchicken.com>

	* misc.texi (Printing): Document htmlfontify-buffer.

2010-05-08  Glenn Morris  <rgm@gnu.org>

	* calendar.texi (Displaying the Diary, Format of Diary File):
	Fix external cross-references for TeX format output.

2010-05-07  Chong Yidong  <cyd@stupidchicken.com>

	* Version 23.2 released.

2010-05-02  Jan Djärv  <jan.h.d@swipnet.se>

	* cmdargs.texi (Initial Options): Mention --chdir.

2010-04-21  Jan Djärv  <jan.h.d@swipnet.se>

	* frames.texi (Tool Bars): Add tool-bar-style.

2010-04-21  Glenn Morris  <rgm@gnu.org>

	* ack.texi, emacs.texi (Acknowledgments): Add SELinux support.

2010-04-18  Chong Yidong  <cyd@stupidchicken.com>

	* programs.texi (Semantic): New node.

	* maintaining.texi (EDE): New node.

	* emacs.texi: Update node listing.

	* misc.texi (Gnus): Use the `C-h i' keybinding for info.

2010-04-18  Glenn Morris  <rgm@gnu.org>

	* emacs.texi (Acknowledgments): Remove duplicate.

	* maintaining.texi (VC Directory Commands): Mention stashes and shelves.

2010-04-18  Glenn Morris  <rgm@gnu.org>

	* dired.texi (Misc Dired Features): Mention VC diff and log.
	* maintaining.texi (Old Revisions, VC Change Log):
	Mention that diff and log work in Dired buffers.

	* help.texi (Help Summary): Mention M-x info-finder.

	* ack.texi (Acknowledgments): Add mpc.el.

	* custom.texi (Specifying File Variables, Directory Variables):
	Document new commands for manipulating local variable lists.

2010-04-18  Glenn Morris  <rgm@gnu.org>

	* trouble.texi (Contributing): Add cindex entry.
	Mention etc/CONTRIBUTE.

2010-04-18  Chong Yidong  <cyd@stupidchicken.com>

	* mark.texi (Persistent Mark): Copyedits.  Replace undo example with
	query-replace (Bug#5774).

2010-04-16  Glenn Morris  <rgm@gnu.org>

	* ack.texi, emacs.texi (Acknowledgments): Update for Org changes.

2010-04-11  Jan Djärv  <jan.h.d@swipnet.se>

	* xresources.texi (Lucid Resources): Mention faceName for dialogs.

2010-04-08  Jan Djärv  <jan.h.d@swipnet.se>

	* xresources.texi (Lucid Resources): Mention faceName to set Xft fonts.

2010-03-30  Eli Zaretskii  <eliz@gnu.org>

	* mule.texi (Input Methods): Mention "C-x 8 RET" and add a
	cross-reference to "Inserting Text".

	* basic.texi (Inserting Text): Add an index entry for "C-x 8 RET".
	Mention completion provided by `ucs-insert'.

2010-03-30  Chong Yidong  <cyd@stupidchicken.com>

	* sending.texi (Sending Mail): Note variables that may need
	customizing.
	(Mail Sending): Expand discussion of send-mail-function.

2010-03-30  Chong Yidong  <cyd@stupidchicken.com>

	Document Message mode as the default mail mode.

	* sending.texi (Sending Mail): Copyedits.
	(Mail Format, Mail Headers): Document mail-from-style changes.
	(Mail Commands): Rename from Mail mode.  Document Message mode.
	(Mail Misc): Rename from Mail mode Misc.
	(Mail Sending, Header Editing, Mail Misc): Switch to Message mode
	command names and update keybindings.
	(Header Editing): Document message-tab.  De-document
	mail-self-blind, mail-default-reply-to, and mail-archive-file-name in
	favor of mail-default-headers.  Ad index entries for user-full-name and
	user-mail-address.
	(Citing Mail): Update changes in Message mode behavior.
	Document mail-yank-prefix.
	(Mail Signature): New node, moved from Mail Misc.
	(Mail Aliases): Mail abbrevs are the default with Message mode.
	(Mail Methods): Note that Message mode is now the default.

	* rmail.texi (Rmail Reply):
	* text.texi (Text Mode):
	* major.texi (Major Modes):
	* mule.texi (Output Coding): Refer to Message mode.

	* custom.texi (Init Examples): Add xref to Mail Header.

	* emacs.texi (Top): Fix xrefs.

2010-03-30  Chong Yidong  <cyd@stupidchicken.com>

	* maintaining.texi (VC With A Merging VCS): C-x v v now creates a
	repository if there is none.
	(VC Change Log): Rename from VC Status.  Document vc-log-show-limit and
	vc-print-root-log.
	(Old Revisions): Copyedits.  Document vc-root-diff.

	* programs.texi (Program Modes): Mention Javascript mode.

	* text.texi (HTML Mode): Note that nXML is now the default XML mode.
	* emacs.texi: Update node description.

	* misc.texi (Navigation): Document doc-view-continuous.
	(Shell Ring): Document new M-r binding.  M-s is no longer bound.

2010-03-30  Juri Linkov  <juri@jurta.org>

	* search.texi (Other Repeating Search): Remove line that `occur'
	can not handle multiline matches.

2010-03-30  Eli Zaretskii  <eliz@gnu.org>

	* mule.texi (International): Mention support of bidirectional editing.
	(Bidirectional Editing): New section.

2010-03-28  Nick Roberts  <nickrob@snap.net.nz>

	* emacs.texi (Top): Update node names to those in building.texi.

2010-03-27  Nick Roberts  <nickrob@snap.net.nz>

	doc/emacs/building.texi: Describe restored GDB/MI functionality
	removed by 2009-12-29T07:15:34Z!nickrob@snap.net.nz.
	doc/emacs/emacs.texi: Update node names for building.texi.

2010-03-24  Glenn Morris  <rgm@gnu.org>

	* ack.texi (Acknowledgments):
	* emacs.texi (Acknowledgments): Fix ispell attribution.  (Bug#5759)

2010-03-20  Jan Djärv  <jan.h.d@swipnet.se>

	* xresources.texi (Table of Resources): Clarify toolBar number
	for Gtk+.

	* frames.texi (Menu Bars): menuBarLines => menuBar (bug#5736).

2010-03-21  Chong Yidong  <cyd@stupidchicken.com>

	* dired.texi (Dired Updating): Document dired-auto-revert-buffer.

	* search.texi (Other Repeating Search): Document multi-isearch-buffers
	and multi-isearch-buffers-regexp.

	* indent.texi (Indentation): Clarify description of
	indent-for-tab-command.  Document tab-always-indent.

2010-03-20  Chong Yidong  <cyd@stupidchicken.com>

	* cmdargs.texi (Font X): Move most content to Fonts.

	* frames.texi (Fonts): New node.  Document font-use-system-font.

	* emacs.texi (Top):
	* xresources.texi (Table of Resources):
	* mule.texi (Defining Fontsets, Charsets): Update xrefs.

2010-03-10  Chong Yidong  <cyd@stupidchicken.com>

	* Branch for 23.2.

2010-03-06  Chong Yidong  <cyd@stupidchicken.com>

	* custom.texi (Init Examples): Add xref to Locals.

	* major.texi (Choosing Modes): Mention usage of setq-default for
	setting the default value of major-mode (Bug#5688).

2010-03-02  Chong Yidong  <cyd@stupidchicken.com>

	* frames.texi (Mouse Avoidance): Mention make-pointer-invisible.

	* display.texi (Display Custom): Document make-pointer-invisible and
	underline-minimum-offset.  Remove inverse-video.

2010-02-21  Chong Yidong  <cyd@stupidchicken.com>

	* frames.texi (Frame Commands): Note that the last ordinary frame can
	be deleted in daemon mode (Bug#5616).

2010-02-18  Glenn Morris  <rgm@gnu.org>

	* trouble.texi (Contributing): Repository is no longer CVS.

2010-02-08  Glenn Morris  <rgm@gnu.org>

	* buffers.texi (Uniquify): Must explicitly load library.  (Bug#5529)

2010-02-01  Stefan Monnier  <monnier@iro.umontreal.ca>

	* display.texi (Useless Whitespace, Text Display):
	* custom.texi (Init Examples): Avoid obsolete special default variables
	like default-major-mode.

2010-01-24  Mark A. Hershberger  <mah@everybody.org>

	* programs.texi (Other C Commands): Replace reference to obsolete
	c-subword-mode.

2010-01-21  Glenn Morris  <rgm@gnu.org>

	* trouble.texi (Bugs): Fix PROBLEMS keybinding.

2010-01-12  Glenn Morris  <rgm@gnu.org>

	* trouble.texi (Checklist): Use bug-gnu-emacs rather than
	emacs-pretest-bug for bug reports for development versions.

2010-01-11  Glenn Morris  <rgm@gnu.org>

	* display.texi (Highlight Interactively): `t' does not mean highlight
	all patterns.  (Bug#5335)

2009-12-29  Chong Yidong  <cyd@stupidchicken.com>

	* misc.texi (Shell): Document async-shell-command.

	* building.texi (Grep Searching): Document zrgrep.

	* mini.texi (Completion Options): Mention `initials' completion style.

2009-12-29  Nick Roberts  <nickrob@snap.net.nz>

	* building.texi: Import GDB Graphical Interface description from
	EMACS_23_1_RC.

2009-12-24  Chong Yidong  <cyd@stupidchicken.com>

	* emacs.texi (Top): Update node listing.

	* abbrevs.texi (Saving Abbrevs): Abbrev file should be in .emacs.d.

	* basic.texi (Moving Point): M-r is now move-to-window-line-top-bottom.

	* cmdargs.texi (Initial Options):
	* xresources.texi (Resources): Document inhibit-x-resources.

	* custom.texi (Specifying File Variables): Note that minor modes are
	enabled unconditionally.

	* display.texi (Scrolling): Briefly document the old recenter command,
	and document recenter-positions.

	* files.texi (Visiting):
	* buffers.texi (Buffers): Max buffer size is now 512 MB.

	* frames.texi (Cut/Paste Other App):
	Document save-interprogram-paste-before-kill.

	* killing.texi (Kill Options): New node.

2009-12-05  Chong Yidong  <cyd@stupidchicken.com>

	* misc.texi (Shell Options): ansi-color is now default.

2009-12-05  Glenn Morris  <rgm@gnu.org>

	* emacs.texi (Top): Update menu for cal-xtra node changes.
	* calendar.texi (Displaying the Diary): Holidays may be in the buffer
	or mode line.  Don't mention invisible text or the details of
	diary-print-entries here, only in cal-xtra.
	(Format of Diary File): Mention that the "date on first line" format
	only really affects the simple display.
	* cal-xtra.texi (Advanced Calendar/Diary Usage): Update menu.
	(Diary Customizing): Holidays may be in the buffer or mode line.
	Move diary-print-entries to the "Diary Display" section.
	(Diary Display): New section, split out from "Fancy Diary Display".
	Explain the limitations of simple display, and how to print it.

	* calendar.texi (Displaying the Diary): Mention keys apply to calendar.

	* cal-xtra.texi (Diary Display): Mention View mode.

2009-11-29  Juri Linkov  <juri@jurta.org>

	* display.texi (Highlight Interactively): Actually a list of
	default faces is pre-loaded into a list of default values
	instead of the history.

2009-11-20  Glenn Morris  <rgm@gnu.org>

	* ack.texi (Acknowledgments):
	* emacs.texi (Acknowledgments): Add htmlfontify.

2009-11-14  Glenn Morris  <rgm@gnu.org>

	* cal-xtra.texi (Holiday Customizing): Replace obsolete alias.

	* ack.texi (Acknowledgments):
	* emacs.texi (Acknowledgments): Update for recent Org changes.

2009-10-31  Chong Yidong  <cyd@stupidchicken.com>

	* mule.texi (Charsets): Numerous copyedits.  Don't discuss the
	`charset' property, which is irrelevant to the user manual (Bug#3526).

2009-10-14  Juanma Barranquero  <lekktu@gmail.com>

	* trouble.texi (DEL Does Not Delete): Fix typo.

2009-10-05  Michael Albinus  <michael.albinus@gmx.de>

	* files.texi (Misc File Ops): Mention copy-directory.

2009-10-04  Eli Zaretskii  <eliz@gnu.org>

	* mule.texi (Unibyte Mode): Emphasize that
	unibyte-display-via-language-environment affects only the display.

	* display.texi (Horizontal Scrolling): Document cursor behavior under
	horizontal scrolling when point moves off the screen (Bug#4564).
	Improve wording.

2009-10-01  Michael Albinus  <michael.albinus@gmx.de>

	* files.texi (Directories): delete-directory prompts for recursive
	deletion.

2009-09-30  Glenn Morris  <rgm@gnu.org>

	* ack.texi (Acknowledgments):
	* emacs.texi (Acknowledgments): CEDET updates.  Fix Hungarian accent.

2009-09-25  Tassilo Horn  <tassilo@member.fsf.org>

	* dired.texi (Dired Navigation): Use @code instead of @var for
	dired-isearch-filenames, so that it's not capitalized.

2009-09-19  Chong Yidong  <cyd@stupidchicken.com>

	* frames.texi (Frame Commands): C-z is now bound to suspend-frame.

	* entering.texi (Exiting): C-z is now bound to suspend-frame.

	* custom.texi (Init Examples): Replace Rumseld with Cheny (Bug#3519).
	(Key Bindings): Reference Init Rebinding in introductory text.
	Shift some of the introduction to Keymaps node.
	(Keymaps): Simplify.
	(Local Keymaps): Simplify.  Move binding example to Init Rebinding.
	(Minibuffer Maps): Remove mention of Mocklisp.
	(Init Rebinding): Move mode-local rebinding example here from Local
	Keymaps.
	(Modifier Keys): Clarify.
	(Rebinding): Add cindex for "binding keys".

2009-09-13  Chong Yidong  <cyd@stupidchicken.com>

	* misc.texi (Invoking emacsclient): Minor clarifications (Bug#4419).

2009-08-31  Nick Roberts  <nickrob@snap.net.nz>

	* building.texi (Threads Buffer, Multithreaded Debugging):
	Reorganize these two sections.

2009-08-29  Eli Zaretskii  <eliz@gnu.org>

	* cmdargs.texi (Initial Options): Fix last change.

2009-08-29  Stefan Monnier  <monnier@iro.umontreal.ca>

	* mule.texi (Enabling Multibyte):
	* cmdargs.texi (General Variables): Remove EMACS_UNIBYTE.
	(Initial Options): Remove --(no-)multibyte, --(no-)unibyte.

2009-08-20  Glenn Morris  <rgm@gnu.org>

	* cal-xtra.texi (Non-Gregorian Diary): Mention ``Adar I'' special case.

2009-08-19  Glenn Morris  <rgm@gnu.org>

	* ack.texi (Acknowledgments): Remove cvtmail.  Mention info-finder.

2009-08-18  Glenn Morris  <rgm@gnu.org>

	* ack.texi (Acknowledgments):
	* emacs.texi (Acknowledgments): Update for js.el replacing js2-mode.el.

	* ack.texi (Acknowledgments): Add ucs-normalize.el and files-x.el.

2009-08-09  Glenn Morris  <rgm@gnu.org>

	* ack.texi (Acknowledgments):
	* emacs.texi (Acknowledgments): Add gdb-mi entry.

2009-08-08  Dmitry Dzhus  <dima@sphinx.net.ru>

	* emacs.texi (Top): Add new menu items for GDB-UI.

	* building.texi (GDB Graphical Interface): Add Multithreaded debugging
	section.  Threads buffer is in separate section now.

2009-08-08  Glenn Morris  <rgm@gnu.org>

	* ack.texi (Acknowledgments):
	* emacs.texi (Acknowledgments):
	Update for js2-mode and org changes.

2009-08-02  Michael Albinus  <michael.albinus@gmx.de>

	* files.texi (Reverting): Auto-Revert Tail mode works also for remote
	files.

2009-07-28  Chong Yidong  <cyd@stupidchicken.com>

	* building.texi (Lisp Libraries): Clarify meaning of autoloading.

2009-07-23  Glenn Morris  <rgm@gnu.org>

	* programs.texi (Matching): Update blink-matching-paren-distance.

2009-07-21  Chong Yidong  <cyd@stupidchicken.com>

	* frames.texi (Cut/Paste Other App): For select-active-regions,
	selection is now updated on moving point.

2009-07-21  Richard Stallman  <rms@gnu.org>

	* glossary.texi (GNU, Daemon): Update information.

2009-07-19  Juri Linkov  <juri@jurta.org>

	* custom.texi (Specifying File Variables, Safe File Variables):
	"variables/value pairs" -> "variable/value pairs".

2009-07-15  Glenn Morris  <rgm@gnu.org>

	* misc.texi (Gnus): Remove widow.

2009-07-11  Glenn Morris  <rgm@gnu.org>

	* Makefile.in (TEXI2PDF): New.
	(emacs.pdf, emacs-xtra.pdf): New targets.

	* arevert-xtra.texi (Autorevert): Add menu descriptions.

	* display.texi (Horizontal Scrolling): Re-word to remove widow.

	* emacs.texi (Top): Info can be read from other places than Emacs.
	Don't print the copying notice twice in the printed version.
	Update the menu and detailmenu.
	(Preface): The meaning of "on-line" has changed.
	Correct name for "Common Problems" chapter.
	(Distrib): Update FSF shop URL.
	(Intro): Showing two files at once is not so exciting.

	* macos.texi (Mac OS / GNUstep): Fix spelling and cross-reference.
	(Mac / GNUstep Basics): Minor grammar changes.
	(Mac / GNUstep Events): Fix typo.
	(GNUstep Support): CANNOT_DUMP no longer applies.

	* misc.texi (Document View): Fix typos.

	* dired.texi (Dired):
	* help.texi (Help):
	* macos.texi (Mac OS / GNUstep):
	* maintaining.texi (Version Control, Introduction to VC):
	End menu descriptions with a period.

2009-07-09  Eli Zaretskii  <eliz@gnu.org>

	* msdog.texi (Windows Files) <w32-get-true-file-attributes>: Don't be
	so categorical in saying that the option is only useful on NTFS.

2009-07-09  Glenn Morris  <rgm@gnu.org>

	* Makefile.in (texinfodir): New variable, with location of texinfo.tex.
	(ENVADD): Add texinfodir to TEXINPUTS.

	* emacs.texi (Top): Fix cross-reference.

	* maintaining.texi (VC Directory Buffer): Fix cross-reference.

	* vc1-xtra.texi (Revision Tags): Fix typo.

2009-07-03  Glenn Morris  <rgm@gnu.org>

	* emerge-xtra.texi (Emerge): Tweak Misc menu description.
	(Submodes of Emerge): Skip Prefers is only relevant with an ancestor.
	(Merge Commands): `.' does not seem to work in A or B buffer.
	`l' can recreate the 3-window display.

	* glossary.texi (Glossary): Minor phrasing changes throughout.
	Add more internal cross-references.
	<Autoloading>: You can't really autoload a variable.
	<C-M->: Move details here from `M-C-' item.
	<Continuation Line>: Refer to `Truncation.'
	<Daemon, Free Software, Free Software Foundation, FSF, GNU>:
	<Home Directory, Unix>: New entries.
	<Deletion of Files>: Mention recycle bins.
	<Directory>: Mention ``folders.''
	<Error>: Don't mention ``type-ahead.''
	<Fringe>: Refer to the manual node.
	<Minor Mode>: Can be global or local.
	<Spell Checking>: There are other checkers besides Ispell.

2009-07-02  Glenn Morris  <rgm@gnu.org>

	* anti.texi (Antinews): Minor changes in phrasing.

	* cal-xtra.texi, fortran-xtra.texi: Re-order a few things to reduce
	some underfull lines in dvi output.

	* emacs-xtra.texi (Introduction): Mention included in info Emacs manual.

	* sending.texi (Mail Sending): Add a tiny bit on mailclient.

	* vc-xtra.texi (Advanced VC Usage): End all menu items with a period.

2009-07-01  Jan Djärv  <jan.h.d@swipnet.se>

	* xresources.texi (Table of Resources): Mention maximized for
	fullscreen.

	* cmdargs.texi (Window Size X): -mm/--maximized is new.

2009-07-01  Chong Yidong  <cyd@stupidchicken.com>

	* anti.texi (Antinews): Correct the list of removed platforms.

2009-06-28  Glenn Morris  <rgm@gnu.org>

	* arevert-xtra.texi: Minor language tweaks.

	* dired-xtra.texi: Minor revisions.

2009-06-23  Miles Bader  <miles@gnu.org>

	* display.texi (Scrolling): Document `recenter-redisplay'.
	(Temporary Face Changes): Document `text-scale-set'.

2009-06-21  Chong Yidong  <cyd@stupidchicken.com>

	* Branch for 23.1.

2009-06-17  Kenichi Handa  <handa@m17n.org>

	* mule.texi (Charsets): Update the description for the new charset.
	(list-character-sets): New findex.
	(Language Environments): Add @anchor{Describe Language Environment}.

2009-06-10  Chong Yidong  <cyd@stupidchicken.com>

	* basic.texi (Moving Point): Fix tag.

	* picture-xtra.texi (Insert in Picture): Use <next> and <prior>.

	* mini.texi (Completion Commands): Decapitalize <next> and <prior>, and
	use camel-case for PageUp and PageDown.

	* display.texi (Scrolling): Decapitalize <next> and <prior>, and use
	camel-case for PageUp and PageDown.

	* calendar.texi (Scroll Calendar): Decapitalize <next> and <prior>.

	* search.texi (Isearch Scroll): Add isearch-allow-scroll to index.
	(Isearch Scroll): Decapitalize <next> and <prior>.

2009-06-09  Agustín Martín  <agustin.martin@hispalinux.es>

	* fixit.texi (Spelling): Set default dictionary.
	Improve descriptions (Bug#2554)

2009-06-08  David Reitter  <david.reitter@gmail.com>

	* macos.texi (Color panel, Font panel): Remove mention of Save Options,
	since saving colors and faces set this way is not implemented.
	(Environment variables): Remove mention of mac-fix-env, which is
	scheduled to be removed.

2009-06-04  Chong Yidong  <cyd@stupidchicken.com>

	* custom.texi (Init Examples): Add example of changing load-path.

	* building.texi (Lisp Libraries): Add example of changing
	load-path (Bug#3446).

2009-05-28  Chong Yidong  <cyd@stupidchicken.com>

	* mark.texi (Mark): Further clarifications.
	(Setting Mark): Emphasize that C-SPC activates the mark.

2009-05-28  Chong Yidong  <cyd@stupidchicken.com>

	* mark.texi (Mark): Clarify introduction.  Mention disabling Transient
	Mark mode.
	(Using Region, Persistent Mark): Use "active mark" instead of "active
	region".

2009-05-16  Ari Roponen  <ari.roponen@gmail.com>  (tiny change)

	* mule.texi (Select Input Method): Fix typo.

2009-05-13  Chong Yidong  <cyd@stupidchicken.com>

	* anti.texi (Antinews): Document completion changes.  Some additional
	copyedits and rearrangement of entries.

2009-05-12  Chong Yidong  <cyd@stupidchicken.com>

	* misc.texi (Interactive Shell, Saving Emacs Sessions)
	(Shell History Copying, Terminal emulator): Copyedits.

	* xresources.texi (Resources): Simplify descriptions.
	Shorten description of editres, which is not very useful these days.
	(Table of Resources): Document fontBackend resource.

	* trouble.texi (Quitting): Add other undo bindings to table.
	(DEL Does Not Delete): Note that the erasure key is usually labeled
	"Backspace".  Remove discussion of obscure Xmodmap issue.

2009-05-07  Chong Yidong  <cyd@stupidchicken.com>

	* files.texi (Visiting): Copyedits.

2009-05-06  Chong Yidong  <cyd@stupidchicken.com>

	* basic.texi (Inserting Text): Document ucs-insert.

	* mule.texi (International Chars): Define "multibyte".  Note that
	internal representation is unicode-based.  Simplify definition of raw
	bytes.  Mention ucs-insert.
	(Enabling Multibyte): Remove obsolete discussion.  Copyedits.
	(Language Environments): Add language environments new to Emacs 23.
	(Multibyte Conversion): Node deleted.
	(Coding Systems): Remove obsolete unify-8859-on-decoding-mode.
	Don't mention obsolete emacs-mule coding system.
	(Output Coding): Copyedits.

	* emacs.texi (Top): Update node listing.

2009-05-05  Per Starbäck  <per@starback.se>  (tiny change)

	* trouble.texi (Lossage): Use new binding of view-emacs-problems.

2009-04-28  Stefan Monnier  <monnier@iro.umontreal.ca>

	* building.texi (Lisp Libraries): `load-library' does offer completion.

2009-04-28  Chong Yidong  <cyd@stupidchicken.com>

	* frames.texi (Text-Only Mouse): Mention gpm-mouse-mode instead of
	t-mouse-mode.  Suggested by Per Starbäck (Bug#3126).

2009-04-25  Eli Zaretskii  <eliz@gnu.org>

	* maintaining.texi (Tags): Clarify text.  (Bug#3101)

2009-04-22  Chong Yidong  <cyd@stupidchicken.com>

	* entering.texi (Entering Emacs): Document initial-buffer-choice.

	* building.texi (Lisp Interaction): Document initial-scratch-message.

2009-04-18  Juanma Barranquero  <lekktu@gmail.com>

	* msdog.texi (Windows Fonts): Fix typos.

	* files.texi (Save Commands): Fix pxref.

2009-04-18  Chong Yidong  <cyd@stupidchicken.com>

	* files.texi (Save Commands): Mention diff-buffer-with-file.
	(Comparing Files): Document diff-buffer-with-file.  Suggested by Magnus
	Henoch (Bug#3036).

2009-03-15  Glenn Morris  <rgm@gnu.org>

	* sending.texi (Mail Format): Replace "Sender" with "Message-Id", since
	the former is not always used.
	(Mail Headers): Use active voice.  Add "Mail-reply-to".
	Change case of "Id".  Avoid repeated "appropriate".
	(Mail Aliases): Fix previous change - use an example with a ".", so it
	does actually get quoted when expanded.
	(Mail Sending): Mailclient is the default on some systems.
	(Citing Mail): Mention mail-indentation-spaces.
	(Mail Mode Misc): Add an @dfn for "mail signature".

2009-03-15  Chong Yidong  <cyd@stupidchicken.com>

	* mini.texi (Completion Commands): Describe Emacs 23 completion rules.
	(Completion Options): Document read-file-name-completion-ignore-case,
	read-buffer-completion-ignore-case, and completion-styles.
	Remove description of partial-completion-mode.

2009-03-14  Glenn Morris  <rgm@gnu.org>

	* sending.texi (Mail Format): Fix typo.  Add index entry for
	mail-header-separator.
	(Mail Headers): Put info about initialization and changing in one place
	at the start.  Update FCC section for mbox Rmail.  Clarify From
	section, mention mail-setup-with-from.  Clarify Reply-to section.
	Add Mail-followup-to and mail-mailing-lists.  Clarify References
	section.
	(Mail Aliases): Update example, make less contentious.
	Update for name change of mail-interactive-insert-alias.
	(Mail Mode): Remove mention of `%' as a word separator.
	(Mail Sending): Mention mail-send-hook.  Mention Mailclient.
	(Header Editing): Add reply-to, mail-reply-to, and mail-followup-to
	commands.  Clarify FCC handling.  In mail-complete, add reference to
	Mail Aliases section, and mention mail-complete-function.
	(Citing Mail): Mention mail-yank-ignored-headers and mail-citation-hook.
	(Mail Mode Misc): Clarify the mail-signature function.  Add basic
	signature netiquette.  Explain how the mail hooks work when continuing
	a composition.
	(Mail Amusements): Internationalize the spook section a bit.
	Remove the spook mail-setup-hook example, since it doesn't work well.
	Mention fortune-file.
	(Mail Methods): Mention read-mail-command.

2009-03-14  David Reitter  <david.reitter@gmail.com>

	* macos.texi (Mac / GNUstep Basics): Remove references to Prefs panel
	and NS resources following recent changes.

2009-03-10  Jason Rumney  <jasonr@gnu.org>

	* msdog.texi (Windows Misc): Remove doc for obsolete variable.  Modify
	w32-use-visible-system-caret doc to indicate that it should get set
	automatically.
	(Windows Fonts): Add doc for the uniscribe backend.

2009-03-08  Dan Nicolaescu  <dann@ics.uci.edu>

	* maintaining.texi (VC Directory Commands): Fix doc for the x key in
	vc-dir.  (Bug#2598)

2009-03-05  Reiner Steib  <Reiner.Steib@gmx.de>

	* fixit.texi (Spelling): Add turn-on-flyspell.  (Bug#2517)

2009-03-05  Glenn Morris  <rgm@gnu.org>

	* rmail.texi (Rmail Basics): Add reference to sorting.
	(Rmail Scrolling, Rmail Motion, Rmail Reply, Rmail Display):
	Minor re-wordings.
	(Rmail Motion): Mention rmail-next-same-subject.
	(Rmail Deletion): Expunging is not the only way to change the numbers.
	(Rmail Labels): Labels can also be used in sorting.
	(Rmail Summary Edit): Mention rmail-summary-next-same-subject.
	(Rmail Display): Mention rmail-mime.

2009-03-04  Glenn Morris  <rgm@gnu.org>

	* rmail.texi (Rmail Sorting): Add the keybindings associated with each
	sort command.  Fix `rmail-sort-by-labels' name.  Mention sorting from
	summary.  Mention sorts cannot be undone.
	(Rmail Display): Give an example of how to use goto-address-mode.
	(Rmail Editing): It's keybindings that are redefined, not commands.
	Fix some typos.
	(Movemail): Some minor rewording.
	(Remote Mailboxes): Emacs movemail supports pop by default.
	Fix some minor grammatical issues.  The "two alternative ways" to
	specify a POP mailbox are really just one.  Remove all reference to the
	variables rmail-pop-password and rmail-pop-password-required, obsolete
	since Emacs 22.1.  Clarify the four password steps.  Emacs movemail
	can support Kerberos.

2009-03-03  Glenn Morris  <rgm@gnu.org>

	* rmail.texi (Rmail Deletion): Revert previous change, which was
	describing the Rmail summary versions.
	(Rmail Reply): Give more details of rmail-dont-reply-to-names.
	Minor re-wording for rmail-resend.
	(Rmail Make Summary): Summaries apply to buffers rather than files.
	<rmail-summary-by-topic>: Headers includes the subject.
	<rmail-summary-by-recipients, rmail-summary-by-topic>: Give more
	details, including prefix arguments.
	Mention rmail-summary-by-senders on C-M-f.
	Not counting lines might be faster.
	(Rmail Summary Edit): More details on the delete commands.
	Mention rmail-summary-undelete-many, rmail-summary-bury, and C-M-n/p.
	Name the commands bound to the various keys.  Mention prefix argument
	for searching.
	(Rmail Display): Mention rmail-displayed-headers.  Fix typo.
	Simplify rmail-highlighted-headers description.  Update face name.

2009-03-02  Juanma Barranquero  <lekktu@gmail.com>

	* mark.texi (Marking Objects): Fix typo.

2009-03-01  Chong Yidong  <cyd@stupidchicken.com>

	* abbrevs.texi (Expanding Abbrevs): Mention abbrev-expand-functions
	instead of obsolete pre-abbrev-expand-hook.  Link to elisp manual.

2009-03-01  Glenn Morris  <rgm@gnu.org>

	* rmail.texi (Rmail): Fix some typos.  Use consistent case in menu.
	(Rmail Motion): - M-s searches from the end of messages.
	(Rmail Deletion): Minor clarification.  Fix numeric argument
	description.
	(Rmail Inbox): Fix default inbox description.  Mention `mbox' by name.
	newmail and RMAILOSE files need not be in home-directory.
	(Rmail Files): Mention I/O menus are unselectable if no files match.
	Mention `MAIL' env-var.

2009-02-24  Jason Rumney  <jasonr@gnu.org>

	* mule.texi (Fontsets): Mention fontset-default, font specs and
	fallback fontsets.
	(Defining Fontsets): Mention ns and w32 variants of
	standard-fontset-spec.  Update description of startup fontset to match
	Emacs 23 behavior.
	(Modifying Fontsets): New section.  (Bug#656)
	(International): Link to Modifying Fontsets.

2009-02-23  Adrian Robert  <Adrian.B.Robert@gmail.com>

	* macos.texi (Mac / GNUstep Basics, Mac / GNUstep Customization):
	Mention ns-extended-platform-support-mode.

2009-02-22  Karl Berry  <karl@gnu.org>

	* macos.texi (Mac / GNUstep Customization): One more duplicate "the".

2009-02-19  Juanma Barranquero  <lekktu@gmail.com>

	* basic.texi (Moving Point, Position Info):
	* files.texi (Visiting):
	* mini.texi (Completion Options):
	* text.texi (HTML Mode): Remove duplicate words.

2009-02-20  Glenn Morris  <rgm@gnu.org>

	* rmail.texi: Minor updates for mbox rather than Babyl.

2009-02-17  Karl Berry  <karl@gnu.org>

	* emacs.texi (Top): Add @insertcopying before master menu.  (Bug#1988)

2009-02-17  Richard M Stallman  <rms@gnu.org>

	* anti.texi (Antinews): Mention Babyl format.

	* emacs.texi (Top): Delete `Out of Rmail' from subnode menu.

	* rmail.texi: Update for mbox format.
	Various small fixes, as well as the following.
	(Out of Rmail): Node deleted.
	(Rmail): Update menu.
	(Rmail Files): Comment out set-rmail-inbox-list.
	Document rmail-inbox-list instead.
	(Rmail Output): Substantial changes since C-o is now
	rmail-output-as-seen and o is rmail-output.
	(Rmail Attributes): Delete `stored', add `retried'.
	(Rmail Display): Editing headers works in all cases.

2009-02-17  Glenn Morris  <rgm@gnu.org>

	* basic.texi (Position Info): M-x count-lines-region is not always on
	M-=.  (Bug#2269)

2009-02-09  Glenn Morris  <rgm@gnu.org>

	* calendar.texi (Holidays, Displaying the Diary): Update for new marker
	defaults.

2009-02-07  Eli Zaretskii  <eliz@gnu.org>

	* rmail.texi (Rmail Coding) <rmail-redecode-body>: Remove stale
	documentation of possible problems with redecoding.

2009-02-03  Glenn Morris  <rgm@gnu.org>

	* rmail.texi (Out of Rmail): Mention b2m.pl.

2009-01-31  Glenn Morris  <rgm@gnu.org>

	* rmail.texi (Out of Rmail): Correct b2m location.

2009-01-27  Chong Yidong  <cyd@stupidchicken.com>

	* fixit.texi (Undo): Update undo limit values.

2009-01-27  Glenn Morris  <rgm@gnu.org>

	* emacs.texi (Top): Fix Antinews menu entry.

2009-01-25  Karl Berry  <karl@gnu.org>

	* text.texi (Foldout): Use @itemize @w{} to make an itemize
	item with no marker, instead of the syntactically incorrect
	@itemize @asis.

2009-01-25  Juri Linkov  <juri@jurta.org>

	* building.texi (Grep Searching): Fix index entry for lgrep.

2009-01-24  Eli Zaretskii  <eliz@gnu.org>

	* msdog.texi (Windows Printing): Add an index entry for Ghostscript.

2009-01-21  Adrian Robert  <Adrian.B.Robert@gmail.com>

	* macos.texi (Preferences Panel): Update description of font setting to
	reflect that prior frame selection is no longer needed.

2009-01-20  Nick Roberts  <nickrob@snap.net.nz>

	* building.texi (Debuggers): Revert some of 2008-10-31 change  to
	raise GUD subsections.

2009-01-15  Glenn Morris  <rgm@gnu.org>

	* ack.texi (Acknowledgments): Another update based mainly on AUTHORS.

2009-01-10  Glenn Morris  <rgm@gnu.org>

	* ack.texi (Acknowledgments): Some more updates based on AUTHORS.

2009-01-04  Chong Yidong  <cyd@stupidchicken.com>

	* display.texi (Visual Line Mode): M-] and M-[ no longer move by
	logical lines.

2008-12-29  Juri Linkov  <juri@jurta.org>

	* mini.texi (Minibuffer History): Add a link to `Isearch Minibuffer'.

	* text.texi (Fill Commands): Replace `M-s' with `M-o M-s'.

2008-12-28  Chong Yidong  <cyd@stupidchicken.com>

	* misc.texi (Goto Address mode): Rename from Goto-address.  Refer to
	goto-address-mode instead of goto-address.

	* rmail.texi (Rmail Display): Goto-address renamed to Goto Address
	mode.

	* emacs.texi (Top): Update node listing.

2008-12-26  Eli Zaretskii  <eliz@gnu.org>

	* custom.texi (Directory Variables): Explain what is a "project".
	Add indexing.  Improve wording.  Add a footnote about using
	_dir-locals.el on MS-DOS.

2008-12-24  Dan Nicolaescu  <dann@ics.uci.edu>

	* files.texi (Misc File Ops): Mention chmod as an alias for
	set-file-modes.

2008-12-24  Martin Rudalics  <rudalics@gmx.at>

	* help.texi (Help): Fix typos and reword.
	(Help Summary): Add entries for C-h n and C-h r, reorder
	entries, and do some minor fixes.
	(Name Help): Say that C-h F works for commands only.
	(Misc Help): Say that view-lossage displays 300 keystrokes.

2008-12-20  Glenn Morris  <rgm@gnu.org>

	* ack.texi (Acknowledgments): General update based on AUTHORS,
	including removal of some stuff no longer distributed.

2008-12-19  Agustín Martín  <agustin.martin@hispalinux.es>

	* fixit.texi: Mention hunspell.

2008-12-19  Glenn Morris  <rgm@gnu.org>

	* ack.texi (Acknowledgments): Small grammar fix.
	Consolidate explanatory text at start.

	* display.texi (Text Display):
	* indent.texi (Indentation): Use @acronym with ASCII.

2008-12-18  Glenn Morris  <rgm@gnu.org>

	* ack.texi: Various small updates and fixes.

2008-12-18  Juri Linkov  <juri@jurta.org>

	* search.texi (Word Search): Replace `C-s RET C-w' with `M-s w RET'
	as a key binding to start a forward nonincremental word search.
	Replace `C-r RET C-w' with `M-s w C-r RET' as a key binding to start
	a backward nonincremental word search.  Add index for `M-s w'
	`isearch-forward-word'.
	(Regexp Search): Add a short summary of regexp key commands like
	in the node "Basic Isearch".
	(Other Repeating Search): Fix typo.

2008-12-14  Vinicius Jose Latorre  <viniciusjl@ig.com.br>

	* misc.texi (PostScript Variables): Fix doc.

2008-12-10  Chong Yidong  <cyd@stupidchicken.com>

	* programs.texi (Program Modes): Mention Ruby mode.

2008-12-10  Dan Nicolaescu  <dann@ics.uci.edu>

	* misc.texi (emacsclient Options): Describe what an empty string
	argument does for --alternate-editor.

2008-12-09  Frank Schmitt  <ich@frank-schmitt.net>

	* cmdargs.texi (Font X): Distinguish between client-side and
	server-side fonts.  List valid Fontconfig properties.  Add reference to
	Fontconfig manual.  List valid GTK font properties.  Explain use of
	fc-list.

2008-12-09  Chong Yidong  <cyd@stupidchicken.com>

	* cmdargs.texi (Font X): Move discussion of quoting to top.

2008-12-06  Glenn Morris  <rgm@gnu.org>

	* maintaining.texi (Old Revisions): Improve previous change.

2008-12-05  Richard M Stallman  <rms@gnu.org>

	* anti.texi (Antinews): Minor fixes.

2008-12-03  Glenn Morris  <rgm@gnu.org>

	* maintaining.texi (Old Revisions): Fix diff-switches description.

2008-12-01  Martin Rudalics  <rudalics@gmx.at>

	* emacs.texi (Top): Fix typo.

2008-11-30  Chong Yidong  <cyd@stupidchicken.com>

	* misc.texi (Document View): Explain dependence on gs at the top.
	Copyedits.

	* emacs.texi (Top): Add DocView nodes to detailed node listing.

	* programs.texi (Other C Commands): Document hide-ifdef-shadow.
	(Comment Commands): Discuss region-active behavior of M-; first.

2008-11-29  Martin Rudalics  <rudalics@gmx.at>

	* display.texi (Line Truncation): Add reference to Continuation
	Lines.

	* windows.texi (Pop Up Window): Mention split-height-threshold
	and split-width-threshold.
	(Split Window): Add reference to Continuation Lines.

2008-11-28  Adrian Robert  <Adrian.B.Robert@gmail.com>

	* macos.texi: Change references to "Mac" to "Mac / GNUstep".
	(GNUstep Support): New node.
	* anti.texi:
	* emacs.texi:
	* msdog.texi: Change reference to Mac OS node to Mac OS / GNUstep.

2008-11-28  Richard M Stallman  <rms@gnu.org>

	* misc.texi (Dissociated Press): Minor cleanups.

	* dired.texi (Image-Dired): Avoid passive.

2008-11-28  Eli Zaretskii  <eliz@gnu.org>

	* anti.texi (Antinews): Add stuff about Unicode vs emacs-mule
	representation.

2008-11-26  Richard M. Stallman  <rms@gnu.org>

	* files.texi (Visiting): Rewrite paragraph for clarity.

	* buffers.texi (Select Buffer): Rewrite paragraphs using active voice.

2008-11-25  Alan Mackenzie  <acm@muc.de>

	* programs.texi (Moving by Parens): Clarify that parens inside strings
	and comments are ignored, and that the commands assume the starting
	point isn't in a string or comment.

2008-11-26  Adrian Robert  <Adrian.B.Robert@gmail.com>

	* macos.texi: Add Prev/Next/Top pointers to all nodes.
	(Mac Basics): Merge in Grabbing Environment Variables from earlier
	version.
	(Mac Customization): Rewrite Preferences Panel section and merge in to
	this node, add Open files by dragging to an Emacs window.

	* emacs.texi: Remove TOC reference to Mac Preferences Panel section.

2008-11-26  Chong Yidong  <cyd@stupidchicken.com>

	* files.texi (Misc File Ops): Document set-file-modes.

	* windows.texi (Split Window): Document integer values of
	truncate-partial-width-windows.

	* text.texi (Text): Simplify description of markup languages.
	(TeX Mode): Simplify introduction.  Mention BibTeX mode.
	(TeX Editing): Note that `""' inserts one `"' character.
	(HTML Mode): Note in the introduction that XML mode is an alias for
	SGML mode.  Mention nXML mode.

2008-11-25  Chong Yidong  <cyd@stupidchicken.com>

	* building.texi (Watch Expressions): Fix typo.

2008-11-24  Chong Yidong  <cyd@stupidchicken.com>

	* files.texi (Visiting): Document new behavior of
	confirm-nonexistent-file-or-buffer.

	* buffers.texi (Select Buffer):
	Document confirm-nonexistent-file-or-buffer.

	* picture-xtra.texi (Picture Mode): Use picture-mode instead of
	edit-picture.

	* text.texi (Text): Simplify introduction.  Discard mention of `M-x
	edit-picture', since that is just an alias for picture-mode.
	(Sentences): Note that repeated M-@ extends the region.
	(Pages): Make terminology more consistent.  Link to Regexps node.
	(Longlines): Discuss relationship with Visual Line mode.
	(Text Mode): Remove extraneous discussion of other modes, since they
	were already introduced in the parent node.

2008-11-23  Chong Yidong  <cyd@stupidchicken.com>

	* anti.texi (Antinews): Rewrite.

	* entering.texi (Exiting): Mention "minimize" terminology.

	* frames.texi (Frame Commands): Mention "minimize" terminology.

	* cmdargs.texi (Font X): Document Fontconfig and GTK font specification
	formats.
	(Icons X): Mention "minimize" terminology and use of icons in taskbar.
	(Misc X): Don't document useless -hb option.

2008-11-22  Juri Linkov  <juri@jurta.org>

	* dired.texi (Dired Navigation): Change normal file name search option
	from `non-nil' to `t'.  Add `dwim' option.

2008-11-22  Juri Linkov  <juri@jurta.org>

	* custom.texi (Directory Variables): Rename ".dir-settings.el" to
	".dir-locals.el".  Rename `define-project-bindings' to
	`dir-locals-set-class-variables'.  Rename `set-directory-project' to
	`dir-locals-set-directory-class'.

2008-11-22  Lute Kamstra  <lute@gnu.org>

	* buffers.texi (Select Buffer): Index goto-line.
	* basic.texi (Moving Point): Mention the use of a numeric prefix
	argument with goto-line and refer to Select Buffer for the use of a
	plain prefix argument.

2008-11-19  Glenn Morris  <rgm@gnu.org>

	* doclicense.texi: Update to FDL 1.3.
	* emacs.texi, emacs-xtra.texi: Relicense under FDL 1.3 or later.

2008-11-17  Chong Yidong  <cyd@stupidchicken.com>

	* custom.texi (Minor Modes): Define mode commands and mode variables
	more precisely.  Recommend using mode commands instead of setting
	variables directly.  Put minor modes in a list, and add more modes.
	(Easy Customization): Use "init file" instead of .emacs.
	(Customization Groups): Update to new Custom buffer appearance.
	(Saving Customizations): Copyedits.  Update example.
	(Variables): Give example of variable type-sensitivity.
	(Examining): Update example.
	(Hooks): Copyedits.
	(Specifying File Variables): Use C comments instead of an artificial
	Lisp for the example.
	(Keymaps): Move internals discussion to Prefix Keymaps.
	(Rebinding): Remove redundant paragraph (stated in Key Binding).
	(Init Rebinding): Document kbd macro.
	(Init File): Link to Find Init.

	* mark.texi (Using Region): Document Delete Selection Mode more
	thoroughly.

	* frames.texi (Mouse Commands): Move most of the description of Delete
	Selection Mode to Using Region, and link to it.
	(Clipboard): Note that paste is bound to clipboard-yank.

	* building.texi (Compilation): Document first-error value of
	compilation-scroll-output.
	(Compilation Mode): Note that compilation-auto-jump-to-first-error
	works as soon as an error is available.  Suggested by Juri Linkov.

	* mini.texi (Passwords): New node.

	* files.texi (Remote Files): Link to Passwords node.

	* emacs.texi (Top): Update node listings.

2008-11-16  Chong Yidong  <cyd@stupidchicken.com>

	* ack.texi (Acknowledgments): Some updating of credits.

	* emacs.texi (Acknowledgments): Add a couple more names.

	* dired.texi (Dired Deletion): Document delete-by-moving-to-trash.

	* files.texi (Directories): Describe delete-directory in text.
	(Misc File Ops): Document use of trash.

2008-11-16  Juanma Barranquero  <lekktu@gmail.com>

	* macos.texi (Mac Customization): Fix typos.

2008-11-14  Chong Yidong  <cyd@stupidchicken.com>

	* macos.texi (Mac OS): Move Cocoa manual from ns-emacs.texi to here,
	replacing previous contents.  Numerous copyedits to adapt ns-emacs to
	the conventions of the main Emacs manual.

	* emacs.texi (Top): Update node listings.

2008-11-12  Chong Yidong  <cyd@stupidchicken.com>

	* cmdargs.texi (Emacs Invocation): Link to Emacs Server.  Note that
	command-line-args is processed during startup.
	(Action Arguments): Correctly describe how file arguments interact with
	the startup screen.  Link to Lisp Interaction for scratch buffer.
	(Initial Options): Link to Command Example for -batch option.
	(Environment): Document initial-environment.

	* entering.texi (Entering Emacs): Note that inhibit-startup-screen
	can't be changed in the site-start file.

2008-11-07  Chong Yidong  <cyd@stupidchicken.com>

	* dired.texi (Dired): Mention C-x C-d too.
	(Dired Enter): Document M-n in the Dired minibuffer.
	(Dired Navigation): Explain dired-goto-file more clearly.
	Document dired-isearch-filenames.
	(Dired Deletion): Remove unnecessary "expunged" terminology.
	(Flagging Many Files): & is now rebound to `% &'.
	(Shell Commands in Dired): Document dired-do-async-shell-command.
	Clarify how multi-file arguments are passed.
	(Misc Dired Features): Document dired-do-isearch.

2008-11-06  Chong Yidong  <cyd@stupidchicken.com>

	* entering.texi (Entering Emacs): Document inhibit-startup-screen.

2008-11-03  Chong Yidong  <cyd@stupidchicken.com>

	* search.texi (Other Repeating Search): Remove obsolete findex entries.

2008-11-01  Chong Yidong  <cyd@stupidchicken.com>

	* programs.texi (Program Modes): Link to Program Indent node.
	(Left Margin Paren): Explain consequences of changing
	open-paren-in-column-0-is-defun-start more concisely.
	(Which Function, Program Indent, Info Lookup): Minor edits.
	(Basic Indent): If region is active, TAB indents the region.
	(Multi-line Indent): If region is active, TAB indents the region.
	Note that indent-region is useful when Transient Mark mode is off.
	(Matching): The delimiter at the cursor is highlighted---the character
	changes color.
	(Symbol Completion): Link to Completion node.

	* misc.texi (Invoking emacsclient): Describe how to use Emacs server in
	a strictly text-only system.

	* abbrevs.texi (Saving Abbrevs): Note that abbrev file is not loaded in
	batch mode.

2008-11-01  Richard M. Stallman  <rms@gnu.org>

	* misc.texi (Document View): Major rewrite.

	* maintaining.texi (Types of Log File): Change logs are older than
	version control.
	(VCS Concepts): Simplify and rearrange.
	(Version Control Systems): Make it clear that Linux is only the kernel.
	(VC Mode Line): Shorten reference to menu item.
	(Basic VC Editing): Clarify VC fileset.  Shorten and simplify.
	(VC Directory Mode): Minor cleanup.
	Unchanged files are hidden, not omitted.
	(VC Directory Commands): Shorten and simplify.
	(Change Log Commands): New node, split from Change Logs.
	(VC Directory Buffer): New node, split from VC Directory Mode.

2008-10-31  Chong Yidong  <cyd@stupidchicken.com>

	* misc.texi (Document View): Rename from Document Files, moved here
	from files.texi.

	* files.texi (Version Control): Move to maintaining.texi.
	Subnodes moved as well.
	(Document Files): Move to misc.texi.

	* maintaining.texi (Change Log): Document log-edit-insert-changelog and
	vc-update-change-log.
	(Version Control): Move here from files.texi.
	(Format of ChangeLog): Make it a subnode of Change Log.

	* emacs.texi (Top): Update node listing.

2008-10-31  Tassilo Horn  <tassilo@member.fsf.org>

	* files.texi (Files): Add a section about document
	files (doc-view-mode).

2008-10-31  Chong Yidong  <cyd@stupidchicken.com>

	* building.texi (Compilation Mode):
	Document compilation-auto-jump-to-first-error.
	(Debuggers): Lower GUD subsections to subsubsections.
	(Starting GUD): Add cindex.
	(Lisp Interaction): Note that scratch is no longer the initial buffer.

2008-10-30  Chong Yidong  <cyd@stupidchicken.com>

	* indent.texi (Indentation): Link to Program Indent.

	* misc.texi (Invoking emacsclient): If Emacs has no available frame, it
	now uses emacsclient's terminal.

2008-10-29  Chong Yidong  <cyd@stupidchicken.com>

	* mark.texi (Using Region): Document use-empty-active-region.

	* emacs.texi (Top): Update node listings.

	* misc.texi (Emacs Server): Rewrite.  Document daemon-mode.
	Don't mention obsolete emacs.bash script.
	(Invoking emacsclient): Rewrite, moving optional arguments to
	emacsclient Options.
	(emacsclient Options): New node.  Document server-use-tcp and
	server-host.

2008-10-28  Chong Yidong  <cyd@stupidchicken.com>

	* indent.texi (Indentation): Replace list with paragraphed text,
	putting description of syntax-driven indentation first.  Document new
	effect of active regions on tab.
	(Tab Stops): Note that editable tab stops affect indentation commands.

2008-10-27  Dan Nicolaescu  <dann@ics.uci.edu>

	* cmdargs.texi (Initial Options): Document -daemon=SERVER_NAME.

2008-10-23  Chong Yidong  <cyd@stupidchicken.com>

	* custom.texi (Function Keys): Note that modified keypad keys are not
	translated.

	* basic.texi (Arguments): Explain how to insert multiple digits.

2008-10-22  Michael Albinus  <michael.albinus@gmx.de>

	* files.texi (Remote Files): Precise selection of default method.
	Rewrite paragraph about disabling remote file names.

2008-10-22  Chong Yidong  <cyd@stupidchicken.com>

	* search.texi (Special Isearch): Document M-TAB is isearch.

	* files.texi (VC Mode Line): Use @kbd instead of @key for mouse
	command.

	* frames.texi: Use @kbd instead of @key for mouse commands throughout.

2008-10-22  Tassilo Horn  <tassilo@member.fsf.org>

	* emacs.texi (Acknowledgments): Add myself to Acknowledgments
	section.

2008-10-21  Chong Yidong  <cyd@stupidchicken.com>

	* vc1-xtra.texi: Move nodes VC Directory Mode and VC Directory Commands
	to files.texi.  Move contents of vc2-xtra.texi here.

	* vc2-xtra.texi: File removed.

	* vc-xtra.texi (Advanced VC Usage): Remove VC Directory Mode and VC
	Directory Commands from the submenu.  Don't include deleted file
	vc2-xtra.texi.

	* files.texi (Visiting): Document find-file-confirm-nonexistent-file.
	(Version Control): Add VC Directory Mode and VC Directory Commands to
	the submenu.
	(Why Version Control?): Use table format.
	(Version Control Systems): Note that Meta-CVS support is gone.
	(VCS Concepts): Note precisely when VC started supporting filesets.
	Remove bogus xref to CVS Options node.
	(Types of Log File): Copyedits.
	(VC Mode Line): Document tooltips and mouse-1 on VC indicator.
	(Basic VC Editing): Content moved from Selecting A Fileset and Doing
	The Right Thing.
	(Selecting A Fileset, Doing The Right Thing): Nodes deleted.
	(Log Buffer): Reorganize node, putting C-c C-c description first.
	(Old Revisions): Use CVS for example, not RCS.
	(Secondary VC Commands): Remove VC Directory Mode and VC Directory
	Commands from the submenu, putting them under Version Control.
	(VC Directory Mode): Move node contents here from vc1-xtra.texi; we
	need to include it in the manual unconditionally, since it is now
	crucial to using distributed version control systems.
	(Comparing Files): Note that diff uses the minibuffer, and that the
	output is shown using Diff mode.
	(Diff Mode): Explain what "patch" and "hunk" mean.
	Document diff-update-on-the-fly, diff-refine-hunk, and
	diff-show-trailing-whitespaces.
	(File Archives): Add rar support.

	* major.texi (Choosing Modes): Make mode selection sequence more
	obvious by describing the steps in order of priority.  Note that
	magic-mode-alist is nil by default.
	Document magic-fallback-mode-alist.

2008-10-20  Chong Yidong  <cyd@stupidchicken.com>

	* frames.texi (Mouse References): Copyedits.

2008-10-20  Tassilo Horn  <tassilo@member.fsf.org>

	* ack.texi (Acknowledgments): Add myself as doc-view author.

2008-10-20  Eli Zaretskii  <eliz@gnu.org>

	* frames.texi (Dialog Boxes): Add @cindex entries.

2008-10-20  Chong Yidong  <cyd@stupidchicken.com>

	* frames.texi (Dialog Boxes): Clarify description of GTK+ file chooser.
	(Text-Only Mouse): Copyedit.

2008-10-19  Chong Yidong  <cyd@stupidchicken.com>

	* frames.texi: Use @key throughout for mouse clicks.
	(Cut/Paste Other App): Document yank-pop-change-selection.
	(Secondary Selection): Fix modified mouse click syntax.
	(Clipboard): Describe Cut, Copy and Paste commands.
	(Mouse References): Not all references are in read-only buffers.
	Copyedits.
	(Creating Frames): Add xref to Init File.
	(Frame Commands): Add xref to Exiting.
	(Scroll Bars): Document GTK vs toolkit behavior.

2008-10-15  Chong Yidong  <cyd@stupidchicken.com>

	* files.texi (Version Control): Copyedits.  Add Bazaar.
	(Version Control Systems): List different VCS's using an itemized list.
	Add Bazaar.
	(VCS Concepts): Copyedits.  Tweak description of file merging.

	* frames.texi (Mouse Commands, Cut/Paste Other App): Rewrite.
	(Cut/Paste Other App): Document select-active-regions and
	x-select-enable-primary.

2008-10-13  Chong Yidong  <cyd@stupidchicken.com>

	* mark.texi (Shift Selection): Correct case in node name.

	* emacs.texi (Top): Update node order in Mark chapter.

2008-10-12  Eli Zaretskii  <eliz@gnu.org>

	* msdog-xtra.texi (MS-DOS): Fix bad pxref.

	* mini.texi (Minibuffer File): Fix markup in last change.  Refer to
	elsewhere in the manual instead of describing yet again the intricacies
	of $HOME on MS-Windows and MS-DOS.

2008-10-12  Chong Yidong  <cyd@stupidchicken.com>

	* mini.texi (Minibuffer File): Add xref to File Names.
	(Minibuffer File): Add discussion of `~' in file names.
	Add insert-default-directory index reference.

	* files.texi (File Names): Reorganize description.
	(Visiting): Add xref to Mode Line.  Copyedits.
	(Save Commands): Mention prefix behavior of C-x C-s.
	(Numbered Backups): Node deleted.
	(Backup Names): Contents of Numbered Backups moved here.  State default
	of version-control variable.
	(Reverting): Copyedits.
	(Version Control): Add additional version control systems.

	* emacs.texi (Top): Delete Numbered Backups node.

	* cmdargs.texi (General Variables): Change Numbered Backups xref to
	Backup Names.
	(Initial Options): Document renamed variable inhibit-startup-screen.

2008-10-11  Romain Francoise  <romain@orebokech.com>

	* kmacro.texi (Edit Keyboard Macro): Lossage is now 300 keys.

2008-10-11  Chong Yidong  <cyd@stupidchicken.com>

	* buffers.texi (Buffers): Add xrefs to Mode Line and Lisp Interaction.
	(Select Buffer): Mention use of minibuffer history.  Describe default
	value of default-major-mode.  Mention that C-x 4 b selects the other
	window.
	(List Buffers): Document CRM indicators in the order they appear.
	(Kill Buffer): Document new command kill-matching buffers.
	(Several Buffers): Move explanation of the relationship between buffer
	list and buffer menu to the top.
	(Indirect Buffers): Document new variable clone-indirect-buffer-hook.

2008-10-10  Chong Yidong  <cyd@stupidchicken.com>

	* entering.texi (Exiting): Document change of C-x C-c to
	save-buffers-kill-terminal.  Document kill-emacs.

2008-09-30  Eli Zaretskii  <eliz@gnu.org>

	* mule.texi (Coding Systems): Don't mention codepage-setup.

	* msdog-xtra.texi (MS-DOS Printing, MS-DOS and MULE): No need to create
	cpNNN coding systems anymore.
	(MS-DOS and MULE): Don't mention code-pages.el.  Don't mention support
	for unibyte mode.  Don't mention line-drawing characters.
	Don't mention dos-unsupported-char-glyph.

2008-09-25  Chong Yidong  <cyd@stupidchicken.com>

	* search.texi (Search): Shorten introduction.
	(Basic Isearch): Add command table.  Discuss reverse isearch and
	isearch highlighting.
	(Repeat Isearch): Move lazy highlighting discussion here.  Add search
	ring to cindex.
	(Special Isearch): Move input methods discussion here.
	(Non-ASCII Isearch): Node deleted, merged with Special Isearch.
	(Isearch Yank): Node deleted, and contents moved into Basic Isearch and
	Repeat Isearch.
	(Isearch Minibuffer): New node.
	(Word Search): Document new word search commands.
	(Regexp Example): Simplify example using sentence-end-base variable.
	(Replace): Reword introduction.
	(Unconditional Replace): Remove unnecessary example.
	(Other Repeating Search): Document new `M-s o' binding.

	* emacs.texi (Top): Update node listings.

2008-09-22  Juanma Barranquero  <lekktu@gmail.com>

	* emacs.texi (Top): Remove Kill Errors from menu.

2008-09-22  Chong Yidong  <cyd@stupidchicken.com>

	* kmacro.texi (Basic Keyboard Macro): Make F3 and F4 the preferred
	interface for defining macros.  Simplify examples.  Note that C-g quits
	macro definitions.
	(Keyboard Macro Counter): Document using F3 to insert counter.
	Give usage example.
	(Keyboard Macro Query): Organize query responses in a table.

	* fixit.texi (Fixit): Favor C-/ keybinding for undo throughout.
	Link to Erasing node.
	(Undo): Reorganize paragraphs for logical flow.  Move keybinding
	rationale to a footnote.
	(Kill Errors): Remove node, due to redundancy with Erasing.
	(Spelling): Move discussion of flyspell to end.  Note new behavior of
	M-$ in active region.  Remove non-ispell-specific keybindings from
	table.

2008-09-21  Dan Nicolaescu  <dann@ics.uci.edu>

	* cmdargs.texi (Initial Options): Document --daemon.

2008-09-20  Glenn Morris  <rgm@gnu.org>

	* files.texi (Numbered Backups): Mention that some modes set
	version-control.

2008-09-20  Jim Blandy  <jimb@red-bean.com>

	* files.texi (Numbered Backups): Reference File Variables, as well.
	Remove discussion of Rmail's implementation.

2008-09-06  Chong Yidong  <cyd@stupidchicken.com>

	* misc.texi (Recursive Edit): Note that top-level exits active
	minibuffers.

	* trouble.texi (Quitting): Likewise.

2008-08-31  Chong Yidong  <cyd@stupidchicken.com>

	* emacs.texi (Top): Add Temporary Face Changes xref.

	* display.texi (Display): Move Temporary Face Changes node to just
	after Standard Faces.
	(Scrolling): Document recenter-top-bottom instead of recenter.
	(Horizontal Scrolling): Move auto hscroll discussion to the top.
	(Faces, Standard Faces, Temporary Face Changes, Useless Whitespace)
	(Display Custom): Copyedits.
	(Optional Mode Line): Document display-battery-mode.

2008-08-27  Romain Francoise  <romain@orebokech.com>

	* custom.texi (Directory Variables): Minor fix.

2008-08-27  Glenn Morris  <rgm@gnu.org>

	* cal-xtra.texi (Advanced Calendar/Diary Usage): Tweak some menu
	descriptions.
	(Calendar Customizing): Tweak layout description.
	Move calendar-today-marker and calendar-today face to the other
	markers.  Condense calendar-star-date and calendar-mark-today
	description.
	(Holiday Customizing): Add oriental and solar holidays.
	Add index entries for Baha'i, Christian, Hebrew and Islamic holidays.
	Fix holiday-float description.  Use zerop in examples.  Be less verbose.
	(Date Display Format): Change ISO format.  Be less verbose.
	(Diary Customizing): Mention day and month abbrev arrays.
	Mention the date-form variables by name.  Update European example.
	(Non-Gregorian Diary): Change node name.  Mention Baha'i functions.
	Condense examples.  Mention diary-entry-symbols by name.
	Condense table for insertion commands.
	(Fancy Diary Display): Mention diary-include-string and
	diary-sexp-entry-symbol.  Condense example.  Add Chinese, Coptic,
	Ethiopic, Persian date functions.  Condense descriptions.

	* calendar.texi (Format of Diary File): Mention diary-nonmarking-symbol.
	(Adding to Diary): Adapt for changed node name.

2008-08-26  Glenn Morris  <rgm@gnu.org>

	* cal-xtra.texi (Non-Gregorian Diary Entries): New name for
	node "Hebrew/Islamic Entries".

	* calendar.texi (Specified Dates): Fix names of iso functions.
	(General Calendar): There may not be another window.
	(Writing Calendar Files, Holidays): Tweak intro.
	(Holidays): Mention Baha'i and Chinese holidays.
	(Sunrise/Sunset): Add M-x calendar-sunrise-sunset-month.
	(Lunar Phases): Remove incorrect reference to calendar-time-zone.
	(To Other Calendar): Add calendar-print-other-dates.
	Refer to "graphic display" rather than "X.
	(From Other Calendar): Add calendar-bahai-goto-date.  Fix reference.
	(Displaying the Diary): Fix whitespace after reference.
	Fix `diary-number-of-entries' reference.
	(Date Formats): Explicitly mention that day names can be abbreviated.
	(Adding to Diary): Add some references to other sections.
	(Special Diary Entries): Fix reference.
	(Appointments): Simplify appt-message-warning-time entry.
	Clarify where times must be.
	(Importing Diary): Comment out icalendar paragraph that does not apply.
	(Time Intervals): Simplify entry for timeclock-ask-before-exiting.

2008-08-23  Glenn Morris  <rgm@gnu.org>

	* fortran-xtra.texi (Fortran): Change description of free form and
	fixed form a bit.  Mention hideshow and imenu.
	(Fortran Motion): Mention fortran-end-of-subprogram,
	fortran-beginning-of-subprogram, fortran-mark-do, fortran-mark-if.
	(Fortran Indent): Minor re-word.
	(ForIndent Commands): Mention fortran-fill-paragraph and
	fortran-fill-statement.
	(ForIndent Cont): Mention fortran-tab-mode-string.
	(Fortran Comments): Mention fortran-comment-line-start-skip.
	(Fortran Columns): Mention font-locking.
	(Fortran Abbrev): Word syntax not relevant with new-style abbrev.

2008-08-23  Johan Bockgård  <bojohan@muon>

	* basic.texi (Moving Point): Fix <prior>/<next> confusion.

2008-08-22  Chong Yidong  <cyd@stupidchicken.com>

	* mini.texi (Minibuffer): Simplify introduction.
	(Minibuffer File): Document tilde in minibuffer filenames.
	(Minibuffer Edit): Mention that the prompt is read-only.  Describe how
	to enter tabs, spaces, and question marks.  Describe behavior of C-a.
	(Completion Example): Update example to current command list.
	(Completion Options): Document `lazy' value of completion-auto-help.
	Update contents of completion-ignored-extensions.
	(Minibuffer History): Describe "future history" list.  State default
	value of history-delete-duplicates.

2008-08-21  Glenn Morris  <rgm@gnu.org>

	* fortran-xtra.texi (Fortran Columns): Document `fortran-line-length'.
	(Fortran Comments): Replace fortran-indent-comment with comment-dwim.

2008-08-17  Chong Yidong  <cyd@stupidchicken.com>

	* regs.texi (Registers): Clarify valid register names.
	(RegPos): Note that buffer is saved and restored too.
	(RegText): Note that mark is reactivated/deactivated.
	(RegConfig): Xref to Windows node.

2008-08-16  Chong Yidong  <cyd@stupidchicken.com>

	* basic.texi (Inserting Text): Provide command name for C-q.

	* killing.texi (Killing): Copyedit.  Define read-only text.
	(Deletion): DEL and C-d were already explained in Erasing; xref there.
	(Killing by Lines): Copyedit.
	(Other Kill Commands): Move M-w description here.
	(Yanking): Move M-w to Other Kill Commands.
	(Kill Ring): Also mention saving text in registers.  Link to Text
	Properties in elisp manual.
	(Accumulating Text): Copyedit.
	(CUA Bindings): Shift selection is now the default.

2008-08-12  Teodor Zlatanov  <tzz@lifelogs.com>

	* maintaining.texi (Change Log): Mention next-error is available.

2008-08-10  Glenn Morris  <rgm@gnu.org>

	* cal-xtra.texi (Calendar Customizing): Mention whitespace variables
	and intermonth text.
	(Holiday Customizing): Add holiday-chinese.

2008-08-08  Eli Zaretskii  <eliz@gnu.org>

	* files.texi (Log Buffer, Diff Mode): Fix last changes.  Add indexing.

2008-08-07  Dan Nicolaescu  <dann@ics.uci.edu>

	* files.texi (Log Buffer): Describe C-c C-d.
	(Diff Mode): Describe C-x 4 A.

2008-08-06  Eli Zaretskii  <eliz@gnu.org>

	* vc1-xtra.texi (VC Directory Mode): Fix last change.

2008-08-06  Dan Nicolaescu  <dann@ics.uci.edu>

	* files.texi (Old Revisions): Update the keys used by vc-annotate and
	describe the new bindings to show the changeset diff, toggle annotation
	visibility, show revisions.
	(VC Status): Describe key bindings for modifying the change comments,
	displaying changeset diffs and annotations.

	* vc1-xtra.texi (VC Directory Mode): Talk about multiple VC systems.

2008-08-05  Nick Roberts  <nickrob@snap.net.nz>

	* vc1-xtra.texi (VC Directory Mode): Fix typo.

2008-08-02  Eli Zaretskii  <eliz@gnu.org>

	* vc1-xtra.texi (VC Directory Mode, VC Directory Commands): Fix English
	and wording.

2008-08-02  Dan Nicolaescu  <dann@ics.uci.edu>

	* vc1-xtra.texi (VC Directory Mode): Fix and improve the info about
	marking/unmarking.  Add descriptions for the multiple file search
	commands.  Improve some old info.

2008-07-31  Chong Yidong  <cyd@stupidchicken.com>

	* display.texi (Visual Line Mode): New node.

	* basic.texi (Inserting Text): Move DEL to deletion node.
	(Moving Point): Add additional alternative key bindings.
	Describe line-move-visual.
	(Erasing): Describe DEL.
	(Basic Undo, Blank Lines, Arguments): Copyedit.
	(Continuation Lines): Mention Visual Line mode.
	(Position Info): Move extended discussion to mule.texi.

	* mule.texi (International Chars): Describe C-x =.

	* emacs.texi (Top): Add Visual Line Mode node.

2008-07-31  Dan Nicolaescu  <dann@ics.uci.edu>

	* emacs.texi: Remove VMS support.

2008-07-30  Dan Nicolaescu  <dann@ics.uci.edu>

	* vc1-xtra.texi (VC Directory Mode): Update the display format and fix
	the vc-dir command name.

2008-07-27  Dan Nicolaescu  <dann@ics.uci.edu>

	* xresources.texi: Remove mentions of Mac Carbon.

2008-07-19  Andreas Schwab  <schwab@suse.de>

	* ns-emacs.texi: Move to ../misc.

2008-07-15  Chong Yidong  <cyd@stupidchicken.com>

	* entering.texi (Exiting): Don't describe text-only terminals as the
	default.  Describe the new startup screen.
	(Exiting): Describe how to kill Emacs first.  Change description of
	iconification to handle modern window systems.

2008-07-15  Adrian Robert  <Adrian.B.Robert@gmail.com>

	* ns-emacs.texi: New file, documents features of Emacs port under
	NeXTstep windowing.

2008-07-15  Chong Yidong  <cyd@stupidchicken.com>

	* entering.texi (Entering Emacs): Update prev node.

	* glossary.texi (Glossary): Remove xref to Text Characters.

	* commands.texi (User Input): Rewrite.  Describe Emacs' behavior
	directly, rather than in the context of ASCII.  Move description of
	special properties of modifier key to new Modifier Keys node.
	(Keys): Copyedit.
	(Text Characters): Delete node.  Multibyte is the default nowadays, and
	the node contents are obsolete.

	* custom.texi (Modifier Keys): New node.

	* emacs.texi (Top): Update node list.

2008-07-13  Chong Yidong  <cyd@stupidchicken.com>

	* emacs.texi (Intro): Increase conciseness slightly.  Remove paragraph
	saying that Emacs provides menus and mouse support (which is par for
	the course).

	* screen.texi (Screen): Copyedit.  Define "buffer" and "current buffer"
	early on.
	(Point): Copyedit.  Relegate historical trivia to a footnote.
	(Mode Line): Explain mode-line format more consistently.
	(Menu Bar): Copyedit.

2008-06-27  Glenn Morris  <rgm@gnu.org>

	* cal-xtra.texi (Sexp Diary Entries):
	* calendar.texi (Lunar Phases): Update for lunar.el name changes.

2008-06-26  Chong Yidong  <cyd@stupidchicken.com>

	* mark.texi (Shift selection): New node.
	(Mark): Copyedits.
	(Persistent Mark): Move to the end of the chapter.

2008-06-20  Eli Zaretskii  <eliz@gnu.org>

	* makefile.w32-in (distclean): Remove makefile.

2008-06-17  Nick Roberts  <nickrob@snap.net.nz>

	* building.texi (Starting GUD): Add an entry for gud-gdb.
	(GDB Graphical Interface): Explain that gud-gdb is now needed for text
	command mode.

2008-06-17  Glenn Morris  <rgm@gnu.org>

	* calendar.texi: Fix references to mouse-2 and mouse-3 in calendar.

2008-06-17  Nick Roberts  <nickrob@snap.net.nz>

	* building.texi (Starting GUD): Expand on remote debugging.
	(Other GDB-UI Buffers): Mention new keyboard bindings.

2008-06-15  Glenn Morris  <rgm@gnu.org>

	* gnu.texi: Use a verbatim license for this invariant section,
	as per etc/GNU.

2008-06-13  Daniel Engeler  <engeler@gmail.com>

	* emacs.texi, misc.texi: Add documentation about serial port access.

2008-06-13  Glenn Morris  <rgm@gnu.org>

	* emacs-xtra.texi, emacs.texi: Update Back-Cover text per
	maintain.info.

2008-06-05  Miles Bader  <miles@gnu.org>

	* display.texi (Temporary Face Changes): Update to reflect function
	renamings in face-remap.el.

2008-06-04  Miles Bader  <miles@gnu.org>

	* display.texi (Temporary Face Changes):
	Add `adjust-buffer-face-height'.  Rewrite description of
	`increase-buffer-face-height' and `decrease-default-face-height' now
	that they aren't bound by default.

2008-06-03  Miles Bader  <miles@gnu.org>

	* display.texi (Temporary Face Changes): New node.

2008-05-31  Eli Zaretskii  <eliz@gnu.org>

	* msdog.texi (Windows Keyboard): Fix text added on 2008-05-29.

2008-05-31  Glenn Morris  <rgm@gnu.org>

	* cal-xtra.texi (Fancy Diary Display): Simplify.

2008-05-30  Glenn Morris  <rgm@gnu.org>

	* cal-xtra.texi (Fancy Diary Display): Update for
	diary-display-function replacing diary-display-hook.

2008-05-29  Drew Adams  <drew.adams@oracle.com>

	* msdog.texi (Windows Keyboard): Add descriptions of
	w32-register-hot-key and w32-unregister-hot-key.

2008-05-21  Tom Tromey  <tromey@redhat.com>

	* custom.texi (Directory Variables): Grammar fix.  Link to Safe File
	Variables node.

2008-05-19  Tom Tromey  <tromey@redhat.com>

	* custom.texi (Variables): Add Directory Variables to menu.
	(Directory Variables): New node.

2008-05-16  Eric S. Raymond  <esr@snark.thyrsus.com>

	* vc2-xtra.texi: Modify an example so it reflects what vc.el now does.

2008-05-15  Eric S. Raymond  <esr@snark.thyrsus.com>

	* vc2-xtra.texi, emacs.texi, files.texi: Snapshots node renamed to
	Revision Tags and rewritten.  Section now uses modern terminology,
	(tags rather than snapshots) and describes post-SCCS systems more
	accurately.

2008-05-10  Eli Zaretskii  <eliz@gnu.org>

	* msdog.texi (Windows Files): Update documentation of
	w32-get-true-file-attributes.

2008-05-09  Eric S. Raymond  <esr@snark.thyrsus.com>

	* files.texi, vc-xtra.texi, vc1-xtra.texi: Document the new VC
	directory mode.

2008-05-08  Chong Yidong  <cyd@stupidchicken.com>

	* killing.texi (Appending Kills): Remove a strangely off-topic index
	entry "television".

2008-05-07  Eric S. Raymond  <esr@snark.thyrsus.com>

	* ack.texi, files.texi, vc2-xtra.texi: Meta-CVS is no longer supported.

2008-05-02  Eric S. Raymond  <esr@snark.thyrsus.com>

	* emacs/buffers.texi, emacs/files.texi (Version-control):
	vc-toggle-read-only is no longer a good idea...

2008-04-29  Glenn Morris  <rgm@gnu.org>

	* cal-xtra.texi (Sexp Diary Entries): Clarify diary-float.

2008-04-22  Juri Linkov  <juri@jurta.org>

	* dired.texi (Subdirectories in Dired): Describe using `^'
	to return to the parent directory.

2008-04-22  Nick Roberts  <nickrob@snap.net.nz>

	* building.texi (GDB-UI Layout, Other GDB-UI Buffers): Update for
	recent changes.

2008-04-19  Nick Roberts  <nickrob@snap.net.nz>

	* building.texi (GDB-UI Layout, Breakpoints Buffer)
	(Other GDB-UI Buffers): Update for recent thread related changes.

2008-04-11  Mirko Vukovic  <mirko.vukovic@gmail.com>  (tiny change)

	* maintaining.texi (Maintaining):
	* emacs.texi (Top): Typo.

2008-04-08  Stefan Monnier  <monnier@iro.umontreal.ca>

	* display.texi (Font Lock): Prefer add-hook to using a non-nil `mode'
	arg in `font-lock-add-keywords'.

2008-04-08  Glenn Morris  <rgm@gnu.org>

	* cal-xtra.texi, calendar.texi: Update for calendar name changes.
	Also add Baha'i calendar references where appropriate.

2008-04-05  Glenn Morris  <rgm@gnu.org>

	* custom.texi (Init File): Byte-compiling .emacs is bad.

2008-04-04  Stefan Monnier  <monnier@iro.umontreal.ca>

	* mini.texi (Minibuffer Edit) <resize-mini-windows>: Adjust default.

2008-03-29  Glenn Morris  <rgm@gnu.org>

	* calendar.texi: Update for `calendar-date-style' replacing
	`european-calendar'.

2008-03-28  Jason Rumney  <jasonr@gnu.org>

	* display.texi (Display Custom): Mention overlay-margin in text.

2008-03-12  Reiner Steib  <Reiner.Steib@gmx.de>

	* custom.texi, dired.texi, mini.texi, mule.texi: Add `referenced in the
	tutorial' comments.

2008-03-28  Chong Yidong  <cyd@stupidchicken.com>

	* mark.texi (Mark): Rearrange nodes.
	(Persistent Mark): Rename from Transient Mark.
	(Mark, Setting Mark, Marking Objects, Persistent Mark, Mark Ring):
	Describe Transient Mark mode as the default.

	* basic.texi (Basic Undo): Don't mention setting the mark, which isn't
	the default behavior with Transient Mark mode off.
	(Position Info): Fix typo.

	* display.texi (Standard Faces): Reference the Mark node.
	Remove discussion of the region face, which is discussed there.

	* emacs.texi (Top): Update node listings.

	* files.texi (Diff Mode, Misc File Ops): Describe Transient Mark mode
	as the default.

	* fixit.texi (Undo): Standardize choice of undo key sequence.
	(Undo, Spelling): Describe Transient Mark mode as the default.

	* frames.texi (Mouse Commands): Treat Transient Mark mode as the
	default.

	* glossary.texi (Glossary): Treat Transient Mark mode as the default.

	* killing.texi (Kill Ring, Accumulating Text): Assume Transient Mark
	mode is the default, and note that the mark is not activated when set.

	* programs.texi (Moving by Defuns, Expressions, Comment Commands):
	Describe Transient Mark mode as the default.

	* search.texi (Basic Isearch): Reference the Mark Ring node.
	(Replace, Unconditional Replace, Other Repeating Search):
	Describe Transient Mark mode as the default.

	* text.texi (Words, Pages, Fill Commands, HTML Mode):
	Describe Transient Mark mode as the default.
	(Paragraphs): Describe how M-h behaves when region is active.

	* trouble.texi (Quitting): Clarify effects of C-g.

2008-03-13  Glenn Morris  <rgm@gnu.org>

	* emacs.texi (EMACSVER): Set to 23.0.60.

2008-03-05  Glenn Morris  <rgm@gnu.org>

	* dired.texi (Hiding Subdirectories): Fix previous change.

2008-03-05  Drew Adams  <drew.adams@oracle.com>

	* dired.texi (Hiding Subdirectories): Document `dired-hide-subdir'.

2008-02-28  Kim F. Storm  <storm@cua.dk>

	* help.texi (Help Files): Move describe-gnu-project to C-h g.
	Move describe-distribution to C-h C-o.
	Move view-emacs-problems to C-h C-p.
	Add view-emacs-debugging on C-h C-d.
	Add view-external-packages on C-h C-e.
	Add view-order-manuals on C-h C-m.

2008-02-17  Ulrich Mueller  <ulm@kph.uni-mainz.de>

	* msdog-xtra.texi (MS-DOS): Docstring fix.

2008-02-09  Eli Zaretskii  <eliz@gnu.org>

	* msdog.texi (Windows Fonts): Use a @table for describing font
	properties.

2008-02-07  Jason Rumney  <jasonr@gnu.org>

	* msdog.texi (Windows Files): w32-get-true-file-attributes default
	value has changed.
	(Windows HOME): Clarify what is meant by "if that fails as well".
	(Windows Fonts): New section.

2008-02-07  D. E. Evans  <sinuhe@gnu.org>  (tiny change)

	* basic.texi (Basic Undo): Remove duplicate "you can".

2008-02-02  Eli Zaretskii  <eliz@gnu.org>

	* maintaining.texi (Tags): Fix last change.

2008-02-02  Michael Albinus  <michael.albinus@gmx.de>

	* tramp.texi: Use new FSF's Back-Cover Text.

2008-01-31  Nick Roberts  <nickrob@snap.net.nz>

	* trouble.texi (Checklist): Direct users to emacs-devel@gnu.org.

2008-01-26  Richard Stallman  <rms@gnu.org>

	* maintaining.texi (Tags): Delete redundant index entry.

2008-01-26  Eli Zaretskii  <eliz@gnu.org>

	* programs.texi (Imenu): Move "@cindex tags" from here...
	* maintaining.texi (Tags): ...to here.

2008-01-23  Kevin Ryde  <user42@zip.com.au>

	* custom.texi (Mouse Buttons): Update elisp xref to "Click Events" on
	click count.

2008-01-21  Juanma Barranquero  <lekktu@gmail.com>

	* entering.texi (Exiting): Fix typo.
	Reported by D. E. Evans <sinuhe@gnu.org>.

2007-12-31  Martin Rudalics  <rudalics@gmx.at>

	* glossary.texi (Glossary): Fix typo.

2007-12-27  Richard Stallman  <rms@gnu.org>

	* text.texi (Formatted Text): Improve menu tag.
	(Editing Format Info): In Info, add duplicate menu of nodes
	about the submenus.
	(Format Faces): Say where Faces menu is found.  Mention Other.
	(Format Colors): Say where these submenus are found.
	(Format Indentation, Format Justification): Likewise.
	(Format Properties): Likewise.

2007-12-22  Richard Stallman  <rms@gnu.org>

	* search.texi (Query Replace): Make exp of query-replace more
	self-contained, and clarify.

	* cc-mode.texi (Getting Started): Change @ref to @pxref.

2007-12-15  Richard Stallman  <rms@gnu.org>

	* files.texi (Auto Save): Clarify definition of auto-saving.

2007-11-26  Richard Stallman  <rms@gnu.org>

	* help.texi (Help Echo): Cleanups.

2007-11-23  Thien-Thi Nguyen  <ttn@gnuvola.org>

	* files.texi (Why Version Control?): Fix typo.
	(VCS Concepts): Fix typos; small tense fix.
	(Selecting a Fileset): Fix typos; small rewording.
	(Log Buffer): Likewise.
	(Old Revisions): Likewise.

2007-11-17  Eli Zaretskii  <eliz@gnu.org>

	* mule.texi (Communication Coding): Fix wording of last change.

2007-11-16  Werner Lemberg  <wl@gnu.org>

	* custom.texi (Specifying File Variables):
	* major.texi (Choosing Modes): Mention '\" in man pages.

2007-11-16  Kenichi Handa  <handa@ni.aist.go.jp>

	* mule.texi (Communication Coding): Document x-select-request-type.

	* frames.texi (Cut/Paste Other App): Mention x-select-request-type.

2007-11-15  Francesco Potortì  <pot@gnu.org>

	* maintaining.texi (TEXTAGS): Note that you can use "-" for stdout with
	--output=file.

2007-11-13  Martin Rudalics  <rudalics@gmx.at>

	* help.texi (Help Summary, Apropos, Misc Help): Fix typos.
	(Help Echo): Avoid mentioning the term "region" here and
	consistently use the term "active text".

2007-11-11  Glenn Morris  <rgm@gnu.org>

	* calendar.texi (Special Diary Entries): Fix Thanksgiving example.

2007-11-10  Paul Pogonyshev  <pogonyshev@gmx.net>

	* search.texi (Query Replace):
	Mention `query-replace-show-replacement'.

2007-11-09  Nick Roberts  <nickrob@snap.net.nz>

	* building.texi (Watch Expressions): Remove obscure sentence.

2007-11-06  Kenichi Handa  <handa@ni.aist.go.jp>

	* mule.texi (Select Input Method): Describe how to activate an input
	method in the text mode.

2007-11-01  Dan Nicolaescu  <dann@ics.uci.edu>

	* cmdargs.texi (Misc Variables): Remove Sun windows info.

2007-10-30  Nick Roberts  <nickrob@snap.net.nz>

	* building.texi (Watch Expressions): Describe gdb-delete-out-of-scope.

2007-10-30  Glenn Morris  <rgm@gnu.org>

	* misc.texi (Directory Tracking): Explain a bit more about
	dirtrack-mode.

2007-10-25  Glenn Morris  <rgm@gnu.org>

	* fortran-xtra.texi (Fortran): F90 mode handles F2003.

2007-10-24  Richard Stallman  <rms@gnu.org>

	* misc.texi (Interactive Shell): Cleanup last change.

2007-10-22  Juri Linkov  <juri@jurta.org>

	* mini.texi (Minibuffer History): Add text about a list of minibuffer
	default values.

2007-10-20  Eric S. Raymond  <esr@snark.thyrsus.com>

	* files.texi: Disambiguate two slightly different uses of the term
	'filesets'.

2007-10-18  Martin Rudalics  <rudalics@gmx.at>

	* trouble.texi (Quitting): Fix typo.

2007-10-18  Glenn Morris  <rgm@gnu.org>

	* frames.texi (Mode Line Mouse): Mention minor mode names.

2007-10-17  Juri Linkov  <juri@jurta.org>

	* text.texi (Fill Commands): Undocument fill-paragraph-or-region.
	fill-paragraph operates on the active region in Transient Mark mode.
	(Fill Prefix, Format Indentation): Replace fill-paragraph-or-region
	with fill-paragraph.

	* basic.texi (Arguments): Replace fill-paragraph-or-region with
	fill-paragraph.

	* fixit.texi (Spelling): ispell-word operates on the active region
	in Transient Mark mode.

2007-10-17  Aaron S. Hawley  <aaronh@garden.org>

	* building.texi (Source Buffers):
	* custom.texi (Init Non-ASCII):
	* glossary.texi (Glossary): Use "key binding" consistently.

2007-10-17  Juanma Barranquero  <lekktu@gmail.com>

	* calendar.texi (Diary): Fix directive.

2007-10-16  Richard Stallman  <rms@gnu.org>

	* calendar.texi (Diary): Clarify text about diary file example.

2007-10-13  Eric S. Raymond  <esr@snark.thyrsus.com>

	* files.texi: Capitalize node names according to convention.

2007-10-13  Glenn Morris  <rgm@gnu.org>

	* misc.texi (Interactive Shell): Correct INSIDE_EMACS reference.

2007-10-11  Eric S. Raymond  <esr@snark.thyrsus.com>

	* emacs.texi:
	* files.texi (Version Systems): Minor fixes to version-control material
	suggested by RMS and Robert J. Chassell.

2007-10-10  Eric S. Raymond  <esr@snark.thyrsus.com>

	* files.texi (Version Systems):
	* vc-xtra.texi:
	* vc1-xtra.texi:
	* vc2-xtra.texi: Merge in changes for new VC with fileset-oriented
	operations.  Change of terminology from `version' to `revision'.
	Revise text for adequate description of VCSes with monotonic IDs.
	* emacs.texi: Change of terminology from `version' to `revision'.

2007-10-09  Eric S. Raymond  <esr@snark.thyrsus.com>

	* files.texi (Version Systems): Describe newer VCses.
	Reorder the descriptions to be chronological.

2007-10-09  Richard Stallman  <rms@gnu.org>

	* display.texi (Cursor Display): Correct how cursor appears
	in nonselected windows.

2007-10-04  Nick Roberts  <nickrob@snap.net.nz>

	* building.texi (GDB Graphical Interface): Remove references to gdba
	and mention gud-gdb.

2007-08-31  Eli Zaretskii  <eliz@gnu.org>

	* rmail.texi (Rmail Sorting): Improve indexing.

2007-10-06  Juri Linkov  <juri@jurta.org>

	* text.texi (Fill Commands): Document fill-paragraph-or-region.
	(Fill Prefix, Format Indentation): Replace fill-paragraph with
	fill-paragraph-or-region.

	* basic.texi (Arguments): Replace fill-paragraph with
	fill-paragraph-or-region.

2007-10-06  Eric S. Raymond  <esr@snark.thyrsus.com>

	* files.texi: Update the section on version control for 2007
	conditions.  None of these changes are new-VC-specific; that
	will come later.

2007-09-15  Glenn Morris  <rgm@gnu.org>

	* calendar.texi (Holidays): Change all instances of `holiday-list' back
	to `list-holidays'.

2007-09-14  Glenn Morris  <rgm@gnu.org>

	* calendar.texi: Update all instances of mark-calendar-holidays,
	list-calendar-holidays, list-holidays with the new names.

2007-09-06  Glenn Morris  <rgm@gnu.org>

	Move manual sources from man/ to subdirectories of doc/.
	Split into the Emacs manual in emacs/, and other manuals in misc/.
	* Makefile.in (INFO_TARGETS, DVI_TARGETS): Reduce to just the Emacs
	manual.
	(infodir): New variable.
	(info): Use $infodir.
	(emacsman): Delete target, not needed any more.
	Move all targets that are not the Emacs manual to misc/Makefile.in.
	(mostlyclean): Remove `gnustmp'.
	* makefile.w32-in (INFO_TARGETS, DVI_TARGETS): Reduce to just the Emacs
	manual.
	(MULTI_INSTALL_INFO, ENVADD, infodir): Go up one more level.
	(emacsman): Delete target, not needed any more.
	(clean): Remove all info files but Emacs manual.
	Move all targets that are not the Emacs manual to misc/Makefile.in.
	* emacs-xtra.texi, emacs.texi (setfilename): Go up one more level.

	* Makefile.in (INFOSOURCES): Delete.
	(.SUFFIXES): Use $(TEXI2DVI) rather than texi2dvi.
	(mostlyclean): Add *.op, *.ops.  Move *.aux *.cps *.fns *.kys *.pgs
	*.vrs *.toc here...
	(maintainer-clean): ...from here.

2007-09-05  Glenn Morris  <rgm@gnu.org>

	* custom.texi (Safe File Variables): Clarify `!' and risky variables.

2007-08-29  Glenn Morris  <rgm@gnu.org>

	* emacs.texi (EMACSVER): Increase to 23.0.50.

2007-08-27  Richard Stallman  <rms@gnu.org>

	* emacs.texi (Top): Clarify menu item for Glossary.

	* display.texi (Faces): Change secn title.
	Clarify not all fonts come from Font Lock.

2007-08-17  Eli Zaretskii  <eliz@gnu.org>

	* basic.texi (Position Info): Add index entry for face at point.
	Mention that character faces are also displayed by "C-u C-x =".

2007-08-08  Glenn Morris  <rgm@gnu.org>

	* glossary.texi (Glossary): Deprecate `iff'.

2007-08-07  Chong Yidong  <cyd@stupidchicken.com>

	* files.texi (File Conveniences): Document point motion keys in Image
	mode.

2007-07-27  Glenn Morris  <rgm@gnu.org>

	* emacs.texi (Copying): Include license text from gpl.texi, rather than
	in-line.

	* gpl.texi: New file with text of GPL.
	* Makefile.in (EMACSSOURCES): Add gpl.texi.

2007-07-26  Dan Nicolaescu  <dann@ics.uci.edu>

	* vc2-xtra.texi (Customizing VC): Add GIT and HG.

	* dired.texi (Wdired): Mention C-x C-q key binding.

2007-07-28  Nick Roberts  <nickrob@snap.net.nz>

	* building.texi (GDB Graphical Interface): Qualify use of "M-x gdba".

2007-07-25  Glenn Morris  <rgm@gnu.org>

	* emacs.texi (Copying): Replace license with GPLv3.

	* Relicense all FSF files to GPLv3 or later.

2007-07-24  Glenn Morris  <rgm@gnu.org>

	* calendar.texi (Writing Calendar Files): cal-tex-diary etc only work
	for some calendars.

2007-07-23  Nick Roberts  <nickrob@snap.net.nz>

	* screen.texi (Mode Line): Describe new mode-line flag that shows if
	default-directory for the current buffer is on a remote machine.

2007-07-21  Eli Zaretskii  <eliz@gnu.org>

	* vc2-xtra.texi (Customizing VC) <vc-handled-backends>: Update the
	default value.

2007-07-21  Richard Stallman  <rms@gnu.org>

	* files.texi (Why Version Control?): Improve previous change.

2007-07-18  Eric S. Raymond  <esr@snark.thyrsus.com>

	* files.texi (Why Version Control?): New node.

2007-07-12  Nick Roberts  <nickrob@snap.net.nz>

	* building.texi (Starting GUD): Add xref to this anchor.

2007-06-24  Karl Berry  <karl@gnu.org>

	* emacs.texi: New Back-Cover Text.

2007-06-07  Alan Mackenzie  <acm@muc.de>

	* display.texi (Optional Mode Line): Document the new form of
	line+column numbers, "(561,2)".

2007-06-06  Juanma Barranquero  <lekktu@gmail.com>

	* maintaining.texi (Create Tags Table): Fix typos.

2007-06-02  Chong Yidong  <cyd@stupidchicken.com>

	* Version 22.1 released.

2007-05-07  Karl Berry  <karl@gnu.org>

	* emacs.texi (EMACSVER): Back to 22.

2007-05-06  Richard Stallman  <rms@gnu.org>

	* maintaining.texi (Create Tags Table): Clean up previous change.

2007-05-05  Francesco Potortì  <pot@gnu.org>

	* maintaining.texi (Create Tags Table): Add text about the dangers of
	making symbolic links to tags files.

2007-05-04  Karl Berry  <karl@gnu.org>

	* emacs.texi (EMACSVER) [smallbook]: 22.1 for printed version, not 22.

2007-05-03  Karl Berry  <karl@gnu.org>

	* emacs.texi (EMACSVER) [smallbook]: 22 for printed version.

	* .cvsignore (*.pdf): New entry.

	* emacs.texi (\urlcolor, \linkcolor) [smallbook]: \let to \Black
	for printing.

2007-05-01  Richard Stallman  <rms@gnu.org>

	* cmdargs.texi (Initial Options): Under --batch, mention --eval.

2007-04-28  Glenn Morris  <rgm@gnu.org>

	* ack.texi (Acknowledgments):
	* anti.texi (Antinews):
	* programs.texi (Program Modes): Restore mention of python.el pending
	consideration of legal status.

2007-04-28  Richard Stallman  <rms@gnu.org>

	* files.texi (File Names): Fixes to ~ description on MS systems.

2007-04-26  Glenn Morris  <rgm@gnu.org>

	* emacs.texi (EMACSVER): Increase to 22.1.50.

2007-04-25  Karl Berry  <karl@gnu.org>

	* emacs.texi: Improve line breaks on copyright page,
	similar layout to lispref, 8.5x11 by default.

	* dired.texi (Image-Dired): Improve line break, fix typo.

2007-04-24  Chong Yidong  <cyd@stupidchicken.com>

	* programs.texi (Program Modes):
	* anti.texi (Antinews):
	* ack.texi (Acknowledgments): python.el removed.

2007-04-23  Chong Yidong  <cyd@stupidchicken.com>

	* display.texi (Highlight Interactively): Correct description of
	hi-lock-file-patterns-policy.

	* files.texi (File Archives): Mention self-extracting executables.

2007-04-23  Eli Zaretskii  <eliz@gnu.org>

	* search.texi (Unconditional Replace, Query Replace): Add xref to
	"Replacement and Case".

2007-04-22  Chong Yidong  <cyd@stupidchicken.com>

	* dired.texi (Image-Dired): Move from Thumbnails node.
	* misc.texi (Thumbnails): Node deleted.
	* emacs.texi (Top): Update node listing.

	* files.texi (File Conveniences):
	* ack.texi (Acknowledgments): Rename "tumme" to "image-dired".

2007-04-21  Richard Stallman  <rms@gnu.org>

	* display.texi (Highlight Interactively): Correct previous change.
	Clarify doc of hi-lock-find-patterns, and move new features into it.

2007-04-20  David Koppelman  <koppel@ece.lsu.edu>

	* display.texi (Highlight Interactively):
	Document hi-lock-file-patterns-policy.

2007-04-20  Martin Rudalics  <rudalics@gmx.at>

	* display.texi (Scrolling): Fix typo.

2007-04-15  Chong Yidong  <cyd@stupidchicken.com>

	* doclicense.texi: Remove node heading, so that it can be included by
	other files.

	* emacs.texi: Insert node heading for GFDL.

2007-04-14  Eli Zaretskii  <eliz@gnu.org>

	* cmdargs.texi (Colors): Qualify "color of window" index entry by
	"command line".

	* display.texi (Faces): Refer to "Creating Frames" for face
	and other frame customizations in .emacs.

	* frames.texi (Creating Frames): Mention that face customizations can
	be put in .emacs.  Add index entries.

2007-04-12  Richard Stallman  <rms@gnu.org>

	* glossary.texi (Glossary): Explain `iff'.

2007-04-11  Karl Berry  <karl@gnu.org>

	* gnu.texi (Top),
	* macos.texi (Mac Font Specs),
	* anti.texi (Antinews),
	* xresources.texi (Resources),
	* misc.texi (Emulation),
	* calendar.texi (Daylight Saving),
	* dired.texi (Dired and Find),
	* rmail.texi (Remote Mailboxes),
	* sending.texi (Mail Headers),
	* programs.texi (Which Function),
	* files.texi (Recover),
	* buffers.texi (Uniquify),
	* frames.texi (Wheeled Mice),
	* killing.texi (Rectangles): Wording to improve breaks in
	8.5x11 format.
	* mule.texi (Language Environments): \hbadness=10000 since there's
	no way to reword.
	* emacs.texi (smallbook): New @set to more easily switch between
	smallbook and 8.5x11.

2007-04-11  Richard Stallman  <rms@gnu.org>

	* files.texi (File Conveniences): Add xref to Tumme.
	Delete text about Thumbnail mode.

2007-04-09  Alan Mackenzie  <acm@muc.de>

	* cmdargs.texi (Initial Options): Call "inhibit-splash-screen" by its
	new name.  Insert concept index entries.

2007-04-08  Chong Yidong  <cyd@stupidchicken.com>

	* display.texi (Standard Faces): Document prefix arg for
	list-faces-display.

	* rmail.texi (Rmail Scrolling): Document rmail-end-of-message.

2007-04-07  Chong Yidong  <cyd@stupidchicken.com>

	* killing.texi (Deletion): Rewrite description of M-\ prefix argument.

	* files.texi (Misc File Ops): Rewrite description of
	insert-file-literally.

2007-03-31  Eli Zaretskii  <eliz@gnu.org>

	* misc.texi (Printing): Postscript -> PostScript.

	* ack.texi (Acknowledgments): Postscript -> PostScript.

	* custom.texi (Init File, Init Non-ASCII): Fix last change.

	* emacs.texi (Top): Fix the menu due to the change in custom.texi
	below.

2007-03-30  Chong Yidong  <cyd@stupidchicken.com>

	* custom.texi (Non-ASCII Rebinding): Node deleted.  Material moved to
	Init Non-ASCII.
	(Init Rebinding, Init Syntax): Link to Init Non-ASCII instead.
	(Init Non-ASCII): New node.

2007-03-28  YAMAMOTO Mitsuharu  <mituharu@math.s.chiba-u.ac.jp>

	* macos.texi (Mac Font Specs): Mention AppleAntiAliasingThreshold.

2007-03-12  Glenn Morris  <rgm@gnu.org>

	* calendar.texi, emacs.texi (Daylight Saving): Rename node from
	"Daylight Savings".

	* calendar.texi: Replace "daylight savings" with "daylight
	saving" in text throughout.

2007-03-04  Richard Stallman  <rms@gnu.org>

	* custom.texi (Safe File Variables): Minor correction.

2007-02-28  Thien-Thi Nguyen  <ttn@gnu.org>

	* rmail.texi (Movemail): Add internal ref.
	Don't indent the intro for the PROTO table.
	Format PROTO table items with @code.

2007-02-26  Nick Roberts  <nickrob@snap.net.nz>

	* building.texi: Remove references to bashdb.

2007-02-19  Juanma Barranquero  <lekktu@gmail.com>

	* mule.texi (Language Environments): Update list of supported language
	environments.

2007-02-14  Kim F. Storm  <storm@cua.dk>

	* building.texi (Grep Searching): Fix lgrep doc.

2007-02-12  Chong Yidong  <cyd@stupidchicken.com>

	* back.texi: Remove unused file.

2007-02-05  Francesco Potortì  <pot@gnu.org>

	* maintaining.texi (Tag Syntax): Now --members is the default for
	etags, not for ctags yet.

2007-02-03  Eli Zaretskii  <eliz@gnu.org>

	* emacs.texi (Top): Update the top-level menus.  Make the detailed menu
	headers compliant with Texinfo guidelines and with what texnfo-upd.el
	expects.  Add comments to prevent people from inadvertently modifying
	the key parts needed by `texinfo-multiple-files-update'.

2007-01-29  Chong Yidong  <cyd@stupidchicken.com>

	* frames.texi (Secondary Selection): Window clicked does not matter
	when mouse-yank-at-point is non-nil.

2007-01-16  Glenn Morris  <rgm@gnu.org>

	* abbrevs.texi (Editing Abbrevs): Describe how to disable a
	system abbrev.

2007-01-11  Richard Stallman  <rms@gnu.org>

	* msdog.texi (Windows Keyboard): Another small cleanup.

2007-01-10  Richard Stallman  <rms@gnu.org>

	* msdog.texi (Windows Keyboard): Yet another try to make
	everyone happy with that passage.

2007-01-05  Richard Stallman  <rms@gnu.org>

	* anti.texi (Antinews): Mention M-x shell scrolling.

2007-01-05  Nick Roberts  <nickrob@snap.net.nz>

	* building.texi (Watch Expressions): Describe gdb-max-children.

2007-01-04  Richard Stallman  <rms@gnu.org>

	* msdog.texi (Windows Keyboard): Clarify previous change.

2007-01-02  Richard Stallman  <rms@gnu.org>

	* custom.texi (Changing a Variable): Minor clarification.
	(Specific Customization): customize-customized => customize-unsaved.

	* entering.texi (Entering Emacs): Clean up text about restarting
	Emacs for each file.

	* misc.texi (Shell Options): Minor cleanup.

	* msdog.texi (Windows Keyboard): Explain that Windows was incompatible
	with Emacs, not vice versa.

	* programs.texi (Symbol Completion): Recommend customizing
	window manager.

	* xresources.texi (Resources): Minor fix.

2007-01-01  Jan Djärv  <jan.h.d@swipnet.se>

	* xresources.texi (Table of Resources): Add scrollBarWidth resource.

2007-01-01  Richard Stallman  <rms@gnu.org>

	* commands.texi (User Input): Document keys stolen by window mangers.

2006-12-31  Richard Stallman  <rms@gnu.org>

	* custom.texi (Specific Customization): Document customize-option
	instead of customize-variable.

2006-12-31  Kim F. Storm  <storm@cua.dk>

	* major.texi (Choosing Modes): Document auto-mode-case-fold.

2006-12-30  Kim F. Storm  <storm@cua.dk>

	* killing.texi (CUA Bindings): Fix typo.

	* xresources.texi (Table of Resources): Mention grow-only value for
	auto-resize-tool-bars.

2006-12-27  Eli Zaretskii  <eliz@gnu.org>

	* msdog.texi (Windows Keyboard): Mention widespread Windows bindings,
	and how to get them back.

2006-12-26  Richard Stallman  <rms@gnu.org>

	* calendar.texi (Holidays): Holiday listing is based on current
	practice, but DST is not.

2006-12-25  Richard Stallman  <rms@gnu.org>

	* emacs.texi (Top): Update subnode menus.

	* mark.texi (Transient Mark): Fix xref.

	* killing.texi (Graphical Kill): Node deleted.
	(Killing): Add xref to Cut and Paste.
	(CUA Bindings): Update xref.

	* frames.texi (Cut and Paste): New section to hold other nodes.
	(Mouse Commands): Node demoted.
	(Cut/Paste Other App): Split out from Mouse Commands.
	(Word and Line Mouse): Likewise.
	(Secondary Selection, Clipboard): Nodes demoted.

2006-12-24  Kevin Ryde  <user42@zip.com.au>

	* calendar.texi (Holidays): US daylight saving begins second Sunday
	in March for 2007 onwards.
	(Daylight Savings): Show new US default daylight saving rules, 2nd
	Sun in Mar to 1st Sun in Nov, now in cal-dst.el.

2006-12-23  Chong Yidong  <cyd@stupidchicken.com>

	* calendar.texi (Scroll Calendar): < and > are switched.

2006-12-23  Kevin Rodgers  <ihs_4664@yahoo.com>

	* killing.texi (Deletion): Describe M-\ prefix argument.

2006-12-23  Richard Stallman  <rms@gnu.org>

	* search.texi (Regexp Search): Explain why forward and reverse regexp
	search are not mirror images.

2006-12-19  Kim F. Storm  <storm@cua.dk>

	* major.texi (Choosing Modes): Describe match-function elements for
	magic-mode-alist.

2006-12-18  Eli Zaretskii  <eliz@gnu.org>

	* msdog.texi (Windows Keyboard): Add a footnote about "Windows" keys
	peculiarities.

2006-12-18  Richard Stallman  <rms@gnu.org>

	* abbrevs.texi (Editing Abbrevs): Fix previous change.

2006-12-17  Alan Mackenzie  <acm@muc.de>

	* programs.texi (Left Margin Paren): Remove the bit which says
	that CC Mode sets open-paren-in-column-0-is-defun-start to nil.
	Discuss some of the issues of setting this option to nil.

2006-12-17  Glenn Morris  <rgm@gnu.org>

	* abbrevs.texi (Editing Abbrevs): Mention system abbrevs.

2006-12-16  Eli Zaretskii  <eliz@gnu.org>

	* msdog.texi (Windows Keyboard): Clarify `w32-recognize-altgr' effect.
	(Windows Files): `w32-get-true-file-attributes' is only relevant for
	NTFS volumes.
	(ls in Lisp): `links' in `ls-lisp-verbosity' is only relevant to NTFS
	volumes.

2006-12-15  Eli Zaretskii  <eliz@gnu.org>

	* text.texi (HTML Mode): Fix "C-c TAB".

2006-12-09  Richard Stallman  <rms@gnu.org>

	* misc.texi (Invoking emacsclient): Simplify TCP file text.

2006-12-08  Kevin Rodgers  <ihs_4664@yahoo.com>

	* files.texi (Misc File Ops): Document insert-file-literally.

2006-12-08  Eli Zaretskii  <eliz@gnu.org>

	* cmdargs.texi (Colors): Note that --color is intended for overriding
	the terminal defaults, not for normal invocation.

	* misc.texi (Emacs Server): Improve wording.  Don't mention the
	``server program''.  Add a cross-reference to "Init File" node.
	(Invoking emacsclient): Add index entries.  Document both short and
	long versions of command-line options.  Document the -f option.

2006-12-06  Richard Stallman  <rms@gnu.org>

	* text.texi (Outline Format): Say to set outline-regexp
	and outline-level with major modes and file local variables.

2006-12-05  Michaël Cadilhac  <michael.cadilhac@lrde.org>

	* anti.texi (Antinews): Mention the alternative to
	`~/.emacs_SHELLNAME', which is `~/.emacs.d/init_SHELLNAME.sh'.

	* misc.texi (Interactive Shell): Ditto.

2006-12-04  Eli Zaretskii  <eliz@gnu.org>

	* emacs.texi (Acknowledgments): Fix Arne J@o{}rgensen's name.

	* ack.texi (Acknowledgments): Fix Arne J@o{}rgensen's name.

2006-12-01  Eli Zaretskii  <eliz@gnu.org>

	* mule.texi (Enabling Multibyte): Rephrase the confusing reference to a
	colon in the mode line.

	* msdog.texi (Windows Processes) [@ifnottex]: Mention w32-shell-execute.

2006-11-26  Nick Roberts  <nickrob@snap.net.nz>

	* building.texi (Watch Expressions): Mention SPC for expanding/
	contracting watch expressions.

2006-11-26  Kim F. Storm  <storm@cua.dk>

	* kmacro.texi (Basic Keyboard Macro): Mention F3/F4 more.

2006-11-26  Nick Roberts  <nickrob@snap.net.nz>

	* building.texi (Debugger Operation): Define text command mode.
	Clarify how tooltips work.
	(GDB Graphical Interface): Explain how to run in text command mode
	more clearly.

2006-11-25  Juanma Barranquero  <lekktu@gmail.com>

	* mule.texi (Defining Fontsets): Fix use of `charset' and `font'.

2006-11-22  Juanma Barranquero  <lekktu@gmail.com>

	* anti.texi (Antinews): Mention --server-file and TCP sockets.

2006-11-18  Chong Yidong  <cyd@stupidchicken.com>

	* misc.texi (Interactive Shell): INSIDE_EMACS is set to t,
	and EMACS is deprecated.

2006-11-18  Juanma Barranquero  <lekktu@gmail.com>

	* makefile.w32-in (emacs.dvi): Remove xresmini.texi.

2006-11-18  Jan Djärv  <jan.h.d@swipnet.se>

	* Makefile.in (emacs.dvi): Remove xresmini.texi.

	* emacs.texi: Include xresources.texi both for info and dvi.

	* xresources.texi: Merge text from xresmini.texi.

2006-11-12  Roberto Rodríguez  <lanubeblanca@googlemail.com>  (tiny change)

	* glossary.texi: Fix typos.

2006-11-06  Richard Stallman  <rms@gnu.org>

	* emacs.texi (Acknowledgments): Fix name spelling, add Anna Bigatti.

	* ack.texi (Acknowledgments): Fix name spelling.

2006-11-01  Juri Linkov  <juri@jurta.org>

	* search.texi (Word Search): Document incremental word search.

2006-10-28  Glenn Morris  <rgm@gnu.org>

	* ack.texi (Acknowledgments): Add cal-html author.

	* calendar.texi (Writing Calendar Files): Rename section (was "LaTeX
	Calendar").  Describe new package cal-html.
	* emacs.texi (Top): Rename old node "LaTeX Calendar" to "Writing
	Calendar Files."

2006-10-23  Richard Stallman  <rms@gnu.org>

	* abbrevs.texi (Expanding Abbrevs): Expansion happens only when
	Abbrev mode is enabled.

2006-10-16  Richard Stallman  <rms@gnu.org>

	* emacs.texi: Update ISBN.

2006-10-11  Kim F. Storm  <storm@cua.dk>

	* emacs.texi (Acknowledgments): Use @dotless{i}.

2006-10-08  Nick Roberts  <nickrob@snap.net.nz>

	* building.texi (Breakpoints Buffer): Mention catchpoints.

2006-10-08  Kim F. Storm  <storm@cua.dk>

	* ack.texi (Acknowledgments): Update.

	* emacs.texi (Acknowledgments): Fix bad @/ form.

2006-10-05  Kim F. Storm  <storm@cua.dk>

	* emacs.texi (Acknowledgments): Add more contributors.

2006-10-03  Richard Stallman  <rms@gnu.org>

	* emacs.texi (Acknowledgments): Update version and edition.

2006-10-01  Karl Berry  <karl@gnu.org>

	* custom.texi (Customization Groups): Page break to keep example buffer
	on one page.

2006-09-30  Karl Berry  <karl@gnu.org>

	* programs.texi (Basic Indent): @need to improve page break.
	* text.texi: Rewording to improve page breaks, and use @LaTeX{}.

2006-09-29  Glenn Morris  <rgm@gnu.org>

	* calendar.texi (Date Formats): Doc fix for european-calendar-style.

2006-09-29  Karl Berry  <karl@gnu.org>

	* windows.texi (Basic Window): Remove forced @break, no longer
	desirable.
	* frames.texi (Frame Commands),
	* mark.texi (Marking Objects): Reword to avoid bad page break.
	* display.texi (Auto Scrolling): Use @tie{} to avoid bad line break.

2006-09-19  Richard Stallman  <rms@gnu.org>

	* frames.texi (Dialog Boxes): Clean up wording: avoid passive,
	stick to present tense.

2006-09-18  Jan Djärv  <jan.h.d@swipnet.se>

	* frames.texi (Dialog Boxes): Rename x-use-old-gtk-file-dialog
	to x-gtk-use-old-file-dialog.
	(Dialog Boxes): Document x-gtk-file-dialog-help-text.

2006-09-15  Jay Belanger  <belanger@truman.edu>

	* emacs.texi (GNU GENERAL PUBLIC LICENSE):
	Change "Library Public License" to "Lesser Public License"
	throughout.  Use "yyyy" to represent year.

2006-09-12  Reiner Steib  <Reiner.Steib@gmx.de>

	* files.texi (Visiting): Add index entry "open file".

2006-09-11  Richard Stallman  <rms@gnu.org>

	* building.texi (Compilation Mode): Clarification.
	(Grep Searching): Add xref to Compilation Mode.

2006-09-08  Richard Stallman  <rms@gnu.org>

	* search.texi (Search): Ref multi-file search commands here.
	(Other Repeating Search): Not here.

2006-08-28  Richard Stallman  <rms@gnu.org>

	* windows.texi (Split Window): Update xref.

	* basic.texi (Continuation Lines): Update xref.

	* indent.texi (Tab Stops): Update xref.

	* emacs.texi (Top): Update subnode menu.

	* display.texi (Line Truncation, Displaying Boundaries): New nodes,
	split out of Display Custom.

2006-08-25  Kim F. Storm  <storm@cua.dk>

	* display.texi (Display Custom): Add variables overline-margin
	and x-underline-at-descent-line.

2006-08-25  Richard Stallman  <rms@gnu.org>

	* entering.texi (Exiting): Rewrite to give graphical displays
	priority over text terminals.

	* search.texi (Incremental Search): Move index entries.

2006-08-23  Chong Yidong  <cyd@stupidchicken.com>

	* custom.texi (Init File): Reference Find Init to avoid "home
	directory" confusion.

2006-08-22  Nick Roberts  <nickrob@snap.net.nz>

	* building.texi (Other GDB-UI Buffers): Describe how to edit
	a value in the locals buffer.

2006-08-21  Richard Stallman  <rms@gnu.org>

	* search.texi (Basic Isearch): Add `isearch' index entry.

2006-08-16  Richard Stallman  <rms@gnu.org>

	* misc.texi (Saving Emacs Sessions): Clean up wording.

	* mark.texi (Marking Objects): Mention term "select all".

	* emacs.texi (Top): Update subnode menu.

	* help.texi (Help Mode): Move node up in file.

2006-08-15  Nick Roberts  <nickrob@snap.net.nz>

	* building.texi (Stack Buffer): Explain fringe arrow.

2006-08-12  Eli Zaretskii  <eliz@gnu.org>

	* misc.texi (Saving Emacs Sessions): Clarify when desktop is restored
	on startup.

2006-08-11  Romain Francoise  <romain@orebokech.com>

	* ack.texi (Acknowledgments): Delete mention to zone-mode.el.

2006-08-10  Sven Joachim  <svenjoac@gmx.de>  (tiny change)

	* mule.texi (Recognize Coding, Text Coding): Fix typos.

2006-08-10  Richard Stallman  <rms@gnu.org>

	* text.texi (Format Faces): Substantial rewrites to deal
	with face merging.  Empty regions don't count.
	Clarify face property inheritance.

2006-08-08  Romain Francoise  <romain@orebokech.com>

	* dired.texi (Marks vs Flags): Fix typo reported by Ari Roponen
	<arjuropo@cc.jyu.fi>.

2006-08-04  Eli Zaretskii  <eliz@gnu.org>

	* cmdargs.texi (Window Size X) <--geometry>: Only width and height
	apply to all frames.

2006-08-01  Richard Stallman  <rms@gnu.org>

	* help.texi (Name Help): Add index entries for describe-variable.

2006-08-01  Nick Roberts  <nickrob@snap.net.nz>

	* building.texi (GDB Graphical Interface): Shorten node names.
	(GDB-UI Layout): Use GDB-related.
	(Other GDB-UI Buffers): Simplify English.

2006-07-31  Richard Stallman  <rms@gnu.org>

	* search.texi (Query Replace): Add xref for Dired's Q command.

2006-07-31  Nick Roberts  <nickrob@snap.net.nz>

	* building.texi (GDB commands in Fringe): Rename to...
	(Source Buffers): ..this and move forward.  Describe hollow arrow and
	new option gdb-find-source-frame.

2006-07-29  Richard Stallman  <rms@gnu.org>

	* dired.texi (Operating on Files): Simplify previous change
	and fix Texinfo usage.

2006-07-29  Eli Zaretskii  <eliz@gnu.org>

	* dired.texi (Operating on Files): Add cross-references.  State the
	Unix commands that do similar things.

2006-07-28  Richard Stallman  <rms@gnu.org>

	* mark.texi (Transient Mark): Clarify that region never disappears
	when Transient Mark mode is off, and not when it is on.

2006-07-27  Richard Stallman  <rms@gnu.org>

	* search.texi (Non-ASCII Isearch): Clarify.  Mention C-q.

2006-07-24  Richard Stallman  <rms@gnu.org>

	* xresources.texi (GTK styles): Fix texinfo usage.

	* commands.texi (User Input): Explain why we teach keyboard cmds.

	* xresources.texi, xresmini.texi, search.texi, programs.texi:
	* misc.texi, kmacro.texi, killing.texi, glossary.texi:
	* fortran-xtra.texi, files.texi, emacs.texi, emacs-xtra.texi:
	* doclicense.texi, display.texi, dired.texi, basic.texi:
	* anti.texi, ack.texi: Move periods and commas inside quotes.

2006-07-22  Eli Zaretskii  <eliz@gnu.org>

	* cmdargs.texi (General Variables): Document EMAIL.

2006-07-21  Eli Zaretskii  <eliz@gnu.org>

	* frames.texi (Frame Commands): Mention that focus-follows-mouse
	doesn't have effect on MS-Windows.

2006-07-17  Richard Stallman  <rms@gnu.org>

	* building.texi (Grep Searching): Explain about chaining grep commands.

2006-07-10  Nick Roberts  <nickrob@snap.net.nz>

	* killing.texi, mini.texi: Fix typos.

2006-07-09  Chong Yidong  <cyd@stupidchicken.com>

	* misc.texi (Invoking emacsclient): Document behavior when emacsclient
	is invoked for multiple files.

2006-07-08  Eli Zaretskii  <eliz@gnu.org>

	* msdog.texi (Windows Keyboard) [@iftex]: Add an @inforef to the
	on-line manual for the rest of this node.
	(Windows Mouse) <w32-pass-extra-mouse-buttons-to-system>: Include
	unconditionally.
	(Windows Processes) <w32-quote-process-args>: Include unconditionally.
	Improve wording.
	(Windows Printing): Improve wording.
	(Windows Misc) [@iftex]: Add an @inforef to the on-line manual for the
	rest of this node.

2006-07-05  Thien-Thi Nguyen  <ttn@gnu.org>

	* building.texi (Lisp Eval): Throughout, replace eval-current-buffer
	with eval-buffer.

2006-07-05  Nick Roberts  <nickrob@snap.net.nz>

	* mule.texi (Coding Systems, Specify Coding): Link descriptions
	of character translation.

2006-07-04  Nick Roberts  <nickrob@snap.net.nz>

	* rmail.texi (Remote Mailboxes): Add missing @code keyword.

2006-07-03  Karl Berry  <karl@gnu.org>

	* emacs.texi (\hbadness): Set to 6000 so we aren't bothered by
	not-too-underfull hboxes in the TeX output.
	* abbrevs.texi, buffers.texi, building.texi, calendar.texi,
	* cmdargs.texi, custom.texi, dired.texi, macos.texi,
	* maintaining.texi, misc.texi, mule.texi, programs.texi, rmail.texi,
	* sending.texi, text.texi: Fix overfull/underfull boxes.

2006-07-03  Romain Francoise  <romain@orebokech.com>

	* m-x.texi (M-x): Fix.

2006-07-03  Richard Stallman  <rms@gnu.org>

	* search.texi (Other Repeating Search): filename -> file name.

	* misc.texi (Narrowing): Minor cleanups.

	* files.texi (Visiting): filename -> file name.

	* emacs.texi (Top): Update subnode menus.

	* mule.texi (Coding Systems): Move char translation stuff here.
	(Specify Coding, Output Coding): New nodes, out of Recognize Coding.
	(Recognize Coding): Substantial local rewrites.
	(International): Update menu.

	* display.texi (Auto Scrolling): New node, broken out of Scrolling.
	(Scrolling): Substantial local rewrites.
	(Display): Update menu and intro.

	* dired.texi: filename -> file name.

	* custom.texi (Safe File Variables): Texinfo usage fix.

2006-07-03  Teodor Zlatanov  <tzz@lifelogs.com>

	* help.texi, m-x.texi: Lots of cleanups.

2006-06-30  Eli Zaretskii  <eliz@gnu.org>

	* msdog.texi (ls in Lisp, Windows Keyboard, Windows Mouse)
	(Windows Processes, Windows Misc): Shorten the printed version by
	selectively conditioning less important portions by @ifnottex.

2006-06-27  Richard Stallman  <rms@gnu.org>

	* mini.texi (Minibuffer File): Minor cleanup.

2006-06-25  Nick Roberts  <nickrob@snap.net.nz>

	* frames.texi (XTerm Mouse): Rename to...
	(Text-Only Mouse): ...this.  Mention t-mouse-mode.

	* emacs.texi (Top): Use new node name.

2006-06-24  Eli Zaretskii  <eliz@gnu.org>

	* emacs.texi (Top): Update the detailed menu according to changes in
	msdog.texi.

	* msdog.texi (Windows Keyboard): New section.
	(Windows Mouse): New section.
	(Windows System Menu): Remove section (text merged with "Windows
	Keyboard").
	(Windows Misc): New section.

	* dired.texi (Dired Enter): Refer to msdog.texi for ls-lisp emulation.

	* msdog.texi (ls in Lisp): New section.

	* files.texi (Visiting): Document case-insensitive wildcard matching
	under find-file-wildcards.

2006-06-16  YAMAMOTO Mitsuharu  <mituharu@math.s.chiba-u.ac.jp>

	* macos.texi (Mac Input): Add description of mac-function-modifier.
	Now Unicode keyboard layouts work.

2006-06-10  Richard Stallman  <rms@gnu.org>

	* mule.texi (Recognize Coding): Clarify previous change.

2006-06-09  Kenichi Handa  <handa@m17n.org>

	* mule.texi (Recognize Coding): Describe the convention of "CODING!"
	notation.

2006-06-07  Kevin Ryde  <user42@zip.com.au>

	* mule.texi (Coding Systems): Footnote xref "MS-DOS and MULE" in main
	manual for @ifnottex, but in emacs-extra for @iftex.

	* cmdargs.texi (General Variables): Fix smtpmail xref.

2006-05-29  Stefan Monnier  <monnier@iro.umontreal.ca>

	* programs.texi (Comment Commands):
	* custom.texi (Specifying File Variables):
	Use ;; instead of ;;; to better follow coding conventions.

2006-06-07  Nick Roberts  <nickrob@snap.net.nz>

	* building.texi (Watch Expressions): Move node to end.
	(GDB Graphical Interface): Move description of clicks in fringe...
	(GDB commands in the Fringe): ...to here.  New node.

2006-06-05  Romain Francoise  <romain@orebokech.com>

	* xresmini.texi (GTK resources): Fix various typos.

2006-06-05  Nick Roberts  <nickrob@snap.net.nz>

	* building.texi (GDB Graphical Interface): Update bindings.
	(Commands of GUD): Add gud-print.  Remove gud-run.
	Restate availability more generally.

2006-06-03  Teodor Zlatanov  <tzz@lifelogs.com>

	* mini.texi: Lots of cleanups.

2006-06-01  Luc Teirlinck  <teirllm@auburn.edu>

	* misc.texi (Shell History Copying): Update descriptions of `C-c RET'
	and Mouse-2.

2006-06-01  Jan Djärv  <jan.h.d@swipnet.se>

	* screen.texi (Menu Bar): Change menu-bar-start to menu-bar-open.

2006-05-31  Richard Stallman  <rms@gnu.org>

	* basic.texi (Moving Point): Fix previous change.

2006-05-29  Jan Djärv  <jan.h.d@swipnet.se>

	* screen.texi (Menu Bar): F10 for Gtk+/Lesstif/Lucid menus.

2006-05-28  Teodor Zlatanov  <tzz@lifelogs.com>

	* basic.texi: Many simplifications and improvements in wording.

2006-05-26  Nick Roberts  <nickrob@snap.net.nz>

	* anti.texi (Antinews): Create a node for gdb-ui.

2006-05-22  Reiner Steib  <Reiner.Steib@gmx.de>

	* frames.texi (Menu Bars, Tool Bars): Add index entries.

2006-05-20  Richard Stallman  <rms@gnu.org>

	* dired.texi (Dired Navigation): dired-goto-file is now j.

2006-05-20  Eli Zaretskii  <eliz@gnu.org>

	* mule.texi (Coding Systems): Mention the undecided-* coding systems
	and their aliases.

	* msdog.texi (Windows Printing): Mention non-support of plain text
	printing with some el-cheapo printers, and suggest a workaround.

2006-05-20  Kevin Ryde  <user42@zip.com.au>

	* text.texi (TeX Print): tex-dvi-view-command has a default value,
	remove the bit saying you must set it.

2006-05-19  Luc Teirlinck  <teirllm@auburn.edu>

	* trouble.texi (Checklist):
	* text.texi (Text, Auto Fill, Text Mode):
	* search.texi (Nonincremental Search):
	* rmail.texi (Rmail Labels):
	* mule.texi (Input Methods, Multibyte Conversion):
	* misc.texi (Gnus, Where to Look, PostScript):
	* maintaining.texi (Create Tags Table):
	* indent.texi (Indentation Commands):
	* fixit.texi (Spelling):
	* emacs.texi (Copying):
	* custom.texi (Init File): ifinfo -> ifnottex.

2006-05-17  Richard Stallman  <rms@gnu.org>

	* files.texi (Diff Mode): Mention C-x `.

2006-05-08  Richard Stallman  <rms@gnu.org>

	* custom.texi (Disabling): Textual cleanups.

2006-05-12  Glenn Morris  <rgm@gnu.org>

	* calendar.texi (Displaying the Diary, Format of Diary File):
	Refer to diary-view-entries, diary-list-entries,
	diary-show-all-entries rather than obsolete aliases.

2006-05-12  Eli Zaretskii  <eliz@gnu.org>

	* calendar.texi (Calendar/Diary, Holidays, Displaying the Diary)
	(Displaying the Diary, Special Diary Entries, Importing Diary):
	* building.texi (Compilation Shell):
	* buffers.texi (Several Buffers) [iftex]: Replace @xref's to
	emacs-xtra with @inforef's.

	* files.texi (Visiting): Fix wording.

	* mule.texi (Coding Systems, Text Coding): More indexing.
	Mention that C-x RET f can set eol conversion.

2006-05-07  Jan Djärv  <jan.h.d@swipnet.se>

	* xresmini.texi (GTK resources): Insert GTK description.

	* xresources.texi (GTK resources): metafont should be menufont.

2006-05-06  Michael Albinus  <michael.albinus@gmx.de>

	* mini.texi (Completion Options): Completion of remote files'
	method, user name and host name is active only in partial
	completion mode.

2006-05-06  Eli Zaretskii  <eliz@gnu.org>

	* makefile.w32-in (emacs.dvi):
	* Makefile.in (emacs.dvi): Add xresmini.texi.

	* xresmini.texi (Table of Resources): Remove xref to non-existent
	node "LessTif Resources".

	* msdog.texi (Microsoft Windows):
	* calendar.texi (Calendar/Diary, Displaying the Diary)
	(Special Diary Entries, Importing Diary, Holidays):
	* programs.texi (Program Modes):
	* text.texi (Text):
	* buffers.texi (Several Buffers):
	* files.texi (Comparing Files): Fix cross-references to emacs-xtra.

2006-05-06  Eli Zaretskii  <eliz@gnu.org>

	The following changes merge the emacs-xtra manual into the main
	manual, but only for on-line version of the manual.

	* vc2-xtra.texi (Version Backups, Local Version Control)
	(Making Snapshots, Change Logs and VC, Version Headers)
	(Customizing VC, CVS Options) [ifnottex]: Conditional xref's for
	on-line manual.

	* vc1-xtra.texi (VC Dired Mode) [ifnottex]: Conditional xref's
	for on-line manual.

	* msdog-xtra.texi (MS-DOS, MS-DOS Keyboard, MS-DOS Mouse)
	(MS-DOS Display, MS-DOS File Names, MS-DOS Printing)
	(MS-DOS and MULE, MS-DOS Processes) [ifnottex]: Conditional xref's
	for on-line manual.

	* fortran-xtra.texi (Fortran, Fortran Autofill)
	(Fortran Autofill, Fortran Abbrev) [ifnottex]: Conditional xref's
	for on-line manual.

	* picture-xtra.texi (Basic Picture, Rectangles in Picture) [ifnottex]:
	Conditional xref's for on-line manual.

	* emerge-xtra.texi (Emerge, Overview of Emerge)
	(Fine Points of Emerge) [ifnottex]: Conditional xref's for on-line
	manual.

	* Makefile.in (INFO_TARGETS): Remove ../info/emacs-xtra.
	(EMACS_XTRA): New variable, lists the new *-xtra.texi files.
	(EMACSSOURCES): Use EMACS_XTRA.
	(../info/emacs-xtra): Remove.
	(emacs-xtra.dvi): Add EMACS_XTRA to prerequisites.

	* makefile.w32-in (INFO_TARGETS): Remove $(infodir)/emacs-xtra.
	(EMACS_XTRA): New variable, lists the new *-xtra.texi files.
	(EMACSSOURCES): Use EMACS_XTRA.
	($(infodir)/emacs-xtra): Remove.
	(emacs-xtra.dvi): Add EMACS_XTRA to prerequisites.

	* trouble.texi (Quitting):
	* text.texi (Text):
	* programs.texi (Program Modes):
	* msdog.texi (Microsoft Windows):
	* frames.texi (Frames):
	* files.texi (Backup, Version Control, VC Concepts)
	(Types of Log File, Advanced C-x v v, Log Buffer, Old Versions)
	(Registering, VC Status, VC Undo, Multi-User Branching)
	(Comparing Files):
	* calendar.texi (Calendar/Diary, Holidays, Displaying the Diary)
	(Displaying the Diary, Special Diary Entries, Importing Diary):
	* buffers.texi (Several Buffers): Replace inforef to emacs-xtra by
	conditional xref's, depending on @iftex/@ifnottex.

	* msdog.texi (Microsoft Windows) [ifnottex]: Add menu entry for
	"MS-DOS".  @include msdog-xtra.texi.

	* programs.texi (Programs) [ifnottex]: Add menu entry for "Fortran".
	<Top Level> [ifnottex]: @include fortran-xtra.texi.

	* files.texi (Secondary VC Commands) [ifnottex]: Add menu entries
	for vc-xtra.texi subsections.
	(VC Undo) [ifnottex]: @include vc1-xtra.texi and @lowersections it.
	(Multi-User Branching) [ifnottex]: @include vc2-xtra.texi.

	* sending.texi (Sending Mail): A @node line without explicit Prev,
	Next, and Up links.

	* abbrevs.texi (Abbrevs): A @node line without explicit Prev,
	Next, and Up links.

	* emacs.texi (Top) [ifnottex]: Add menu entries for "Picture Mode"
	and its sections.  @include picture-xtra.texi.

	* maintaining.texi (Maintaining) [ifnottex]: Add menu entry for
	"Emerge".
	(List Tags) [ifnottex]: @include emerge-xtra.texi.

	* cal-xtra.texi (Daylight Savings): Remove this node: it is an
	exact duplicate of its name-sake in calendar.texi.

	* calendar.texi (Calendar/Diary) [ifnottex]: Add menu item for
	"Advanced Calendar/Diary Usage".
	(Time Intervals) [ifnottex]: @include cal-xtra.texi.

	* dired.texi (Subdirectories in Dired) [ifnottex]: @include
	dired-xtra.texi.
	(Dired) [ifnottex]: Add menu entry for "Subdir Switches".

	* files.texi (Reverting) [ifnottex]: @include arevert-xtra.texi.
	(Files) [ifnottex]: Add menu entry for Autorevert.

	* emacs-xtra.texi (Introduction): Reword to make consistent with
	printed version only.
	<Top level>: Remove the body of all chapters and move them to the
	new *-xtra.texi files.  Use @raisesections and @lowersections to
	convert sections to chapters etc.

	* msdog-xtra.texi:
	* fortran-xtra.texi:
	* vc-xtra.texi:
	* vc1-xtra.texi:
	* vc2-xtra.texi:
	* emerge-xtra.texi:
	* cal-xtra.texi:
	* dired-xtra.texi:
	* arevert-xtra.texi: New files, with text from respective chapters
	of emacs-xtra.texi.  Convert each @chapter into @section, @section
	into @subsection, etc.

	* emacs-xtra.texi (MS-DOS): Rename from "MS-DOG".  All references
	updated.

	* msdog.texi (Microsoft Windows): Rename from "Emacs and Microsoft
	Windows".  All references updated.

2006-05-06  YAMAMOTO Mitsuharu  <mituharu@math.s.chiba-u.ac.jp>

	* macos.texi (Mac Input): Mention input from Character Palette.
	(Mac Font Specs): Fix typo.

2006-05-05  Richard Stallman  <rms@gnu.org>

	* files.texi (Diff Mode): Minor cleanup.

2006-05-05  Karl Berry  <karl@gnu.org>

	* emacs.texi: Call @fonttextsize 10, inside @tex to avoid
	errors from the current release of makeinfo (4.8).
	* help.texi (Library Keywords): Change widest word in multitable
	template from `emulations' to `convenience'.  (Not sure if this is
	related to the font change.)

2006-05-05  Eli Zaretskii  <eliz@gnu.org>

	* files.texi (File Names): Add a footnote about limited support of
	~USER on MS-Windows.

	* cmdargs.texi (Initial Options): Add a footnote about limited
	support of ~USER on MS-Windows.

2006-05-03  Richard Stallman  <rms@gnu.org>

	* files.texi (Diff Mode): Node moved here.
	(Comparing Files): Delete what duplicates new node.
	(Files): Put Diff Mode in menu.

	* misc.texi (Diff Mode): Move to files.texi.

	* emacs.texi (Top): Update menu for Diff Mode.

	* trouble.texi (Emergency Escape): Simplify.

	* emacs.texi (Top): Minor clarification.

2006-05-03  Teodor Zlatanov  <tzz@lifelogs.com>

	* commands.texi, entering.texi, screen.texi: Many simplifications.

2006-05-03  Richard Stallman  <rms@gnu.org>

	* commands.texi (Text Characters): Delete paragraph about unibyte
	non-ASCII printing chars.

	* killing.texi (Killing): Say "graphical displays".
	* display.texi: Say "graphical displays".

	* cmdargs.texi (Misc X): Say "graphical displays".

2006-05-01  Richard Stallman  <rms@gnu.org>

	* emacs.texi (Top): Add Diff Mode to menu.

2006-05-01  Aaron S. Hawley  <Aaron.Hawley@uvm.edu>

	* misc.texi (Diff Mode): New node.

2006-05-01  YAMAMOTO Mitsuharu  <mituharu@math.s.chiba-u.ac.jp>

	* macos.texi (Mac International): Now Carbon Emacs has ATSUI support.
	(Mac Environment Variables): Shorten example line.
	(Mac Font Specs): Shorten lisp lines.  Add descriptions for ATSUI.

2006-05-01  Nick Roberts  <nickrob@snap.net.nz>

	* building.texi (GUD Customization): Describe cases %d and %c.
	Update description for %e.

2006-04-30  Glenn Morris  <rgm@gnu.org>

	* calendar.texi (LaTeX Calendar): Mention cal-tex-preamble-extra.

2006-04-29  Dan Nicolaescu  <dann@ics.uci.edu>

	* custom.texi (Examining): Update C-h v output example.

2006-04-29  Kim F. Storm  <storm@cua.dk>

	* building.texi (Grep Searching): Add lgrep and rgrep.

2006-04-23  Richard Stallman  <rms@gnu.org>

	* emacs.texi [TeX]: Use xresmini.texi instead of xresources.texi.

	* xresmini.texi: New file.

	* xresources.texi (Face Resources): Split table into font resources
	and the rest.  Combine similar attributes for brevity.

2006-04-21  Eli Zaretskii  <eliz@gnu.org>

	* emacs-xtra.texi (MS-DOS File Names): Remove section about
	backslashes and case-insensitivity in file names (moved to the
	main manual).
	(MS-DOS Printing): Move most of the text to the main manual.

	* msdog.texi (Windows Files, Windows HOME, MS-Windows Printing):
	New nodes.
	(Windows Processes, Windows System Menu): Add index entries and
	fix wording.

2006-04-18  J.D. Smith  <jdsmith@as.arizona.edu>

	* misc.texi (Shell Ring): Add notes on saved input when
	navigating off the end of the history list.

2006-04-18  Chong Yidong  <cyd@mit.edu>

	* misc.texi (Shell Options): Correct default value of
	comint-scroll-show-maximum-output.

2006-04-18  Nick Roberts  <nickrob@snap.net.nz>

	* building.texi (Watch Expressions): Update.

2006-04-12  Richard Stallman  <rms@gnu.org>

	* search.texi: Clean up previous change.

2006-04-12  Eli Zaretskii  <eliz@gnu.org>

	* search.texi (Regexp Backslash, Regexp Replace): Add index
	entries for ``back reference'' and mention the term itself in the
	text.

2006-04-11  Richard Stallman  <rms@gnu.org>

	* custom.texi (Safe File Variables):
	Document enable-local-variables = :safe.

2006-04-11  Karl Berry  <karl@gnu.org>

	* emacs-xtra.texi, emacs.texi (Dired under VC, VC Dired Commands)
	(Remote Repositories, Version Backups, Local Version Control)
	(Snapshots, Making and Using Snapshots, Snapshot Caveats)
	(Miscellaneous Commands and Features of VC, Change Logs and VC)
	(Renaming VC Work Files and Master Files)
	(Inserting Version Control Headers, Customizing VC, General Options)
	(Options for RCS and SCCS, Options specific for CVS): Move all
	these nodes to emacs-xtra.texi, for brevity.
	* cmdargs.texi, files.texi: Change cross-references.

2006-04-11  J.D. Smith  <jdsmith@as.arizona.edu>

	* files.texi (Old Versions): Update description of vc-annotate's
	use of color to indicate date ranges.

2006-04-09  Kevin Ryde  <user42@zip.com.au>

	* sending.texi (Mail Sending): In send-mail-function @pxref smtpmail,
	put info and printed manual names the right way around.

2006-04-09  Karl Berry  <karl@gnu.org>

	* msdog.texi, emacs-xtra.texi: Move all the MS-DOS material to
	emacs-xtra.texi, leaving only MS Windows information.
	* building.texi, emacs.texi, frames.texi, gnu.texi, macos.texi,
	* msdog.texi, mule.texi, trouble.texi: Change cross-references and
	node names.

	* emacs.texi: Move @summarycontents and @contents to the beginning
	of the file.

2006-04-08  Kevin Ryde  <user42@zip.com.au>

	* text.texi (Fill Commands): fill-nobreak-predicate is now a hook.

2006-04-07  Richard Stallman  <rms@gnu.org>

	* programs.texi (Comments, Comment Commands, Options for Comments)
	(Multi-Line Comments): "Align", not "indent".
	(Basic Indent): C-j deletes trailing whitespace before the newline.

2006-04-06  Richard Stallman  <rms@gnu.org>

	* programs.texi (Basic Indent): Clarify relationship of C-j to TAB.

2006-04-06  Eli Zaretskii  <eliz@gnu.org>

	* killing.texi (Rectangles): Add index entry for marking a rectangle.

2006-04-05  Richard Stallman  <rms@gnu.org>

	* emacs.texi (Top): Update subnode menu.

	* trouble.texi (Unasked-for Search): Node deleted.
	(Lossage): Delete from menu.

2006-04-04  Richard Stallman  <rms@gnu.org>

	* trouble.texi: Various cleanups.
	(Checklist): Don't bother saying how to snail a bug report.
	(Emergency Escape): Much rewriting.
	(After a Crash): Rename the core dump immediately.
	(Total Frustration): Call it a psychotherapist.
	(Bug Criteria): Avoid "illegal instruction".
	(Sending Patches): We always put the contributor's name in.

	* misc.texi (Thumbnails): Minor correction.

2006-04-03  Richard Stallman  <rms@gnu.org>

	* misc.texi (Thumbnails): Minor cleanup.

2006-04-02  Karl Berry  <karl@gnu.org>

	* sending.texi (Mail Sending): pxref to Top needs five args.

	* texinfo.tex: Update to current version (2006-03-21.13).

2006-03-31  Richard Stallman  <rms@gnu.org>

	* emacs.texi (Top): Update subnode menu.

	* help.texi (Help Mode): Cleanup.

	* dired.texi: Many cleanups.
	(Dired Deletion): Describe dired-recursive-deletes.
	(Operating on Files): dired-create-directory moved.
	(Misc Dired Features): Move to here.
	(Tumme): Node moved to misc.texi.

	* custom.texi: Many cleanups.
	(Minor Modes): Don't mention ISO Accents Mode.
	(Examining): Update C-h v output example.
	(Hooks): Add index and xref for add-hook.
	(Locals): Delete list of vars that are always per-buffer.  Rearrange.
	(Local Keymaps): Don't mention lisp-mode-map, c-mode-map.

	* misc.texi: Many cleanups.
	(beginning): Add to summary of topics.
	(Shell): Put eshell xref at the end.  Remove eshell from table.
	(Thumbnails): New node.

2006-03-28  Eli Zaretskii  <eliz@gnu.org>

	* files.texi (File Name Cache): Make it clear that the cache is
	not persistent.

2006-03-25  Karl Berry  <karl@gnu.org>

	* emacs-xtra.texi, emacs.texi, gnu.texi:
	(1) use @copyright{} instead of (C) in typeset text;
	(2) do not indent copyright year list (or anything else).

2006-03-21  Juanma Barranquero  <lekktu@gmail.com>

	* files.texi (VC Dired Mode): Remove misplaced brackets.

2006-03-21  Andre Spiegel  <spiegel@gnu.org>

	* files.texi: Various updates and clarifications in the VC chapter.

2006-03-19  Luc Teirlinck  <teirllm@auburn.edu>

	* help.texi (Help Mode): Document "C-c C-c".

2006-03-16  Luc Teirlinck  <teirllm@auburn.edu>

	* emacs-xtra.texi (Top): Avoid ugly continuation line in
	menu in the standalone Info reader.

2006-03-15  Chong Yidong  <cyd@stupidchicken.com>

	* emacs-xtra.texi (Emerge, Picture Mode, Fortran): New chapters,
	moved here from Emacs manual.

	* programs.texi (Fortran): Section moved to emacs-xtra.
	(Program Modes): Xref to Fortran in emacs-xtra.

	* maintaining.texi (Emerge): Move to emacs-xtra.
	* files.texi (Comparing Files): Xref to Emerge in emacs-xtra.

	* picture.texi: File deleted.
	* Makefile.in:
	* makefile.w32-in: Remove picture.texi.

	* text.texi (Text): Xref to Picture Mode in emacs-xtra.
	* abbrevs.texi (Abbrevs):
	* sending.texi (Sending Mail): Picture node removed.

	* emacs.texi (Top): Update node listings.

2006-03-12  Richard Stallman  <rms@gnu.org>

	* calendar.texi: Various cleanups.

2006-03-11  Luc Teirlinck  <teirllm@auburn.edu>

	* search.texi (Regexps): Use @samp for regexp that is not in Lisp
	syntax.

2006-03-08  Luc Teirlinck  <teirllm@auburn.edu>

	* search.texi (Regexps): More accurately describe which characters
	are special in which situations.  Recommend _not_ to quote `]' or
	`-' when they are not special.

2006-02-28  Andre Spiegel  <spiegel@gnu.org>

	* files.texi (Old Versions): Clarify operation of C-x v =.

2006-02-21  Nick Roberts  <nickrob@snap.net.nz>

	* building.texi (Watch Expressions): Update and describe
	gdb-speedbar-auto-raise.

2006-02-19  Richard M. Stallman  <rms@gnu.org>

	* emacs.texi: Use @smallbook.
	(Top): Update ref to Emacs paper, delete ref to Cookbook.
	Update subnode menu.

	* building.texi (Lisp Interaction): Minor addition.

2006-02-18  Nick Roberts  <nickrob@snap.net.nz>

	* building.texi (Watch Expressions): Update and be more precise.

2006-02-15  Francesco Potortì  <pot@gnu.org>

	* maintaining.texi (Create Tags Table): Explain why the
	exception when etags writes to files under the /dev tree.

2006-02-14  Richard M. Stallman  <rms@gnu.org>

	* custom.texi (Safe File Variables): Lots of clarification.
	Renamed from Unsafe File Variables.

2006-02-14  Chong Yidong  <cyd@stupidchicken.com>

	* custom.texi (Unsafe File Variables): File variable confirmation
	assumed denied in batch mode.

2006-02-14  Richard M. Stallman  <rms@gnu.org>

	* building.texi (GDB User Interface Layout): Don't say `inferior'
	for program being debugged.

2006-02-15  Nick Roberts  <nickrob@snap.net.nz>

	* building.texi (GDB Graphical Interface):
	Replace gdb-use-inferior-io-buffer with gdb-use-separate-io-buffer.

2006-02-13  Chong Yidong  <cyd@stupidchicken.com>

	* custom.texi (Specifying File Variables, Unsafe File Variables):
	New nodes, split from File Variables.  Document new file local
	variable behavior.

2006-02-13  YAMAMOTO Mitsuharu  <mituharu@math.s.chiba-u.ac.jp>

	* display.texi (Standard Faces):
	* files.texi (Visiting):
	* frames.texi (Clipboard):
	* glossary.texi (Glossary) <Clipboard>:
	* xresources.texi (X Resources): Mention Mac OS port.

2006-02-12  Richard M. Stallman  <rms@gnu.org>

	* building.texi (Building): Clarify topic in intro.

	* maintaining.texi (Maintaining): Change title; clarify topic.
	Delete duplicate index entries.

	* building.texi (Other GDB User Interface Buffers): Clarifications.

	* text.texi (Cell Commands): Clarifications.

	* programs.texi (Defuns): Delete duplicate explanation of
	left-margin paren convention.
	(Hungry Delete): Minor cleanup.

2006-02-11  Mathias Dahl  <mathias.dahl@gmail.com>

	* dired.texi (Tumme): More tumme documentation.

2006-02-11  Alan Mackenzie  <acm@muc.de>

	* programs.texi ("Hungry Delete"): Correct the appellation of the
	backspace and delete keys to @kbd{DEL} and @kbd{DELETE}.

2006-02-11  Mathias Dahl  <mathias.dahl@gmail.com>

	* dired.texi (Tumme): Fix small bug.

2006-02-10  YAMAMOTO Mitsuharu  <mituharu@math.s.chiba-u.ac.jp>

	* macos.texi (Mac International): Rename "fontset-mac" to
	"fontset-standard".

2006-02-09  Mathias Dahl  <mathias.dah@gmail.com>

	* dired.texi (Tumme): Basic documentation for Tumme added.

2006-02-07  Luc Teirlinck  <teirllm@auburn.edu>

	* mule.texi (International):
	* programs.texi (Basic Indent): Fix typos.

	* custom.texi (Minor Modes):
	* display.texi (Text Display):
	* commands.texi (Text Characters): Update xrefs.

2006-02-07  Richard M. Stallman  <rms@gnu.org>

	* emacs.texi (Top): Update subnode menu.
	Update info on old Emacs papers.
	(Intro): "Graphical display", not window system.

	* xresources.texi (GTK styles): Minor clarifications.

	* trouble.texi: "Graphical display", not window system.
	(Stuck Recursive): Minor clarification.

	* text.texi: Minor clarifications.
	(Sentences): Explain why two-space convention is better.
	Explain sentence-end-without-period here.
	(Fill Commands): Not here.
	(Refill): Node moved down.
	(Filling): Update menu.
	(Table Creation, Cell Justification, Column Commands): Clarify.

	* sending.texi: Minor clarifications.

	* search.texi (Regexp Backslash): Clarification.

	* rmail.texi: Minor cleanups.
	(Rmail): Delete digression about `rmail-mode'.
	(Rmail Inbox): Delete false advice wrt rmail-primary-inbox-list.
	(Rmail Files): Mention C-u M-x rmail.
	(Rmail Reply): Mention References.
	(Rmail Display): Mention rmail-nonignored-headers.

	* programs.texi: Minor cleanups.
	(Comment Commands): Mention momentary Transient Mark mode.
	(Matching): Be more specific about customizing show-paren-mode.
	(Info Lookup): Don't list the modes that support C-h S.
	Just say what it does in an unsupported mode.
	(Man Page): Delete excessive info on customizing woman.
	(Motion in C): Don't mention c-for/backward-into-nomenclature.

	* abbrevs.texi: Minor clarifications.
	(Dabbrev Customization): Talk about "dynamic abbrev expansion",
	not "dynamic abbrevs" as if they were a kind of abbrev.

	* picture.texi (Picture): Minor cleanup.

	* mule.texi (Communication Coding): Say "other applications".
	(Fontsets): Not specific to X.  Add xref to X Resources.
	(Unibyte Mode): Rename from Single-Byte Character Support.
	"Graphical display", not window system.
	(International): Update menu.

	* maintaining.texi (Format of ChangeLog):
	New node, split out from ChangeLog.
	(ChangeLog): Clarifications in the remaining text.
	(Create Tags Table, Etags Regexps, Select Tags Table): Cleanups.
	(Find Tag): Add @w.
	(Tags Search): Explain tag table order here.  Simplify grep ref.
	(List Tags): tags-tag-face is a variable, not a face.
	(Emerge): Cleanups.

	* kmacro.texi (Keyboard Macro Counter): Rewrite for clarity.
	(Keyboard Macros): Avoid "the user".

	* killing.texi: "Graphical display", not window system.

	* help.texi (Help Echo): "Graphical display", not window system.

	* glossary.texi: Say "you", not "the user".  Say "graphical display".

	* frames.texi: Minor cleanups.  "Graphical display", not window system.

	* files.texi (Visiting): Make drag-and-drop not X-specific.

	* custom.texi: Minor cleanups.  "Graphical display", not window system.

	* cmdargs.texi: Minor cleanups.

	* building.texi (Compilation): Move and split kill-compilation para.
	Add para about multiple compilers.
	(Compilation Mode): Commands also available in grep mode and others.
	Mention C-u C-x ` more tutorially.  Clarify C-x `.
	(Compilation Shell): Clarify.  Put Bash example first.
	(Grep Searching): Minor cleanups; add @w.
	(Debuggers): Minor cleanups.
	(Starting GUD): Make GDB xgraphical mode issue clearer.
	(Debugger Operation): Lots of clarifications including
	GDB tooltip side-effect issue.
	(Commands of GUD): Clarify.
	(GUD Customization): Add bashdb-mode-hook.
	(GDB Graphical Interface): Rewrite for clarity.
	(GDB User Interface Layout): Rewrite for clarity.
	(Stack Buffer, Watch Expressions): Likewise.
	(Other GDB User Interface Buffers): Cleanups.
	(Lisp Libraries, External Lisp): Cleanup.

	* basic.texi (Position Info): "Graphical displays", rather than
	window systems.

	* anti.texi: Minor cleanup.

2006-02-03  Eli Zaretskii  <eliz@gnu.org>

	* custom.texi (Init File, Find Init): Add cross-references to
	where $HOME is described.

2006-02-01  Luc Teirlinck  <teirllm@auburn.edu>

	* frames.texi (Frame Parameters): Remove @item for S-Mouse-1; it
	is not inside the @table.

	* emacs.texi (Top): Correct node name.

	* files.texi (File Names): Fix @xref.
	(Reverting): Fix typo.

	* mule.texi (International): Correct node name.

	* kmacro.texi (Save Keyboard Macro): Add missing @kbd to @table.

2006-02-01  Richard M. Stallman  <rms@gnu.org>

	* emacs.texi (Top): Update subnode menu.

	* mule.texi: Minor clarifications.
	Reduce the specific references to X Windows.
	Refer to "graphical" terminals, rather than window systems.
	(Text Coding): Rename from Specify Coding.
	(Communication Coding, File Name Coding, Terminal Coding):
	New nodes split out from Text Coding.

	* kmacro.texi: Minor clarifications.
	(Keyboard Macro Ring): Comment out some excessive commands.
	(Basic Keyboard Macro): Split up the table, putting part in each node.

	* major.texi: Minor clarifications.

	* misc.texi (Single Shell, Interactive Shell): Fix xrefs.

	* windows.texi: Minor clarifications.
	(Change Window): Don't describe mode-line mouse cmds here.
	Add xref to Mode Line Mouse.

	* msdog.texi (Text and Binary, MS-DOS and MULE): Fix xrefs.

	* macos.texi (Mac International): Fix xref.

	* indent.texi: Minor clarifications.

	* frames.texi: Minor clarifications.
	Reduce the specific references to X Windows.
	Refer to "graphical" terminals, rather than window systems.
	(Frame Parameters): Don't mention commands like
	set-foreground-color.  Just say to customize a face.
	(Drag and Drop): Lisp-level stuff moved to Emacs Lisp manual.

	* files.texi: Minor clarifications.
	(Numbered Backups): New node, split out from Backup Names.

	* display.texi (Font Lock): C mode no longer depends on (-in-col-0.

	* cmdargs.texi (General Variables): Fix xref.

	* buffers.texi: Minor clarifications.

2006-01-31  Richard M. Stallman  <rms@gnu.org>

	* display.texi (Scrolling, Horizontal Scrolling, Follow Mode):
	Nodes moved to top.

	* display.texi: Minor clarifications.
	(Display): Rearrange menu.
	(Standard Faces): Mention query-replace face.
	(Faces): Simplify.
	(Font Lock): Simplify face customization info.
	(Highlight Changes): Node merged into Highlight Interactively.
	(Highlight Interactively): Much rewriting and cleanup.
	(Optional Mode Line): Narrowed line number not good for goto-line.
	Simplify face customization advice.
	(Text Display): Mention use of escape-glyph face.
	Move ctl-arrow and tab-width here.
	(Display Custom): Move no-redraw-on-reenter to end of node.

	* search.texi: Minor clarifications.
	(Isearch Scroll): Simplify.
	(Other Repeating Search): Document multi-occur-in-matching-buffers.

	* regs.texi (Registers): Mention bookmarks here.

	* mark.texi: Minor clarifications.
	(Selective Undo): Node deleted.

	* m-x.texi: Minor clarifications.

	* killing.texi: Minor clarifications.
	Refer to "graphical" terminals, rather than window systems.

	* help.texi: Clarifications.
	(Help): Don't describe C-h F and C-h K here.
	(Key Help): Describe C-h K here.
	(Name Help): Mention Emacs Lisp Intro.
	Describe C-h F here.
	(Misc Help): Mention C-h F and C-h K only briefly.

	* fixit.texi (Undo): New node, mostly copied from basic.texi.
	Selective undo text merged in.
	(Spelling): Mention Aspell along with Ispell.

	* emacs.texi (Top): Update subnode menus.

	* basic.texi (Basic Undo): Rename from Undo.  Most of text
	moved to new Undo node.

2006-01-29  Chong Yidong  <cyd@stupidchicken.com>

	* basic.texi (Continuation Lines, Inserting Text):
	Mention longlines mode.

2006-01-29  Richard M. Stallman  <rms@gnu.org>

	* screen.texi: Minor cleanups.
	(Screen): Clean up the intro paragraphs.
	(Mode Line): Lots of rewriting.  Handle frame-name better.
	eol-mnemonic-... vars moved out.

	* emacs.texi (Top): Change menu item for MS-DOS node.
	Update subnode menu.

	* msdog.texi (MS-DOS): Rewrite intro to explain how this
	chapter relates to Windows.  Title changed.

	* mini.texi: Minor cleanups.

	* mark.texi (Selective Undo): New node, text moved from basic.texi.
	(Mark): Put it in the menu.

	* entering.texi: Minor cleanups.

	* emacs.texi (Top): Add xref to Mac chapter; explain Windows better.
	(Intro): Refer to "graphical" terminals, rather than X.

	* display.texi (Display Custom): Add xref to Variables.
	(Optional Mode Line): eol-mnemonic-... vars moved here.

	* commands.texi: Minor cleanups.  Refer to "graphical" terminals,
	rather than X.

	* basic.texi: Minor cleanups.
	(Undo): selective-undo moved.

2006-01-25  Luc Teirlinck  <teirllm@auburn.edu>

	* anti.texi (Antinews): Various corrections and additions.

2006-01-23  Juri Linkov  <juri@jurta.org>

	* custom.texi (Easy Customization, Customization Groups)
	(Browsing Custom): Mention links along with buttons.

2006-01-21  Eli Zaretskii  <eliz@gnu.org>

	* text.texi (TeX Print): Use @key for TAB.

	* kmacro.texi (Keyboard Macro Step-Edit): Use @key for TAB.

2006-01-15  Sven Joachim  <svenjoac@gmx.de>  (tiny change)

	* files.texi (File Aliases): Don't claim that usually separate
	buffers are created for two file names that name the same data.
	Mention additional situations where different names mean the same
	file on disk.

2006-01-19  Richard M. Stallman  <rms@gnu.org>

	* killing.texi (Deletion): Upcase @key argument.

	* custom.texi (Custom Themes): Minor cleanup.

	* programs.texi (Hungry Delete): Upcase @key argument.

2006-01-16  Juri Linkov  <juri@jurta.org>

	* display.texi (Standard Faces): Add `mode-line-buffer-id'.
	Move `mode-line-highlight' before `mode-line-buffer-id'.

2006-01-14  Richard M. Stallman  <rms@gnu.org>

	* basic.texi (Inserting Text): Minor cleanup.

2006-01-11  Luc Teirlinck  <teirllm@auburn.edu>

	* custom.texi (Changing a Variable, Face Customization):
	Update for changes in Custom menus.

2006-01-05  YAMAMOTO Mitsuharu  <mituharu@math.s.chiba-u.ac.jp>

	* macos.texi (Mac International): Undo last change.

2006-01-02  Chong Yidong  <cyd@stupidchicken.com>

	* custom.texi (Custom Themes): Describe the new
	customize-create-theme interface.

2005-12-30  Juri Linkov  <juri@jurta.org>

	* basic.texi (Position Info): Update example.

2005-12-27  Jan Djärv  <jan.h.d@swipnet.se>

	* frames.texi (Dialog Boxes): Add x-gtk-show-hidden-files.

2005-12-24  Chong Yidong  <cyd@stupidchicken.com>

	* custom.texi (Custom Themes): `load-theme' always loads.

2005-12-23  Juri Linkov  <juri@jurta.org>

	* display.texi (Highlight Interactively): Use double space to
	separate sentences.  Replace C-p with M-p, and C-n with M-n.

2005-12-22  Richard M. Stallman  <rms@gnu.org>

	* custom.texi (Easy Customization and subnodes):
	Replace "active field" with "button".
	Use "user option" only for variables.
	Use "setting" for variable-or-face.

2005-12-22  Luc Teirlinck  <teirllm@auburn.edu>

	* buffers.texi (Select Buffer): Change order in table to make
	"Similar" refer to the correct item.
	(Indirect Buffers): Minor rewording.

2005-12-20  Juri Linkov  <juri@jurta.org>

	* files.texi (VC Status): Put P and N near p and n.

2005-12-19  Richard M. Stallman  <rms@gnu.org>

	* programs.texi (Electric C): Delete the info about newline control.
	(Other C Commands): Minor cleanup.
	(Left Margin Paren): Minor cleanup.

2005-12-19  Luc Teirlinck  <teirllm@auburn.edu>

	* custom.texi (Easy Customization): Add "Browsing Custom" to menu.
	(Customization Groups): Delete text moved to "Browsing Custom".
	(Browsing Custom): New node.
	(Specific Customization): Clarify which commands only work for
	loaded options.

2005-12-18  Bill Wohler  <wohler@newt.com>

	* frames.texi (Tool Bars): Shorten text of previous change.

2005-12-18  Aaron S. Hawley  <Aaron.Hawley@uvm.edu>

	* files.texi (VC Status): Document log-view mode.

2005-12-18  Bill Wohler  <wohler@newt.com>

	* frames.texi (Tool Bars): Mention that you can turn off tool bars
	permanently via the customize interface.

2005-12-16  Ralf Angeli  <angeli@iwi.uni-sb.de>

	* killing.texi (Killing by Lines): Document `kill-whole-line'
	function.

2005-12-16  Lőrentey Károly  <lorentey@elte.hu>

	* buffers.texi (Select Buffer): Change `prev-buffer' to
	`previous-buffer'.  Indicate that these functions use a frame
	local buffer list.

2005-12-12  Richard M. Stallman  <rms@gnu.org>

	* custom.texi (Easy Customization): Change menu comment.
	(Prefix Keymaps): Fix spelling of Control-X-prefix.

	* help.texi (Apropos): Rewrite.  Talk about "apropos patterns".
	(Help): Among the Apropos commands, describe only C-h a here.

2005-12-11  Richard M. Stallman  <rms@gnu.org>

	* programs.texi (Options for Comments): Comment-end starts with space.

	* glossary.texi (Glossary): Minor cleanup.

	* files.texi (Old Versions): Use @table.

2005-12-10  David Koppelman  <koppel@ece.lsu.edu>

	* display.texi (Highlight Interactively): Include
	global-hi-lock-mode.  Add miscellaneous details and elaborations.

2005-12-09  Richard M. Stallman  <rms@gnu.org>

	* display.texi (Font Lock): Delete the Global FL menu item.

2005-12-09  Luc Teirlinck  <teirllm@auburn.edu>

	* custom.texi (Minibuffer Maps): Mention the maps for file name
	completion.

2005-12-09  Kim F. Storm  <storm@cua.dk>

	* killing.texi (CUA Bindings): Describe how to use C-x and C-c as
	prefix keys even when mark is active.  Describe that RET moves
	cursor to next corner in rectangle; clarify insert around rectangle.

2005-12-08  Luc Teirlinck  <teirllm@auburn.edu>

	* custom.texi (Customization): Use xref to elisp manual for
	non-TeX output.
	(Minor Modes): Update.
	(Customization Groups, Changing a Variable, Face Customization):
	Update for new appearance of Custom buffers.
	(Changing a Variable): `custom-buffer-done-function' has been
	replaced by `custom-buffer-done-kill'.
	(Specific Customization): In the `customize-group' buffer, a
	subgroup's contents are not "hidden".  They are not included at
	all.  They have no [Show] button.
	(Mouse Buttons): Add pxref to description of mouse event lists in
	Elisp manual.  Add `menu-bar' and `header-line' dummy prefix keys.
	(Find Init): Emacs now looks for ~/.emacs.d/init.el instead of
	~/.emacs.d/.emacs, if it can not find ~/.emacs(.el).

2005-12-08  Richard M. Stallman  <rms@gnu.org>

	* mini.texi (Completion Commands, Completion):
	In file name input, SPC does not do completion.

2005-12-08  Nick Roberts  <nickrob@snap.net.nz>

	* building.texi (GDB Graphical Interface): Explain screen size
	setting.
	(Other GDB User Interface Buffers): Describe features specific to
	GDB 6.4.

2005-12-01  Nick Roberts  <nickrob@snap.net.nz>

	* building.texi (GDB User Interface Layout): Describe how to
	kill associated buffers.
	(Breakpoints Buffer): Use D instead of d for gdb-delete-breakpoint.
	(Watch Expressions): Be more precise.
	(Other GDB User Interface Buffers): Describe how to change a
	register value.

2005-11-24  YAMAMOTO Mitsuharu  <mituharu@math.s.chiba-u.ac.jp>

	* macos.texi (Mac Input): Remove description of
	mac-command-key-is-meta.  Add descriptions of
	mac-control-modifier, mac-command-modifier, and
	mac-option-modifier.
	(Mac International): Fix description of conversion of clipboard data.
	(Mac Font Specs): Add example of font customization by face attributes.

2005-11-22  Nick Roberts  <nickrob@snap.net.nz>

	* building.texi (Watch Expressions): Expand description.
	(Other GDB User Interface Buffers): Describe local map for
	gud-watch.

2005-11-21  Chong Yidong  <cyd@stupidchicken.com>

	* display.texi (Font Lock): Font lock is enabled by default now.

2005-11-20  Juri Linkov  <juri@jurta.org>

	* basic.texi (Position Info): Update examples of the output.
	Remove the fact that examples are produced in the TeXinfo buffer,
	because in the Info reader users will get a different output from
	`C-x ='.

	* building.texi (Compilation Mode): Remove paragraph duplicated
	from the node `Compilation'.  Add `compilation-skip-threshold'.

	* display.texi (Font Lock): Suggest more user-friendly method of
	finding all Font Lock faces (M-x customize-group RET font-lock-faces).

2005-11-18  Richard M. Stallman  <rms@gnu.org>

	* files.texi (Registering): Mention @@ in mode line.

	* mini.texi (Minibuffer File): Clarify previous change.  Add @findex.

2005-11-08  Aaron S. Hawley  <Aaron.Hawley@uvm.edu>

	* files.texi (Renaming and VC): Some back-ends don't
	handle renaming.

2005-11-17  Juri Linkov  <juri@jurta.org>

	* emacs.texi (Top):
	* display.texi (Highlight Interactively): Put this font-lock based
	mode near Font Lock node.

2005-11-16  Chong Yidong  <cyd@stupidchicken.com>

	* ack.texi (Acknowledgments): Acknowledge Andrew Zhilin for Emacs
	icons.

2005-11-12  Kim F. Storm  <storm@cua.dk>

	* help.texi (Help): Fix C-h a entry.  Add C-h d entry.
	(Help Summary): Add C-h d and C-h e.
	(Apropos): Clarify that all apropos commands may search for either
	list of words or a regexp.  Add C-h d for apropos-documentation.
	Describe apropos-documentation-sort-by-scores user option.

2005-11-09  Luc Teirlinck  <teirllm@auburn.edu>

	* killing.texi (CUA Bindings): Add @section.

2005-11-10  Kim F. Storm  <storm@cua.dk>

	* emacs.texi (Top): Add CUA Bindings entry to menu.

	* killing.texi (CUA Bindings): New node.  Moved here from
	misc.texi and extended with info on rectangle commands and
	rectangle highlighting, interface to registers, and the global
	mark feature.

	* misc.texi (Emulation): Move CUA bindings item to killing.texi.

	* regs.texi: Prev link points to CUA Bindings node.

2005-11-07  Luc Teirlinck  <teirllm@auburn.edu>

	* help.texi (Help Echo): By default, help echos are only shown on
	mouse-over, not on point-over.

2005-11-04  Jérôme Marant  <jerome@marant.org>

	* misc.texi (Shell Mode): Describe how to activate password echoing.

2005-11-04  Romain Francoise  <romain@orebokech.com>

	* mark.texi (Mark Ring): Fix typo.

2005-11-03  Richard M. Stallman  <rms@gnu.org>

	* mark.texi (Mark Ring): Mention set-mark-command-repeat-pop.

2005-11-01  Bill Wohler  <wohler@newt.com>

	* help.texi (Help Mode): Fix typo.

2005-11-01  Nick Roberts  <nickrob@snap.net.nz>

	* building.texi (Other GDB User Interface Buffers):
	Describe the command gdb-use-inferior-io-buffer.

2005-10-31  Romain Francoise  <romain@orebokech.com>

	* files.texi (Compressed Files): Fix typo.

	* buffers.texi (Misc Buffer): Downcase `*shell*'.

	* windows.texi (Force Same Window): Likewise.

2005-10-30  Bill Wohler  <wohler@newt.com>

	* help.texi (Help Mode): URLs viewed with browse-url.

2005-10-31  Nick Roberts  <nickrob@snap.net.nz>

	* building.texi (GDB Graphical Interface): Don't reference
	gdb-mouse-set-clear-breakpoint.  Explain gdb-mouse-until
	must stay in same frame.

2005-10-29  Chong Yidong  <cyd@stupidchicken.com>

	* custom.texi (Init File): Document ~/.emacs.d/init.el.

	* anti.texi (Antinews): Likewise.

2005-10-28  Bill Wohler  <wohler@newt.com>

	* help.texi (Help): Help mode now creates hyperlinks for URLs.

2005-10-28  Richard M. Stallman  <rms@gnu.org>

	* files.texi (Visiting): Explain how to enter ? in a file name.

	* trouble.texi (Memory Full): Mention !MEM FULL! in mode line.

2005-10-25  Nick Roberts  <nickrob@snap.net.nz>

	* building.texi (GDB Graphical Interface):
	Describe gdb-mouse-until.

2005-10-23  Richard M. Stallman  <rms@gnu.org>

	* custom.texi (Init File): Recommend when to use site-start.el.

2005-10-21  Juri Linkov  <juri@jurta.org>

	* custom.texi (Examining): Mention accessing the old variable
	value via M-n in set-variable.

2005-10-18  Romain Francoise  <romain@orebokech.com>

	* files.texi (Version Systems): Capitalize GNU.

2005-10-18  Nick Roberts  <nickrob@snap.net.nz>

	* building.texi (Compilation Mode): Remove redundant paragraph.
	(Watch Expressions): Remove paragraph to reflect code change.

2005-10-16  Richard M. Stallman  <rms@gnu.org>

	* building.texi (Compilation Mode, Compilation): Clarified.

2005-10-15  Richard M. Stallman  <rms@gnu.org>

	* misc.texi (Saving Emacs Sessions): Mention savehist library.

2005-10-13  Kenichi Handa  <handa@m17n.org>

	* basic.texi (Position Info): Fix previous change.

2005-10-12  Jan Djärv  <jan.h.d@swipnet.se>

	* cmdargs.texi (Icons X): Fix typo.

2005-10-12  Kenichi Handa  <handa@m17n.org>

	* basic.texi (Position Info): Describe the case that Emacs shows
	"part of display ...".

2005-10-10  Jan Djärv  <jan.h.d@swipnet.se>

	* cmdargs.texi (Icons X): -nb => -nbi.

2005-10-10  Chong Yidong  <cyd@stupidchicken.com>

	* frames.texi (Speedbar): A couple more clarifications.

2005-10-11  Nick Roberts  <nickrob@snap.net.nz>

	* building.texi (GDB User Interface Layout): Improve diagram.
	(Watch Expressions): Explain how to make speedbar global.
	(Other GDB User Interface Buffers): Make references more precise.

2005-10-09  Richard M. Stallman  <rms@gnu.org>

	* frames.texi (Speedbar): Clarify the text.

2005-10-09  Chong Yidong  <cyd@stupidchicken.com>

	* frames.texi (Speedbar): Add information on keybindings,
	dismissing the speedbar, and buffer display mode.  Link to
	speedbar manual.

2005-10-09  Jan Djärv  <jan.h.d@swipnet.se>

	* cmdargs.texi (Icons X): Remove options -i, -itype, --icon-type,
	added -nb, --no-bitmap-icon.

2005-10-07  Nick Roberts  <nickrob@snap.net.nz>

	* building.texi (GDB Graphical Interface): Add variables and
	functions to indices.  Be more precise.

2005-10-03  Jan Djärv  <jan.h.d@swipnet.se>

	* frames.texi (Drag and Drop): Remove the x- from
	x-dnd-open-file-other-window and xdnd-protocol-alist.

2005-09-30  Romain Francoise  <romain@orebokech.com>

	* mini.texi (Minibuffer): The default value now appears before the
	colon in minibuffer prompts.

2005-09-25  Richard M. Stallman  <rms@gnu.org>

	* search.texi (Regexp Search): Doc search-whitespace-regexp.

2005-09-20  Emanuele Giaquinta  <emanuele.giaquinta@gmail.com>  (tiny change)

	* text.texi (Paragraphs): Correction about Paragraph-Indent Text mode.

2005-09-21  YAMAMOTO Mitsuharu  <mituharu@math.s.chiba-u.ac.jp>

	* emacs.texi (Top): Update submenus from macos.texi.

	* macos.texi: Change `Mac OS 8 or 9' to `Mac OS Classic'.
	(Mac OS): Update feature support status.
	(Mac Input): List supported input scripts.  Remove description
	about `mac-keyboard-text-encoding'.  Mention mouse button
	emulation and related variables.
	(Mac International): Mention Central European and Cyrillic
	support.  Now `keyboard-coding-system' is dynamically changed.
	Add description about coding system for selection.
	Add description about language environment.
	(Mac Environment Variables):
	Mention `~/.MacOSX/environment.plist'.  Give example of command line
	arguments.  Add Preferences support.
	(Mac Directories): Explicitly state that this node is for Mac OS
	Classic only.
	(Mac Font Specs): Mention specification for scalable fonts.
	List supported charsets.  Add preferred way of creating fontsets.
	Add description about `mac-allow-anti-aliasing'.
	(Mac Functions): Add descriptions about `mac-set-file-creator',
	`mac-get-file-creator', `mac-set-file-type', `mac-get-file-type',
	and `mac-get-preference'.

2005-09-16  Romain Francoise  <romain@orebokech.com>

	Update all files to specify GFDL version 1.2.

	* doclicense.texi (GNU Free Documentation License): Update to
	version 1.2.

2005-09-15  Richard M. Stallman  <rms@gnu.org>

	* buffers.texi (List Buffers): Fix xref.

	* rmail.texi (Rmail Basics): Fix xref.

	* emacs.texi (Top): Update subnode menus.

	* files.texi (Saving Commands): New node, broken out of Saving.
	(Customize Save): New node, broken out of Saving.
	Clarify effect of write-region-inhibit-fsync.
	(Misc File Ops): Say write-region-inhibit-fsync affects write-region.

2005-09-14  Romain Francoise  <romain@orebokech.com>

	* files.texi (Saving): Mention write-region-inhibit-fsync.

2005-09-05  Chong Yidong  <cyd@stupidchicken.com>

	* custom.texi (Custom Themes): New node.

2005-09-03  Richard M. Stallman  <rms@gnu.org>

	* search.texi (Search Case): Mention vars that control
	case-fold-search for various operations.

2005-08-22  Juri Linkov  <juri@jurta.org>

	* display.texi (Standard Faces): Merge the text from
	`(elisp)Standard Faces' into this node.

2005-08-18  Luc Teirlinck  <teirllm@auburn.edu>

	* emacs.texi (Top): Delete menu item for deleted node
	Keyboard Translations.

2005-08-18  Richard M. Stallman  <rms@gnu.org>

	* trouble.texi (Unasked-for Search):
	Delete xref to Keyboard Translations.

	* glossary.texi (Glossary): Delete xref.

	* custom.texi (Minor Modes): Say that the list here is not complete.
	(Keyboard Translations): Node deleted.
	(Disabling): Delete xref to it.
	(Customization Groups): Fix Custom buffer example.
	(Hooks): Mention remove-hooks.

2005-08-17  Luc Teirlinck  <teirllm@auburn.edu>

	* building.texi (GDB Graphical Interface): Improve filling of menu
	item.

2005-08-18  Nick Roberts  <nickrob@snap.net.nz>

	* building.texi (GDB Graphical Interface): Use better node names.

2005-08-14  Richard M. Stallman  <rms@gnu.org>

	* text.texi (Sentences): Fix xref.

2005-08-14  Juri Linkov  <juri@jurta.org>

	* building.texi (Compilation, Grep Searching): Move grep command
	headings from `Compilation' to `Grep Searching'.

	* dired.texi (Dired and Find):
	* maintaining.texi (Tags Search): Replace grep xref to
	`Compilation' node with `Grep Searching'.

	* files.texi (Comparing Files): Replace xref to `Compilation' with
	`Compilation Mode'.

2005-08-13  Alan Mackenzie  <acm@muc.de>

	* search.texi (Non-ASCII Isearch): Correct a typo.
	(Replacement Commands): Mention query-replace key binding.

2005-08-11  Richard M. Stallman  <rms@gnu.org>

	* programs.texi (Options for Comments): Fix xref.

	* search.texi (Regexp Backslash, Regexp Example): New nodes split
	out of Regexps.

2005-08-09  Juri Linkov  <juri@jurta.org>

	* building.texi (Compilation): Use `itemx' instead of `item'.
	(Grep Searching): Simplify phrase.

	* display.texi (Standard Faces): Describe vertical-border on
	window systems.

	* windows.texi (Split Window): Simplify phrase and mention
	vertical-border face.

2005-08-09  Richard M. Stallman  <rms@gnu.org>

	* files.texi (Comparing Files): Clarify compare-windows.

	* calendar.texi (Scroll Calendar): Document < and > in calendar.

2005-08-06  Eli Zaretskii  <eliz@gnu.org>

	* mule.texi (Coding Systems): Rephrase the paragraph about
	codepages: no need for "M-x codepage-setup" anymore, except on
	MS-DOS.

	* msdog.texi (MS-DOS and MULE): Clarify that this section is for
	the MS-DOS port only.

2005-07-30  Eli Zaretskii  <eliz@gnu.org>

	* makefile.w32-in (info): Don't run multi-install-info.bat.
	($(infodir)/dir): New target, produced by running
	multi-install-info.bat.

2005-07-22  Eli Zaretskii  <eliz@gnu.org>

	* files.texi (Quoted File Names): Add index entry.

2005-07-19  Juri Linkov  <juri@jurta.org>

	* files.texi (Comparing Files): Mention resync for `compare-windows'.

2005-07-18  Juri Linkov  <juri@jurta.org>

	* custom.texi (Easy Customization):
	* files.texi (Old Versions):
	* frames.texi (Wheeled Mice):
	* mule.texi (Specify Coding):
	* text.texi (Cell Justification):
	* trouble.texi (After a Crash):
	* xresources.texi (GTK styles):
	Delete duplicate duplicate words.

2005-07-17  Richard M. Stallman  <rms@gnu.org>

	* frames.texi (Creating Frames): Fix foreground color example.

	* custom.texi (Init Examples): Clean up text about conditionals.

2005-07-16  Richard M. Stallman  <rms@gnu.org>

	* mini.texi (Completion Commands): Fix command name for ?.

2005-07-16  Eli Zaretskii  <eliz@gnu.org>

	* display.texi (Standard Faces): Explain that customization of
	`menu' face has no effect on w32 and with GTK.
	Add cross-references.

	* cmdargs.texi (General Variables): Clarify the default location
	of $HOME on w32 systems.

2005-07-15  Jason Rumney  <jasonr@gnu.org>

	* cmdargs.texi (General Variables): Default HOME on MS Windows has
	changed.

2005-07-08  Kenichi Handa  <handa@m17n.org>

	* mule.texi (Recognize Coding):
	Recommend revert-buffer-with-coding-system instead of revert-buffer.

2005-07-07  Richard M. Stallman  <rms@gnu.org>

	* anti.texi (Antinews): Mention mode-line-inverse-video.

	* files.texi (Saving): Minor correction about C-x C-w.

	* display.texi (Display Custom): Don't mention mode-line-inverse-video.

2005-07-07  Luc Teirlinck  <teirllm@auburn.edu>

	* search.texi (Isearch Scroll): Add example of using the
	`isearch-scroll' property.
	(Slow Isearch): Reference anchor for `baud-rate' instead of entire
	`Display Custom' node.
	(Regexp Replace): Put text that requires Emacs Lisp knowledge last
	and de-emphasize it.
	(Other Repeating Search): `occur' currently can not correctly
	handle multiline matches.  Correct, clarify and update description
	of `flush-lines' and `keep-lines'.

	* display.texi (Display Custom): Add anchor for `baud-rate'.

2005-07-07  Richard M. Stallman  <rms@gnu.org>

	* gnu.texi: Update where to get GNU status; add refs for how to help.
	Add footnotes 6 and 7.

2005-07-04  Lute Kamstra  <lute@gnu.org>

	Update FSF's address in GPL notices.

	* doclicense.texi (GNU Free Documentation License):
	* trouble.texi (Checklist): Update FSF's address.

2005-06-24  Richard M. Stallman  <rms@gnu.org>

	* display.texi (Text Display): Change index entries.

2005-06-24  Eli Zaretskii  <eliz@gnu.org>

	* makefile.w32-in (MAKEINFO): Use --force.
	(INFO_TARGETS, DVI_TARGETS): Make identical to the lists in
	Makefile.in.

2005-06-23  Richard M. Stallman  <rms@gnu.org>

	* anti.texi (Antinews): Rename show-nonbreak-escape to
	nobreak-char-display.

	* emacs.texi (Top): Update detailed node listing.

	* display.texi (Text Display): Rename show-nonbreak-escape
	to nobreak-char-display and no-break-space to nobreak-space.
	(Standard Faces): Split up the list of standard faces
	and put it in a separate node.  Add nobreak-space and
	escape-glyph.

2005-06-23  Lute Kamstra  <lute@gnu.org>

	* mule.texi (Select Input Method): Fix typo.

2005-06-23  Kenichi Handa  <handa@m17n.org>

	* mule.texi (International): List all supported scripts.
	Adjust text for that leim is now included in the normal Emacs
	distribution.
	(Language Environments): List all language environments.
	Intlfonts contains fonts for most supported scripts, not all..
	(Select Input Method): Refer to C-u C-x = to see how to type to
	input a specific character.
	(Recognize Coding): Fix typo, china-iso-8bit -> chinese-iso-8bit.

2005-06-23  Juanma Barranquero  <lekktu@gmail.com>

	* building.texi (Grep Searching): Texinfo usage fix.

2005-06-22  Miles Bader  <miles@gnu.org>

	* display.texi (Faces): Change `vertical-divider' to `vertical-border'.

2005-06-20  Miles Bader  <miles@gnu.org>

	* display.texi (Faces): Add `vertical-divider'.

2005-06-17  Richard M. Stallman  <rms@gnu.org>

	* text.texi (Adaptive Fill): Minor clarification.

2005-06-10  Lute Kamstra  <lute@gnu.org>

	* emacs.texi (Top): Correct version number.
	* anti.texi (Antinews): Correct version number.  Use EMACSVER to
	refer to the current version of Emacs.

2005-06-08  Luc Teirlinck  <teirllm@auburn.edu>

	* files.texi (Log Buffer): Document when there can be more than
	one file to be committed.

2005-06-08  Juri Linkov  <juri@jurta.org>

	* display.texi (Faces): Add `shadow' face.

2005-06-07  Masatake YAMATO  <jet@gyve.org>

	* display.texi (Faces): Write about mode-line-highlight.

2005-06-06  Richard M. Stallman  <rms@gnu.org>

	* misc.texi (Printing Package): Explain how to initialize
	printing package.

	* cmdargs.texi (Action Arguments): Clarify directory default for -l.

2005-06-05  Chong Yidong  <cyd@stupidchicken.com>

	* emacs.texi: Rename Hardcopy to Printing.
	Make PostScript and PostScript Variables subnodes of it.

	* misc.texi (Printing): Rename node from Hardcopy.
	Mention menu bar options.
	Move PostScript and PostScript Variables to submenu.
	(Printing package): New node.

	* mark.texi (Using Region): Change Hardcopy xref to Printing.

	* dired.texi (Operating on Files): Likewise.

	* calendar.texi (Displaying the Diary): Likewise.

	* msdog.texi (MS-DOS Printing, MS-DOS Processes): Likewise.

	* glossary.texi (Glossary): Likewise.

	* frames.texi (Mode Line Mouse): Mention mode-line-highlight
	effect.

2005-06-04  Richard M. Stallman  <rms@gnu.org>

	* trouble.texi (After a Crash): Polish previous change.

2005-05-30  Noah Friedman  <friedman@splode.com>

	* trouble.texi (After a Crash): Mention emacs-buffer.gdb as a
	recovery mechanism.

2005-05-28  Nick Roberts  <nickrob@snap.net.nz>

	* building.texi (Other Buffers): SPC toggles display of
	floating point registers.

2005-05-27  Nick Roberts  <nickrob@snap.net.nz>

	* files.texi (Log Buffer): Merge in description of Log Edit
	mode from pcl-cvs.texi.

2005-05-26  Richard M. Stallman  <rms@gnu.org>

	* building.texi (Lisp Eval): C-M-x with arg runs Edebug.

2005-05-24  Luc Teirlinck  <teirllm@auburn.edu>

	* fixit.texi (Spelling): Delete confusing sentence; flyspell is
	not enabled by default.
	When not on a word, `ispell-word' by default checks the word
	before point.

2005-05-24  Nick Roberts  <nickrob@snap.net.nz>

	* building.texi (Debugger Operation): Simplify last sentence.

2005-05-23  Lute Kamstra  <lute@gnu.org>

	* emacs.texi: Update FSF's address throughout.
	(Preface): Use @cite.
	(Distrib): Add cross reference to the node "Copying".  Mention the
	FDL.  Don't refer to etc/{FTP,ORDERS}.  Mention the sale of
	printed manuals.
	(Intro): Use @xref for the Emacs Lisp Intro.

2005-05-18  Luc Teirlinck  <teirllm@auburn.edu>

	* buffers.texi (Select Buffer): Document `C-u M-g M-g'.

	* basic.texi (Moving Point): Mention default for `goto-line'.

	* programs.texi (Lisp Doc): Eldoc mode shows only the first line
	of a variable's docstring.

2005-05-18  Lute Kamstra  <lute@gnu.org>

	* maintaining.texi (Overview of Emerge): Add cross reference.
	Remove duplication.

	* emacs.texi (Top): Update to the current structure of the manual.
	* misc.texi (Emacs Server): Add menu description.
	* files.texi (Saving): Fix menu.
	* custom.texi (Customization): Fix menu.
	* mule.texi (International): Fix menu.
	* kmacro.texi (Keyboard Macros): Fix menu.

2005-05-16  Luc Teirlinck  <teirllm@auburn.edu>

	* display.texi: Various minor changes.
	(Faces): Delete text that is repeated in the next section.

2005-05-16  Nick Roberts  <nickrob@snap.net.nz>

	* building.texi (Debugger Operation): Mention GUD tooltips are
	disabled with GDB in text command mode.

2005-05-16  Nick Roberts  <nickrob@snap.net.nz>

	* building.texi: Replace toolbar with "tool bar" for consistency.
	(Compilation Mode): Describe compilation-context-lines
	and use of arrow in compilation buffer.
	(Debugger Operation): Replace help text with variable's value.

	* frames.texi (Tooltips): Replace toolbar with "tool bar" for
	consistency.

2005-05-15  Luc Teirlinck  <teirllm@auburn.edu>

	* major.texi (Choosing Modes): normal-mode processes the -*- line.
	Add xref.

2005-05-14  Luc Teirlinck  <teirllm@auburn.edu>

	* basic.texi (Moving Point): Mention `M-g g' binding for `goto-line'.
	(Position Info): Delete discussion of `goto-line'.  It is already
	described in `Moving point'.

	* mini.texi (Completion Commands): Correct reference.
	(Completion Options): Fix typo.

	* killing.texi (Deletion): Complete description of `C-x C-o'.

2005-05-10  Richard M. Stallman  <rms@gnu.org>

	* building.texi (Compilation): Clarify recompile's directory choice.

	* frames.texi (Tooltips): Cleanups.

	* basic.texi (Arguments): Fix punctuation.

2005-05-09  Luc Teirlinck  <teirllm@auburn.edu>

	* screen.texi (Menu Bar): The up and down (not left and right)
	arrow keys move through a keyboard menu.

2005-05-08  Luc Teirlinck  <teirllm@auburn.edu>

	* basic.texi: Various typo and grammar fixes.
	(Moving Point): C-a now runs move-beginning-of-line.

2005-05-08  Nick Roberts  <nickrob@snap.net.nz>

	* building.texi (Debugger Operation): Describe gud-tooltip-echo-area.

	* frames.texi (Tooltips): Describe help tooltips and GUD tooltips
	as different animals.

2005-05-07  Luc Teirlinck  <teirllm@auburn.edu>

	* frames.texi (Mouse References): Clarify `mouse-1-click-follows-link'.
	Correct index entry.

2005-05-07  Nick Roberts  <nickrob@snap.net.nz>

	* building.texi (Debugger Operation): Update to reflect changes
	in GUD tooltips.

2005-04-30  Richard M. Stallman  <rms@gnu.org>

	* files.texi (Compressed Files): Auto Compression normally enabled.

	* building.texi (Debugger Operation): Clarify previous change.

2005-04-28  Nick Roberts  <nickrob@snap.net.nz>

	* building.texi (Debugger Operation): Add description for
	GUD tooltips when program is not running.

2005-04-26  Luc Teirlinck  <teirllm@auburn.edu>

	* misc.texi (Shell): Add `Shell Prompts' to menu.
	(Shell Mode): Add xref to `Shell Prompts'.  Clarify `C-c C-u'
	description.  Delete remarks moved to new node.
	(Shell Prompts): New node.
	(History References): Replace remarks moved to `Shell Prompts'
	with xref to that node.
	(Remote Host): Clarify how to specify the terminal type when
	logging in to a different machine.

2005-04-26  Richard M. Stallman  <rms@gnu.org>

	* emacs.texi (Top): Update submenus from files.texi.

	* files.texi (Filesets): Clarify previous change.

	* dired.texi (Misc Dired Features): Clarify previous change.

2005-04-25  Chong Yidong  <cyd@stupidchicken.com>

	* ack.texi (Acknowledgments): Delete info about iso-acc.el.

	* dired.texi (Misc Dired Features):
	Document dired-compare-directories.

	* files.texi (Filesets): New node.
	(File Conveniences): Document Image mode.

	* text.texi (TeX Print): Document tex-compile.

2005-04-25  Luc Teirlinck  <teirllm@auburn.edu>

	* frames.texi (Tooltips): Tooltip mode is enabled by default.
	Delete redundant reference to tooltip Custom group.  It is
	referred too again in the next paragraph.

2005-04-24  Richard M. Stallman  <rms@gnu.org>

	* ack.texi: Delete info about lazy-lock.el and fast-lock.el.

2005-04-19  Kim F. Storm  <storm@cua.dk>

	* building.texi (Compilation Mode): Add M-g M-n and M-g M-p bindings.

2005-04-18  Lars Hansen  <larsh@math.ku.dk>

	* misc.texi (Saving Emacs Sessions): Add that "--no-desktop" now
	turns off desktop-save-mode.

2005-04-17  Luc Teirlinck  <teirllm@auburn.edu>

	* frames.texi (XTerm Mouse): Xterm Mouse mode is no longer enabled
	by default in terminals compatible with xterm.  Mention that
	xterm-mouse-mode is a minor mode and put in pxref to Minor Modes
	node.

2005-04-12  Luc Teirlinck  <teirllm@auburn.edu>

	* frames.texi (XTerm Mouse): Xterm Mouse mode is now enabled by default.

2005-04-12  Jan Djärv  <jan.h.d@swipnet.se>

	* xresources.texi (Table of Resources): Add cursorBlink.

2005-04-11  Luc Teirlinck  <teirllm@auburn.edu>

	* rmail.texi (Rmail Summary Edit): Explain numeric arguments to
	`d', `C-d' and `u'.

2005-04-11  Richard M. Stallman  <rms@gnu.org>

	* cmdargs.texi (Initial Options): -Q is now --quick, and does less.
	(Misc X): Add -D, --basic-display.

	* maintaining.texi (Change Log): Correct the description of
	the example.

	* major.texi (Choosing Modes): Document magic-mode-alist.

2005-04-10  Luc Teirlinck  <teirllm@auburn.edu>

	* rmail.texi (Rmail Basics): Clarify description of `q' and `b'.
	(Rmail Deletion): `C-d' in RMAIL buffer does not accept a numeric arg.
	(Rmail Inbox): Give full name of `rmail-primary-inbox-list'.
	(Rmail Output): Clarify which statements apply to `o', `C-o' and
	`w', respectively.
	(Rmail Labels): Mention `l'.
	(Rmail Attributes): Correct pxref.  Mention `stored' attribute.
	(Rmail Summary Edit): Describe `j' and RET.

2005-04-10  Jan Djärv  <jan.h.d@swipnet.se>

	* xresources.texi (Lucid Resources): Add fontSet resource.

2005-04-09  Luc Teirlinck  <teirllm@auburn.edu>

	* display.texi (Useless Whitespace): `indicate-unused-lines' is
	now called `indicate-empty-lines'.

2005-04-06  Kim F. Storm  <storm@cua.dk>

	* cmdargs.texi (Initial Options): Add --bare-bones alias for -Q.

2005-04-04  Luc Teirlinck  <teirllm@auburn.edu>

	* dired.texi (Dired Visiting): `dired-view-command-alist' has been
	deleted.
	(Marks vs Flags): Add some convenient key bindings.
	(Hiding Subdirectories): Delete redundant and inaccurate sentence.
	(Misc Dired Features): Correct and expand description of `w' command.

	* frames.texi (XTerm Mouse): Delete apparently false info.
	The GNU/Linux console currently does not appear to support
	`xterm-mouse-mode'.

2005-04-03  Glenn Morris  <gmorris@ast.cam.ac.uk>

	* calendar.texi (Diary): Mention shell utility `calendar'.

2005-04-01  Richard M. Stallman  <rms@gnu.org>

	* cmdargs.texi (Misc X): Explain horizontal scroll bars don't exist.

2005-04-01  Lute Kamstra  <lute@gnu.org>

	* maintaining.texi (Change Log): add-change-log-entry uses
	add-log-mailing-address.

2005-03-31  Luc Teirlinck  <teirllm@auburn.edu>

	* files.texi (Reverting): Move `auto-revert-check-vc-info' to
	`VC Mode Line' and put in an xref to that node.
	(VC Mode Line): Move `auto-revert-check-vc-info' here and clarify
	its description.

2005-03-31  Paul Eggert  <eggert@cs.ucla.edu>

	* calendar.texi (Calendar Systems): Say that the Persian calendar
	implemented here is the arithmetical one championed by Birashk.

2005-03-30  Glenn Morris  <gmorris@ast.cam.ac.uk>

	* programs.texi (Fortran Motion): Fix previous change.

2005-03-29  Richard M. Stallman  <rms@gnu.org>

	* mule.texi (Single-Byte Character Support): Reinstall the C-x 8 info.

2005-03-29  Chong Yidong  <cyd@stupidchicken.com>

	* text.texi (Refill): Refer to Long Lines Mode.
	(Longlines): New node.
	(Auto Fill): Don't index "word wrap" here.
	(Filling): Add Longlines to menu.

2005-03-29  Richard M. Stallman  <rms@gnu.org>

	* xresources.texi: Minor fixes.

	* misc.texi (Emacs Server): Fix Texinfo usage.

	* emacs.texi (Top): Don't use a real section heading for
	"Detailed Node Listing".  Fake it instead.

	* basic.texi (Position Info): Minor cleanup.

	* mule.texi (Input Methods): Minor cleanup.

2005-03-29  Glenn Morris  <gmorris@ast.cam.ac.uk>

	* programs.texi (ForIndent Vars): `fortran-if-indent' does other
	constructs as well.
	(Fortran Motion): Add fortran-end-of-block, fortran-beginning-of-block.

2005-03-29  Kenichi Handa  <handa@m17n.org>

	* mule.texi (Input Methods): Refer to the command C-u C-x =.

	* basic.texi (Position Info): Update the description about the
	command C-u C-x =.

2005-03-28  Richard M. Stallman  <rms@gnu.org>

	* emacs.texi (Top): Use @section for the detailed node listing.

	* calendar.texi: Minor fixes to previous change.

	* programs.texi (Fortran): Small fixes to previous changes.

	* emacs.texi (Top): Update list of subnodes of Dired.
	Likewise for building.texi.

	* files.texi (File Conveniences): Delete Auto Image File mode.

2005-03-28  Chong Yidong  <cyd@stupidchicken.com>

	* building.texi (Flymake): New node.

	* custom.texi (Function Keys): Document kp- event types and
	keypad-setup package.

	* dired.texi (Wdired): New node.

	* files.texi (File Conveniences): Reorder entries.
	Explain how to turn on Auto-image-file mode.
	Document Thumbs mode.

	* mule.texi (Specify Coding): Document recode-region and
	recode-file-name.

	* programs.texi (Program Modes): Add Conf mode and DNS mode.

2005-03-27  Luc Teirlinck  <teirllm@auburn.edu>

	* commands.texi (Keys): M-o is now a prefix key.

2005-03-27  Glenn Morris  <gmorris@ast.cam.ac.uk>

	* programs.texi: Reformat and update copyright years.
	(Fortran): Update section.

2005-03-26  Luc Teirlinck  <teirllm@auburn.edu>

	* files.texi: Several small changes in addition to:
	(Visiting): Change xref for Dialog Boxes to ref.
	(Version Headers): Replace references to obsolete var
	`vc-header-alist' with `vc-BACKEND-header'.
	(Customizing VC): Update value of `vc-handled-backends'.

2005-03-26  Glenn Morris  <gmorris@ast.cam.ac.uk>

	* emacs-xtra.texi (Advanced Calendar/Diary Usage): New section;
	move here from Emacs Lisp Reference Manual.
	* calendar.texi (Calendar/Diary, Diary Commands)
	(Special Diary Entries, Importing Diary): Change some xrefs to
	point to emacs-xtra rather than elisp.

	* emacs-xtra.texi (Calendar Customizing):
	Move view-diary-entries-initially, view-calendar-holidays-initially,
	mark-diary-entries-in-calendar, mark-holidays-in-calendar to main
	Emacs Manual.
	(Appt Customizing): Merge entire section into main Emacs Manual.
	* calendar.texi (Holidays): Move view-calendar-holidays-initially,
	mark-holidays-in-calendar here from emacs-xtra.
	(Displaying the Diary): Move view-diary-entries-initially,
	mark-diary-entries-in-calendar here from emacs-xtra.
	(Appointments): Move appt-display-mode-line,
	appt-display-duration, appt-disp-window-function,
	appt-delete-window-function here from emacs-xtra.

	* calendar.texi: Update and reformat copyright.
	Change all @xrefs to the non-printing emacs-xtra to @inforefs.
	(Calendar/Diary): Menu now only on Mouse-3, not C-Mouse-3.
	(Diary): Refer to `diary-file' rather than ~/diary.
	(Diary Commands): Rename node to "Displaying the Diary".
	* emacs.texi (Top): Rename "Diary Commands" section.
	* misc.texi (Hardcopy): Rename "Diary Commands" xref.

2005-03-26  Eli Zaretskii  <eliz@gnu.org>

	* misc.texi (Emacs Server): Fix the command for setting
	server-name.  Add an xref to Invoking emacsclient.

	* help.texi (Help Summary): Clarify when "C-h ." will do something
	nontrivial.
	(Apropos): Add cindex entry for apropos-sort-by-scores.

	* display.texi (Text Display): Add index entries for how no-break
	characters are displayed.

2005-03-26  Eli Zaretskii  <eliz@gnu.org>

	* files.texi (Visiting): Fix cross-references introduced with the
	last change.

	* xresources.texi (GTK resources): Fix last change.

2005-03-25  Chong Yidong  <cyd@stupidchicken.com>

	* xresources.texi (X Resources): GTK options documented too.
	(Resources): Clarify meaning of program name.
	(Table of Resources): Add visualClass.
	(GTK resources): Rewrite.
	(GTK widget names, GTK Names in Emacs, GTK styles): Cleanups.

	* display.texi (Text Display): Mention non-breaking spaces.

	* files.texi (Reverting): Document auto-revert-check-vc-info.

	* frames.texi (Mouse Commands): Document
	x-mouse-click-focus-ignore-position and mouse-drag-copy-region.

	* help.texi (Help Summary): Add `C-h .'.
	(Apropos): Apropos accepts a list of search terms.
	Document apropos-sort-by-scores.
	(Help Echo): Document display-local-help.

	* misc.texi (Emacs Server): Document server-name.
	(Invoking emacsclient): Document -s option for server names.

	* text.texi (Outline Visibility): Introduce "current heading
	line" (commands can be called with point on a body line).
	Re-order table to follow the sequence of discussion.
	hide-body won't hide lines before first header line.
	(TeX Mode): Add DocTeX mode.

2005-03-24  Richard M. Stallman  <rms@gnu.org>

	* mule.texi (Single-Byte Character Support): Delete mention
	of iso-acc.el and iso-transl.el.

2005-03-23  Lute Kamstra  <lute@gnu.org>

	* search.texi (Non-ASCII Isearch): Rename from Non-Ascii Isearch.

2005-03-23  Richard M. Stallman  <rms@gnu.org>

	* search.texi: Delete explicit node pointers.
	(Incremental Search): New menu.
	(Basic Isearch, Repeat Isearch, Error in Isearch)
	(Non-Ascii Isearch, Isearch Yank, Highlight Isearch, Isearch Scroll)
	(Slow Isearch): New subnodes.
	(Configuring Scrolling): Node deleted.
	(Search Case): Doc default-case-fold-search.
	(Regexp Replace): Move replace-regexp doc here.

	* rmail.texi (Movemail): Put commas inside closequotes.

	* picture.texi (Insert in Picture): Document C-c arrow combos.
	(Basic Picture): Clarify erasure.

	* display.texi (Font Lock): Put commas inside closequotes.

	* cmdargs.texi (General Variables): Put commas inside closequotes.

2005-03-23  Nick Roberts  <nickrob@snap.net.nz>

	* building.texi (Stack Buffer): Mention reverse contrast for
	*selected* frame (might not be current frame).

2005-03-21  Richard M. Stallman  <rms@gnu.org>

	* building.texi (Starting GUD): Add bashdb.

2005-03-20  Chong Yidong  <cyd@stupidchicken.com>

	* basic.texi (Moving Point): Add M-g M-g binding.
	(Undo): Document undo-only.
	(Position Info): Document M-g M-g and C-u M-g M-g.

	* building.texi (Building): Put Grep Searching after Compilation
	Shell.
	(Compilation Mode): Document M-n, M-p, M-}, M-{, and C-c C-f bindings.
	Document next-error-highlight.
	(Grep Searching): Document grep-highlight-matches.
	(Lisp Eval): Typing C-x C-e twice prints integers specially.

	* calendar.texi (Importing Diary): Rename node from iCalendar.
	Document diary-from-outlook.

	* dired.texi (Misc Dired Features): Rename node from Misc Dired
	Commands.
	Mention effect of X drag and drop on Dired buffers.

	* files.texi (Visiting): Document large-file-warning-threshold.
	Move paragraph on file-selection dialog.
	Mention visiting files using X drag and drop.
	(Reverting): Mention using Auto-Revert mode to tail files.
	Document auto-revert-tail-mode.
	(Version Systems): Minor correction.
	(Comparing Files): Diff-mode is no longer based on Compilation
	mode.
	Document compare-ignore-whitespace.
	(Misc File Ops): Explain passing a directory to rename-file.
	Likewise for copy-file and make-symbolic-link.

	* frames.texi (Wheeled Mice): Mouse wheel support on by default.
	Document mouse-wheel-progressive speed.

	* help.texi (Misc Help): Document numeric argument for C-h i.
	Correctly explain the effect of just C-u as argument.

	* killing.texi (Deletion): Document numeric argument for
	just-one-space.

	* mini.texi (Completion): Completion acts on text before point.

	* misc.texi (Saving Emacs Sessions): Document desktop-restore-eager.
	(Emulation): CUA mode replaces pc-bindings-mode,
	pc-selection-mode, and s-region.

	* mule.texi (Input Methods): Leim is now built-in.
	(Select Input Method): Document quail-show-key.
	(Specify Coding): Document revert-buffer-with-coding-system.

	* programs.texi (Fortran Motion): Document f90-next-statement,
	f90-previous-statement, f90-next-block, f90-previous-block,
	f90-end-of-block, and f90-beginning-of-block.

	* text.texi (Format Faces): Replace old M-g key prefix with M-o.

	* emacs.texi (Acknowledgments): Updated.

	* anti.texi: Total rewrite.

2005-03-19  Chong Yidong  <cyd@stupidchicken.com>

	* ack.texi (Acknowledgments): Update.

2005-03-19  Eli Zaretskii  <eliz@gnu.org>

	* anti.texi (Antinews): Refer to Emacs 21.4, not 21.3.
	Update copyright years.

2005-03-14  Nick Roberts  <nickrob@snap.net.nz>

	* building.texi (Commands of GUD): Move paragraph on setting
	breakpoints with mouse to the GDB Graphical Interface node.

2005-03-07  Richard M. Stallman  <rms@gnu.org>

	* misc.texi (Single Shell, Shell Options): Fix previous change.

	* building.texi (Debugger Operation): Update GUD tooltip enable info.

2005-03-06  Richard M. Stallman  <rms@gnu.org>

	* building.texi (Starting GUD): Don't explain text vs graphical
	GDB here.  Just mention it and xref.
	Delete "just one debugger process".
	(Debugger Operation): Move GUD tooltip info here.
	(GUD Tooltips): Node deleted.
	(GDB Graphical Interface): Explain the two GDB modes here.

	* sending.texi (Sending Mail): Minor cleanup.
	(Mail Aliases): Explain quoting conventions.
	Update key rebinding example.
	(Header Editing): C-M-i is like M-TAB.
	(Mail Mode Misc): mail-attach-file does not do MIME.

	* rmail.texi (Rmail Inbox): Move text from Remote Mailboxes
	that really belongs here.
	(Remote Mailboxes): Text moved to Rmail Inbox.
	(Rmail Display): Mention Mouse-1.
	(Movemail): Clarify two movemail versions.
	Clarify rmail-movemail-program.

	* misc.texi (Single Shell): Replace uudecode example with gpg example.
	Document async shell commands.
	(Shell History): Clarify.
	(Shell Ring): Mention C-UP an C-DOWN.
	(Shell Options): Add comint-prompt-read-only.
	(Invoking emacsclient): Set EDITOR to run Emacs.
	(Sorting): No need to explain what region is.
	(Saving Emacs Sessions): Fix typo.
	(Recursive Edit): Fix punctuation.
	(Emulation): Don't mention "PC bindings" which are standard.
	(Hyperlinking): Explain Mouse-1 convention here.
	(Find Func): Node deleted.

	* help.texi (Name Help): Xref to Hyperlinking.

	* glossary.texi (Glossary):
	Rename "Balance Parentheses" to "Balancing...".
	Add "Byte Compilation".  Correct "Copyleft".
	New xref in "Customization".
	Clarify "Current Line", "Echoing", "Fringe", "Frame", "Speedbar".
	Add "Graphical Terminal" "Keybinding", "Margin", "Window System".
	Rename "Registers" to "Register".
	Replace "Selecting" with "Selected Frame",
	"Selected Window", and "Selecting a Buffer".

	* files.texi (Types of Log File): Explain how projects'
	methods can vary.

	* display.texi (Faces): Delete "Emacs 21".

	* custom.texi (Changing a Variable): C-M-i like M-TAB.
	* fixit.texi (Spelling): C-M-i like M-TAB.
	* mini.texi (Completion Options): C-M-i like M-TAB.
	* programs.texi (Symbol Completion): C-M-i like M-TAB.
	* text.texi (Text Mode): C-M-i like M-TAB.

	* commands.texi (Keys): Mention F1 and F2 in list of prefixes.

	* calendar.texi (Specified Dates): Mention `g w'.
	(Appointments): appt-activate toggles with no arg.

2005-03-05  Juri Linkov  <juri@jurta.org>

	* cmdargs.texi (Emacs Invocation): Add cindex
	"invocation (command line arguments)".
	(Misc X): Add -nbc, --no-blinking-cursor.

2005-03-04  Ulf Jasper  <ulf.jasper@web.de>

	* calendar.texi (iCalendar): No need to require it now.

2005-03-03  Nick Roberts  <nickrob@snap.net.nz>

	* trouble.texi (Contributing): Mention Savannah.  Direct users to
	emacs-devel.

2005-03-01  Glenn Morris  <gmorris@ast.cam.ac.uk>

	* calendar.texi (Adding to Diary): Mention redrawing of calendar
	window.

2005-02-27  Richard M. Stallman  <rms@gnu.org>

	* building.texi (Compilation): Update mode line status info.

2005-02-27  Matt Hodges  <MPHodges@member.fsf.org>

	* calendar.texi (General Calendar): Document binding of
	scroll-other-window-down.
	(Mayan Calendar): Fix earliest date.
	(Time Intervals): Document timeclock-change.
	Fix timeclock-ask-before-exiting documentation.

2005-02-26  Kim F. Storm  <storm@cua.dk>

	* frames.texi (Mouse References):
	Add mouse-1-click-in-non-selected-windows.

2005-02-25  Richard M. Stallman  <rms@gnu.org>

	* screen.texi (Screen): Explain better about cursors and mode lines;
	don't presuppose text terminals.
	(Point): Don't assume just one cursor.
	Clarify explanation of cursors.
	(Echo Area, Menu Bar): Cleanups.

	* mini.texi (Minibuffer): Prompts are highlighted.
	(Minibuffer Edit): Newline = C-j only on text terminals.
	Clarify resize-mini-windows values.
	Mention M-PAGEUP and M-PAGEDOWN.
	(Completion Commands): Mouse-1 like Mouse-2.
	(Minibuffer History): Explain history commands better.
	(Repetition): Add xref to Incremental Search.

	* mark.texi (Setting Mark): Clarify info about displaying mark.
	Clarify explanation of C-@ and C-SPC.
	(Transient Mark): Mention Delete Selection mode.
	(Marking Objects): Clean up text about extending the region.

	* m-x.texi (M-x): One C-g doesn't always go to top level.
	No delay before suggest-key-bindings output.

	* fixit.texi (Fixit): Mention C-/ for undo.
	(Spelling): Mention ESC TAB like M-TAB.
	Replacement words with r and R are rechecked.
	Say where C-g leaves point.  Mention ? as input.

2005-02-23  Lute Kamstra  <lute@gnu.org>

	* cmdargs.texi (Initial Options): Add cross reference.

2005-02-16  Luc Teirlinck  <teirllm@auburn.edu>

	* emacs.texi (Top): Update menu for splitting of node in
	msdog.texi.
	* frames.texi (Frames): Update xref for splitting of node in
	msdog.texi.
	* trouble.texi (Quitting): Ditto.

2005-02-16  Richard M. Stallman  <rms@gnu.org>

	* windows.texi (Split Window): Simplify line truncation info
	and xref to Display Custom.

	* trouble.texi (Quitting): Emergency escape only for text terminal.
	(Screen Garbled): C-l for ungarbling is only for text terminal.

	* text.texi (Text Mode): ESC TAB alternative for M-TAB.

	* sending.texi (Header Editing): ESC TAB alternative for M-TAB.

	* programs.texi (Program Modes): Mention Python mode.
	(Moving by Defuns): Repeating C-M-h extends region.
	(Basic Indent): Clarify.
	(Custom C Indent): Clarify.
	(Expressions): Repeating C-M-@ extends region.
	(Info Lookup): Clarify for C-h S.
	(Symbol Completion): ESC TAB alternative for M-TAB.
	(Electric C): Clarify.

	* emacs.texi (Top): Update display.texi and frames.texi submenu data.

	* msdog.texi (MS-DOS Keyboard, MS-DOS Mouse): Split from
	MS-DOS Input node.
	(MS-DOS Keyboard): Start with explaining DEL and BREAK.
	(MS-DOS and MULE): Clarify.
	(MS-DOS Processes, Windows Processes): Fix typos.

	* major.texi (Choosing Modes): Clarify.

	* kmacro.texi (Basic Keyboard Macro): Doc F3, F4.
	(Keyboard Macro Step-Edit): Clarify.

	* indent.texi (Indentation): Clarifications.

	* help.texi (Help): Correct error about C-h in query-replace.
	Clarify apropos vs C-h a.  Fix how to search in FAQ.
	(Key Help): Describe C-h w here.
	(Name Help): Minor cleanup.  C-h w moved to Key Help.
	Clarify the "object" joke.
	(Apropos): Clarify.  Mouse-1 like Mouse-2.
	(Help Mode): Mouse-1 like Mouse-2.

	* fixit.texi (Spelling): Mention ESC TAB as alt. for M-TAB.

	* display.texi (Display): Reorder menu.
	(Faces): Cleanup.
	(Font Lock): Cleanup.  Mention Options menu.
	Delete obsolete text.
	(Scrolling): For C-l, don't presume text terminal.
	(Horizontal Scrolling): Simplify intro.
	(Follow Mode): Clarify.
	(Cursor Display): Move before Display Custom.
	(Display Custom): Explain no-redraw-on-reenter is for text terminals.
	Doc default-tab-width.  Doc line truncation more thoroughly.

	* dired.texi (Dired Enter): C-x C-f can run Dired.
	(Dired Visiting): Comment out `a' command.
	Mouse-1 is like Mouse-2.
	(Shell Commands in Dired): ? can be used more than once.

	* basic.texi (Continuation Lines): Simplify description of truncation,
	and refer to Display Custom for the rest of it.

2005-02-06  Lute Kamstra  <lute@gnu.org>

	* basic.texi (Undo): Fix typo.

	* cmdargs.texi (Emacs Invocation): Fix typo.

	* custom.texi (Init Examples): Fix typo.

	* abbrevs.texi (Expanding Abbrevs): Fix typo.

2005-02-06  Richard M. Stallman  <rms@gnu.org>

	* regs.texi (Registers): Registers can hold numbers, too.

	* killing.texi (Other Kill Commands): Cleanup.
	Delete redundant explanation of kill in read-only buffer.
	(Yanking): Mention term "copying".
	(Accumulating Text): Fix typo.

	* entering.texi (Entering Emacs): Update rationale at start.
	(Exiting): Treat iconifying on a par with suspension.

	* custom.texi (Minor Modes): Fix typo.
	(Easy Customization): Fix menu style.
	(Variables): Add xref.
	(Examining): Setting for future sessions works through .emacs.
	(Keymaps): "Text terminals", not "Many".
	(Init Rebinding): Explain \C-.  Show example of \M-.
	Fix minor wording errors.
	(Function Keys): Explain vector syntax just once.
	(Named ASCII Chars): Clarify history of TAB/C-i connection.
	(Init File): Mention .emacs.d directory.
	(Init Examples): Add xref.
	(Find Init): Mention .emacs.d directory.

	* cmdargs.texi (Emacs Invocation): +LINENUM is also an option.
	(Action Arguments): Explain which kinds of -l args are found how.
	(Initial Options): --batch does not inhibit site-start.
	Add xrefs.
	(Command Example): Use --batch, not -batch.

	* basic.texi (Inserting Text): Cleanup wording.
	(Moving Point): Doc PRIOR, PAGEUP, NEXT, PAGEDOWN more systematically.
	C-n is not error at end of buffer.
	(Undo): Doc C-/ like C-_.  Add xrefs.
	(Arguments): META key may be labeled ALT.
	Peculiar arg meanings are explained in doc strings.

	* abbrevs.texi (Expanding Abbrevs): Clarify.

2005-02-05  Eli Zaretskii  <eliz@gnu.org>

	* frames.texi (Frame Parameters): Add an xref to the description
	of list-colors-display.  Add a pointer to the X docs about colors.

	* cmdargs.texi (Colors): Mention 16-, 88- and 256-color modes.
	Improve docs of list-colors-display.

2005-02-03  Lute Kamstra  <lute@gnu.org>

	* frames.texi (Frames, Drag and Drop): Fix typos.

2005-02-03  Richard M. Stallman  <rms@gnu.org>

	* windows.texi (Basic Window): Mention color-change in mode line.
	(Change Window): Explain dragging vertical boundaries.

	* text.texi (Sentences): Clarify.
	(Paragraphs): Explain M-a and blank lines.
	(Outline Mode): Clarify text and menu.
	(Hard and Soft Newlines): Mention use-hard-newlines.

	* frames.texi (Frames): Delete unnecessary mention of Windows.
	(Mouse Commands): Likewise.  Mention xterm mouse support.
	(Clipboard): Clarify.
	(Mouse References): Mention use of Mouse-1 for following links.
	(Menu Mouse Clicks): Clarify.
	(Mode Line Mouse): Clarify.
	(Drag and Drop): Rewrite.

	* fixit.texi (Spelling): Fix typo.

	* files.texi (File Names): Clarify.
	(Visiting): Update conditions for use of file dialog.  Clarify.
	(Saving): Doc d as answer in save-some-buffers.
	(Remote Files): Clean up the text.

	* dired.texi (Misc Dired Commands): Delete dired-marked-files.

	* buffers.texi (Select Buffer): Doc next-buffer and prev-buffer.
	(List Buffers): Clarify.
	(Several Buffers): Doc T command.
	(Buffer Convenience): Clarify menu.

	* basic.texi (Undo): Clarify last change.

2005-02-02  Matt Hodges  <MPHodges@member.fsf.org>

	* fixit.texi (Spelling): Fix typo.

2005-02-01  Luc Teirlinck  <teirllm@auburn.edu>

	* basic.texi (Undo): Update description of `undo-outer-limit'.

2005-02-01  Nick Roberts  <nickrob@snap.net.nz>

	* building.texi: Update documentation relating to GDB Graphical
	Interface.

2005-01-30  Luc Teirlinck  <teirllm@auburn.edu>

	* custom.texi (Easy Customization): Adapt menu to node name change.

2005-01-30  Richard M. Stallman  <rms@gnu.org>

	* custom.texi (Easy Customization): Defn of "User Option" now
	includes faces.  Don't say just "option" when talking about variables.
	Do say just "options" to mean "anything customizable".
	(Specific Customization): Describe `customize-variable',
	not `customize-option'.

	* glossary.texi (Glossary) <Faces>: Add xref.
	<User Option>: Change definition--include faces.  Change xref.

	* picture.texi (Picture): Mention artist.el.

	* sending.texi, screen.texi, programs.texi, misc.texi:
	* mini.texi, major.texi, maintaining.texi, macos.texi:
	* help.texi, frames.texi, files.texi:
	Don't say just "option" when talking about variables.

	* display.texi, mule.texi: Don't say just "option" when talking
	about variables.  Other minor cleanups.

2005-01-26  Lute Kamstra  <lute@gnu.org>

	* cmdargs.texi (Initial Options): Add a cross reference to `Init
	File'.  Mention the `-Q' option at the `--no-site-file' option.

2005-01-22  David Kastrup  <dak@gnu.org>

	* building.texi (Grep Searching): Mention alias `find-grep' for
	`grep-find'.

2005-01-20  Richard M. Stallman  <rms@gnu.org>

	* calendar.texi (Time Intervals): Delete special stuff for MS-DOS.

2005-01-15  Sergey Poznyakoff  <gray@Mirddin.farlep.net>

	* rmail.texi (Movemail): Explain differences
	between standard and mailutils versions of movemail.
	Describe command line and configuration options introduced
	with the latter.
	Explain the notion of mailbox URL, provide examples and
	cross-references to mailutils documentation.
	Describe various methods of specifying mailbox names,
	user names and user passwords for rmail.
	(Remote Mailboxes): New section.
	Describe how movemail handles remote mailboxes.  Describe configuration
	options used to control its behavior.
	(Other Mailbox Formats): Explain handling of various mailbox
	formats.

2005-01-13  Richard M. Stallman  <rms@gnu.org>

	* commands.texi (Commands): Clarification.

2005-01-11  Richard M. Stallman  <rms@gnu.org>

	* programs.texi (Multi-line Indent): Fix previous change.
	(Fortran Autofill): Simplify description of fortran-auto-fill-mode.

2005-01-08  Richard M. Stallman  <rms@gnu.org>

	* display.texi (Faces): isearch-lazy-highlight-face renamed to
	lazy-highlight.

	* search.texi (Query Replace): Mention faces query-replace
	and lazy-highlight.
	(Incremental Search): Update isearch highlighting info.

2005-01-04  Richard M. Stallman  <rms@gnu.org>

	* custom.texi (Saving Customizations): Minor improvement.

2005-01-03  Luc Teirlinck  <teirllm@auburn.edu>

	* custom.texi (Saving Customizations): Emacs no longer loads
	`custom-file' after .emacs.  No longer mention customizing through
	Custom.

2005-01-01  Andreas Schwab  <schwab@suse.de>

	* killing.texi (Graphical Kill): Move up under node Killing,
	change @section to @subsection.

2005-01-01  Richard M. Stallman  <rms@gnu.org>

	* custom.texi (Face Customization): Mention hex color specs.

	* emacs.texi (Top): Update Killing submenu.

	* killing.texi (Killing): Reorganize section.
	No more TeX-only text; put the node command at start of chapter.
	But the first section heading is used only in TeX.
	Rewrite the text to read better in this mode.
	(Graphical Kill): New subnode gets some of the text that
	used to be in the first section.

2004-12-31  Richard M. Stallman  <rms@gnu.org>

	* dired.texi (Shell Commands in Dired): Delete the ? example.

	* display.texi (Scrolling): Correct scroll-preserve-screen-position.

	* files.texi (Saving): Describe new require-final-newline features
	and mode-require-final-newline.

2004-12-29  Richard M. Stallman  <rms@gnu.org>

	* custom.texi (File Variables): Clarify previous change.

2004-12-27  Jan Djärv  <jan.h.d@swipnet.se>

	* frames.texi (Dialog Boxes): Mention Gtk+ 2.6 also, as that version is
	out now.

2004-12-27  Richard M. Stallman  <rms@gnu.org>

	* Makefile.in (MAKEINFO): Specify --force.

	* basic.texi (Moving Point): C-e now runs move-end-of-line.
	(Undo): Doc undo-outer-limit.

2004-12-15  Juri Linkov  <juri@jurta.org>

	* mark.texi (Transient Mark, Mark Ring): M-< and other
	movement commands don't set mark in Transient Mark mode
	if mark is active.

2004-12-12  Juri Linkov  <juri@jurta.org>

	* misc.texi (FFAP): Add C-x C-r, C-x C-v, C-x C-d,
	C-x 4 r, C-x 4 d, C-x 5 r, C-x 5 d.

	* dired.texi (Dired Navigation): Add @r{(Dired)} to M-g.
	(Misc Dired Commands): Add @r{(Dired)} to w.

2004-12-12  Juri Linkov  <juri@jurta.org>

	* mark.texi (Marking Objects): Marking commands also extend the
	region when mark is active in Transient Mark mode.

2004-12-08  Luc Teirlinck  <teirllm@auburn.edu>

	* custom.texi (Saving Customizations): Emacs only loads the custom
	file automatically after the init file in version 22.1 or later.
	Adapt text and examples to this fact.

2004-12-07  Luc Teirlinck  <teirllm@auburn.edu>

	* frames.texi (Scroll Bars): The option `scroll-bar-mode' has to
	be set through Custom.  Otherwise, it has no effect.

2004-12-05  Richard M. Stallman  <rms@gnu.org>

	* cmdargs.texi, doclicense.texi, xresources.texi, emacs.texi:
	* entering.texi: Rename Command Line to Emacs Invocation.

	* misc.texi (Term Mode): Correctly describe C-c.

	* custom.texi (Easy Customization): Move up to section level,
	before Variables.  Avoid using the term "variable"; say "option".
	New initial explanation.
	(Variables): In initial explanation, connect "variable" to the
	already-explained "user option".

	* emacs.texi (Top): Fix ref to Command Line.
	Move reference to Easy Customization.

	* xresources.texi (X Resources): Fix From link.

	* doclicense.texi (GNU Free Documentation License): Fix To link.

	* entering.texi (Entering Emacs): Fix xref, now to Command Line.

	* cmdargs.texi (Command Line): Node renamed from Command Arguments.

2004-12-03  Richard M. Stallman  <rms@gnu.org>

	* cmdargs.texi (Initial Options): Clarify batch mode i/o.

2004-12-01  Luc Teirlinck  <teirllm@auburn.edu>

	* kmacro.texi: Several small changes in addition to the following.
	(Keyboard Macro Ring): Describe behavior of `C-x C-k C-k' when
	defining a keyboard macro.
	Mention `kmacro-ring-max'.
	(Keyboard Macro Counter): Clarify description of
	`kmacro-insert-counter', `kmacro-set-counter',
	`kmacro-add-counter' and `kmacro-set-format'.

2004-11-29  Reiner Steib  <Reiner.Steib@gmx.de>

	* custom.texi (File Variables): Add `unibyte' and make it more
	clear that `unibyte' and `coding' are special.  Suggested by Simon
	Krahnke <overlord@gmx.li>.

	* mule.texi (Enabling Multibyte): Refer to File Variables.
	Suggested by Simon Krahnke <overlord@gmx.li>.

2004-11-26  Jan Djärv  <jan.h.d@swipnet.se>

	* frames.texi (Dialog Boxes): Rename use-old-gtk-file-dialog to
	x-use-old-gtk-file-dialog.

2004-11-20  Richard M. Stallman  <rms@gnu.org>

	* text.texi (Fill Prefix): M-q doesn't apply fill prefix to first line.

2004-11-09  Lars Brinkhoff  <lars@nocrew.org>

	* building.texi (Lisp Eval): Delete hyphen in section name.

2004-11-19  Thien-Thi Nguyen  <ttn@gnu.org>

	* files.texi (Old Versions):
	No longer document annotation as "CVS only".

2004-11-10  Andre Spiegel  <spiegel@gnu.org>

	* files.texi (Version Control): Rewrite the introduction about
	version systems, mentioning the new ones that we support.
	Thanks to Alex Ott, Karl Fogel, Stefan Monnier, and David Kastrup for
	suggestions.

2004-11-03  Jan Djärv  <jan.h.d@swipnet.se>

	* frames.texi (Dialog Boxes): Replace non-nil with non-@code{nil}.

2004-11-02  Jan Djärv  <jan.h.d@swipnet.se>

	* frames.texi (Dialog Boxes): Document use-old-gtk-file-dialog.

2004-10-23  Eli Zaretskii  <eliz@gnu.org>

	* text.texi (Text Based Tables, Table Definition)
	(Table Creation, Table Recognition, Cell Commands)
	(Cell Justification, Row Commands, Column Commands)
	(Fixed Width Mode, Table Conversion, Measuring Tables)
	(Table Misc): New nodes, documenting the Table Mode.

2004-10-19  Jason Rumney  <jasonr@gnu.org>

	* makefile.w32-in (info): Change order of arguments to makeinfo.

2004-10-19  Ulf Jasper  <ulf.jasper@web.de>

	* calendar.texi (iCalendar): Update for package changes.

2004-10-09  Luc Teirlinck  <teirllm@auburn.edu>

	* files.texi (Misc File Ops): View mode is a minor mode.

2004-10-08  Glenn Morris  <gmorris@ast.cam.ac.uk>

	* calendar.texi (iCalendar): Style changes.

2004-10-07  Luc Teirlinck  <teirllm@auburn.edu>

	* search.texi (Regexps): The regexp described in the example is no
	longer stored in the variable `sentence-end'.

2004-10-06  Nick Roberts  <nickrob@snap.net.nz>

	* building.texi (Starting GUD): Note that multiple debugging
	sessions requires `gdb --fullname'.

2004-10-05  Ulf Jasper  <ulf.jasper@web.de>

	* calendar.texi (iCalendar): New section for a new package.

2004-10-05  Luc Teirlinck  <teirllm@auburn.edu>

	* text.texi: Various small changes in addition to the following.
	(Text): Replace xref for autotype with inforef.
	(Sentences): Explain nil value for `sentence-end'.
	(Paragraphs): Update default values for `paragraph-start' and
	`paragraph-separate'.
	(Text Mode): Correct description of Text mode's effect on the
	syntax table.
	(Outline Visibility): `hide-other' does not hide top level headings.
	`selective-display-ellipses' no longer has an effect on Outline mode.
	(TeX Misc): Add missing @cindex.
	Replace xref for RefTeX with inforef.
	(Requesting Formatted Text): The variable
	`enriched-fill-after-visiting' no longer exists.
	(Editing Format Info): Update names of menu items and commands.
	(Format Faces): Mention special effect of specifying the default face.
	Describe inheritance of text properties.
	Correct description of `fixed' face.
	(Format Indentation): Correct description of effect of setting
	margins.  Mention `set-left-margin' and `set-right-margin'.
	(Format Justification): Update names of menu items.
	`set-justification-full' is now bound to `M-j b'.
	Mention that `default-justification' is a per buffer variable.
	(Format Properties): Update name of menu item.
	(Forcing Enriched Mode): `format-decode-buffer' automatically
	turns on Enriched mode if the buffer is in text/enriched format.

2004-10-05  Emilio C. Lopes  <eclig@gmx.net>

	* calendar.texi (From Other Calendar): Add calendar-goto-iso-week.

2004-09-28  Kim F. Storm  <storm@cua.dk>

	* display.texi (Display Custom) <indicate-buffer-boundaries>:
	Align with new functionality.

2004-09-22  Luc Teirlinck  <teirllm@auburn.edu>

	* display.texi (Display Custom): Remove stray `@end defvar'.

2004-09-23  Kim F. Storm  <storm@cua.dk>

	* display.texi (Display Custom): Add `overflow-newline-into-fringe',
	`indicate-buffer-boundaries' and `default-indicate-buffer-boundaries'.

2004-09-20  Richard M. Stallman  <rms@gnu.org>

	* custom.texi (Hooks): Explain using setq to clear out a hook.
	(File Variables): Explain multiline string constants.
	(Non-ASCII Rebinding): Explain when you need to update
	non-ASCII char codes in .emacs.

	* building.texi (Compilation): Explain how to make a silent
	subprocess that won't be terminated.  Explain compilation-environment.

2004-09-13  Kim F. Storm  <storm@cua.dk>

	* mini.texi (Repetition): Rename isearch-resume-enabled to
	isearch-resume-in-command-history and change default to disabled.

2004-09-09  Kim F. Storm  <storm@cua.dk>

	* kmacro.texi (Save Keyboard Macro): Replace `name-last-kbd-macro'
	with new `kmacro-name-last-macro'.

2004-09-08  Juri Linkov  <juri@jurta.org>

	* mini.texi (Minibuffer History): Add `history-delete-duplicates'.

2004-09-03  Juri Linkov  <juri@jurta.org>

	* search.texi (Incremental Search): Update wording for M-%.

2004-09-02  Luc Teirlinck  <teirllm@auburn.edu>

	* killing.texi (Killing): Correct description of kill commands in
	read-only buffer.

2004-09-02  Teodor Zlatanov  <tzz@lifelogs.com>

	* building.texi (Compilation Mode): Add a paragraph about rules
	for finding the compilation buffer for `next-error'.

	* search.texi (Other Repeating Search): Mention that Occur mode
	supports the next-error functionality.

2004-09-02  Juri Linkov  <juri@jurta.org>

	* search.texi (Regexp Replace): Add missing backslash to \footnote.

2004-08-31  Luc Teirlinck  <teirllm@auburn.edu>

	* kmacro.texi (Basic Keyboard Macro):
	`apply-macro-to-region-lines' now operates on all lines that begin
	in the region, rather than on all complete lines in the region.

2004-08-31  Jan Djärv  <jan.h.d@swipnet.se>

	* frames.texi (Drag and drop): Add documentation about
	x-dnd-test-function and x-dnd-known-types.

2004-08-30  Luc Teirlinck  <teirllm@auburn.edu>

	* indent.texi: Various minor changes in addition to:
	(Indentation Commands): Correct description of `indent-relative'.
	(Tab Stops): <TAB> is no longer bound to `tab-to-tab-stop' in Text
	mode.  The *Tab Stops* buffer uses Overwrite Mode.
	(Just Spaces): `tabify' converts sequences of at least two spaces
	to tabs.

2004-08-27  Luc Teirlinck  <teirllm@auburn.edu>

	* frames.texi (Secondary Selection): Setting the secondary
	selection with M-Drag-Mouse-1 does not alter the kill ring,
	setting it with M-Mouse-1 and M-Mouse-3 does.
	(Mode Line Mouse): C-Mouse-2 on scroll bar now also works for
	toolkit scroll bars.
	(Scroll Bars): Ditto.

	* windows.texi (Basic Window): When using a window system, the value
	of point in a non-selected window is indicated by a hollow box.
	(Split Window): Side by side windows are separated by a scroll bar,
	if scroll bars are used.
	C-Mouse-2 on scroll bar now also works for toolkit scroll bars.
	(Change Window): Correct Mouse-2 vs Mouse-3 mess-up.
	(Window Convenience): Update bindings for `winner-undo' and
	`winner-redo'.

	* ack.texi (Acknowledgments): Use `@unnumbered'.
	* misc.texi: Adapt sectioning in Info to the node structure.
	(Invoking emacsclient): Make "Invoking emacsclient" a subsection
	of "Using Emacs as a Server".
	* building.texi (Building): Interchange nodes (for correct numbering).
	* programs.texi (Programs): Interchange nodes (for correct numbering).
	* killing.texi, entering.texi, commands.texi: Adapt sectioning in
	Info to the node structure.
	* emacs.texi: Make "GNU GENERAL PUBLIC LICENSE" an appendix.
	Rearrange order of nodes and sections such that both "GNU GENERAL
	PUBLIC LICENSE" and "GNU Free Documentation License" appear at the
	end, as appropriate for appendices.
	(Acknowledgments): Put inside @iftex instead of @ifnotinfo.
	Use `@unnumberedsec'.
	* trouble.texi: Adapt sectioning in Info to the node structure.
	Adapt node pointers to change in emacs.texi.
	* cmdargs.texi, doclicense.texi: Adapt node pointers.

2004-08-25  Kenichi Handa  <handa@m17n.org>

	* custom.texi (Non-ASCII Rebinding): Fix and simplify the
	description for unibyte mode.

2004-08-23  Luc Teirlinck  <teirllm@auburn.edu>

	* display.texi (Font Lock): Correct invalid (for hardcopy) @xref.

	* search.texi (Regexps): Correct cryptic (in hardcopy) @ref.
	(Configuring Scrolling): Correct invalid (for hardcopy) @xref.
	(Regexp Replace): Standardize reference to hardcopy Elisp Manual
	in @pxref.

2004-08-22  Luc Teirlinck  <teirllm@auburn.edu>

	* kmacro.texi (Keyboard Macro Counter, Keyboard Macro Step-Edit):
	Change section names.

2004-08-21  Luc Teirlinck  <teirllm@auburn.edu>

	* kmacro.texi (Keyboard Macro Ring): Rename section.
	Emacs treats the head of the macro ring as the `last keyboard macro'.
	(Keyboard Macro Counter): Minor change.
	(Save Keyboard Macro): Some clarifications.
	(Edit Keyboard Macro): Rename section.

	* buffers.texi (Buffers): Maximum buffer size is now 256M on
	32-bit machines.
	(Several Buffers): Clarify which buffer is selected if `2' is
	pressed in the Buffer Menu.
	Auto Revert mode can be used to update the Buffer Menu
	automatically.

2004-08-21  Eli Zaretskii  <eliz@gnu.org>

	* help.texi (Misc Help): Add an index entry for finding an Info
	manual by its file name.

2004-08-20  Luc Teirlinck  <teirllm@auburn.edu>

	* files.texi (Backup Deletion): Correct description of
	`delete-old-versions'.
	(Time Stamps): `time-stamp' needs to be added to `before-save-hook'.
	(Auto Save Files): Recommend `auto-save-mode' to reenable
	auto-saving, rather than the abbreviation `auto-save'.

2004-08-17  Luc Teirlinck  <teirllm@auburn.edu>

	* emacs.texi (Top): Mention "cutting" and "pasting" as synonyms
	for "killing" and "yanking" in main menu.

2004-08-16  Richard M. Stallman  <rms@gnu.org>

	* killing.texi (Yanking, Killing): Minor cleanups.

	* mark.texi (Momentary Mark): Minor cleanups.

2004-08-15  Kenichi Handa  <handa@etl.go.jp>

	* custom.texi (Non-ASCII Rebinding):
	C-q always inserts the right code to pass to global-set-key.

2004-08-13  Luc Teirlinck  <teirllm@auburn.edu>

	* regs.texi (RegNumbers): Mention `C-x r i' binding for
	`insert-register', instead of `C-x r g' binding, for consistency.

2004-08-12  Luc Teirlinck  <teirllm@auburn.edu>

	* fixit.texi (Spelling): Fix typo.

2004-08-11  Luc Teirlinck  <teirllm@auburn.edu>

	* help.texi (Help): Fix Texinfo usage.

2004-07-24  Richard M. Stallman  <rms@gnu.org>

	* text.texi (Paragraphs): Update how paragraphs are separated
	and the default for paragraph-separate.

	* search.texi (Regexp Replace): Further update text for new
	replacement operators.

2004-07-18  Luc Teirlinck  <teirllm@auburn.edu>

	* emacs-xtra.texi (Subdir switches): Dired does not remember the
	`R' switch.

	* dired.texi (Dired Updating): `k' only deletes inserted
	subdirectories from the Dired buffer if a prefix argument was given.

	* search.texi (Regexps): Delete redundant definition of `symbol' in
	description of `\_>'.  It already occurs in the description of `\_<'.

2004-07-01  Juri Linkov  <juri@jurta.org>

	* search.texi (Incremental Search): Add C-M-w, C-M-y, M-%, C-M-%, M-e.
	(Regexp Search): Add M-r.

2004-06-30  Luc Teirlinck  <teirllm@auburn.edu>

	* makefile.w32-in (EMACSSOURCES): Remove emacs-xtra.

2004-06-29  Jesper Harder  <harder@ifa.au.dk>

	* search.texi, calendar.texi: Markup fixes.

2004-06-25  Richard M. Stallman  <rms@gnu.org>

	* search.texi (Regexp Replace): Rewrite description of \# \, and \?.

2004-06-25  David Kastrup  <dak@gnu.org>

	* search.texi (Regexp Replace): Some typo corrections and
	rearrangement.

2004-06-24  David Kastrup  <dak@gnu.org>

	* search.texi (Unconditional Replace): Use replace-string instead
	of query-replace in example.
	(Regexp Replace): Add explanations for `\,', `\#' and `\?'
	sequences.
	(Query Replace): Correct explanation of `^' which does not use
	the mark stack.

2004-06-21  Nick Roberts  <nickrob@gnu.org>

	* misc.texi (Shell History Copying): Document comint-insert-input.
	(Shell Ring): Describe comint-dynamic-list-input-ring here.

2004-06-20  Jesper Harder  <harder@ifa.au.dk>

	* msdog.texi (Text and Binary, MS-DOS Printing): Use m-dash.
	* custom.texi (Customization): Do.
	* anti.texi (Antinews): Do.
	* abbrevs.texi (Defining Abbrevs): Do.

	* programs.texi (Info Lookup): Fix keybinding for
	info-lookup-symbol.

2004-06-16  Juanma Barranquero  <lektu@terra.es>

	* makefile.w32-in (INFO_TARGETS, DVI_TARGETS, EMACSSOURCES):
	Add emacs-xtra.
	($(infodir)/emacs-xtra, emacs-xtra.dvi): New dependencies.
	(clean): Add emacs-xtra and flymake.  Remove redundancies.

2004-06-15  Luc Teirlinck  <teirllm@auburn.edu>

	* Makefile.in (INFO_TARGETS, DVI_TARGETS, ../info/emacs-xtra):
	Add emacs-xtra.
	* emacs-xtra.texi: New file.

2004-06-14  Luc Teirlinck  <teirllm@auburn.edu>

	* dired.texi (Dired Enter): Mention conditions on `ls' switches.
	(Dired and Find): Mention differences with ordinary Dired buffers.

2004-06-13  Richard M. Stallman  <rms@gnu.org>

	* custom.texi (Init Syntax): Explain about vars that do special
	things when set with setq or with Custom.
	(Init Examples): Add line-number-mode example.

2004-06-12  Juri Linkov  <juri@jurta.org>

	* dired.texi (Operating on Files): Add dired-do-touch.

2004-06-10  Juri Linkov  <juri@jurta.org>

	* building.texi (Lisp Eval): Add C-M-x on defface.

2004-06-08  Luc Teirlinck  <teirllm@auburn.edu>

	* files.texi (Reverting): Auto-Revert mode and
	Global Auto-Revert mode no longer revert remote files.

2004-05-29  Richard M. Stallman  <rms@gnu.org>

	* custom.texi (Init File): Two dashes start --no-site-file.

2004-05-29  Alan Mackenzie  <acm@muc.de>

	* programs.texi: Update for CC Mode 5.30 and incidental amendments.
	("AWK"): Is consistently thus spelled throughout.
	(AWK, Pike): Document as "C-like modes".
	(@kbd{M-j}): Document as alternative to @kbd{C-M-j}.
	(M-x man): Supersedes M-x manual-entry.
	Add numerous index entries.  Correct "ESC a/e" to "M-a/e".

	("Comments in C"): Delete node; the info is in CC Mode manual.
	(c-comment-only-line-offset): Remove description.

	(C-c ., C-c C-c): Describe new C Mode bindings.

	(C-u TAB, indent-code-rigidly, c-indent-exp, c-tab-always-indent)
	(@dfn{Style}, c-default-style, comment-column, comment-padding)
	(c-up-conditional, c-beginning-of-statement, c-end-of-statement):
	Amend definitions.

	(c-beginning-of-defun, c-end-of-defun, c-context-line-break):
	Describe functions.

	(c-comment-start-regexp, c-hanging-comment-ender-p)
	(c-hanging-comment-starter-p): Remove obsolete definitions.

	* emacs.texi: Remove the menu entry "Comments in C".

2004-05-27  Luc Teirlinck  <teirllm@auburn.edu>

	* dired.texi (Dired and Find): `find-ls-option' does not apply to
	`M-x locate'.

2004-05-16  Karl Berry  <karl@gnu.org>

	* emacs.texi (ack.texi) [@ifnottex]: Change condition; with @ifinfo,
	makeinfo --html fails.
	* help.texi (Help Summary) [@ifnottex]: Likewise.

2004-05-13  Nick Roberts  <nickrob@gnu.org>

	* building.texi (GDB Graphical Interface): Update and describe
	layout first.

2004-05-04  Jason Rumney  <jasonr@gnu.org>

	* makefile.w32-in: Revert last change.

2004-05-03  Jason Rumney  <jasonr@gnu.org>

	* makefile.w32-in (MULTI_INSTALL_INFO, ENVADD): Use forward slashes.

2004-04-23  Juanma Barranquero  <lektu@terra.es>

	* makefile.w32-in: Add "-*- makefile -*-" mode tag.

2004-04-18  Juri Linkov  <juri@jurta.org>

	* fixit.texi (Spelling): Remove file extension from ispell xref.

2004-04-15  Kim F. Storm  <storm@cua.dk>

	* cmdargs.texi (Initial Options): Add -Q.

2004-04-05  Kim F. Storm  <storm@cua.dk>

	* custom.texi (File Variables): Add safe-local-eval-forms.

2004-04-02  Luc Teirlinck  <teirllm@auburn.edu>

	* files.texi (Reverting): Correct description of revert-buffer's
	handling of point.

2004-03-22  Juri Linkov  <juri@jurta.org>

	* emacs.texi (Top): Add `Misc X'.

	* trouble.texi: Fix help key bindings.

	* glossary.texi: Improve references.

	* help.texi: Sync keywords with finder.el.

	* mini.texi (Completion): Add description for menu items.

	* misc.texi (Browse-URL, FFAP): Add information about keywords.

	* sending.texi (Mail Methods): Fix xref to Message manual.

2004-03-12  Richard M. Stallman  <rms@gnu.org>

	* buffers.texi (Misc Buffer): Add index entry for rename-uniquely.

2004-03-04  Richard M. Stallman  <rms@gnu.org>

	* search.texi (Regexps): Explain that ^ and $ have their
	special meanings only in certain contexts.

	* programs.texi (Expressions): Doc C-M-SPC as alias for C-M-@.

	* mule.texi (Specify Coding): Doc C-x RET F.

	* buffers.texi (Misc Buffer): Explain use of M-x rename-uniquely
	for multiple compile and grep buffers.
	(Indirect Buffers): Don't recommand clone-indirect-buffer
	for multiple compile and grep buffers.

2004-02-29  Juanma Barranquero  <lektu@terra.es>

	* makefile.w32-in (mostlyclean, clean, maintainer-clean):
	Use $(DEL) instead of rm, and ignore exit code.

2004-02-23  Nick Roberts  <nick@nick.uklinux.net>

	* building.texi (Watch Expressions): Update.

2004-02-21  Juri Linkov  <juri@jurta.org>

	* cmdargs.texi (Action Arguments): Add alias --find-file.
	Add --directory, --help, --version.  Move text about command-line-args
	to Command Arguments.
	(Initial Options): Add @cindex for --script.  Fix @cindex for -q.
	Add --no-desktop.  Add alias --no-multibyte, --no-unibyte.
	(Window Size X): Join -g and --geometry.  Add @cindex.
	(Borders X): Fix @cindex for -ib.  Add @cindex for -bw.
	(Title X): Remove alias -title.
	(Misc X): New node.

2004-02-15  Jan Djärv  <jan.h.d@swipnet.se>

	* frames.texi (Drag and drop): Add Motif to list of supported
	protocols.

2004-02-03  Jan Djärv  <jan.h.d@swipnet.se>

	* frames.texi (Drag and drop): New section.

2004-01-24  Richard M. Stallman  <rms@gnu.org>

	* emacs.texi (Acknowledgments): Rename from Acknowledgements.
	Include it only @ifnotinfo.  Patch the preceding and following
	node headers to point to each other.

2004-01-11  Glenn Morris  <gmorris@ast.cam.ac.uk>

	* calendar.texi (Appointments): Update section.

2003-12-29  Kevin Ryde  <user42@zip.com.au>

	* programs.texi (C Modes): Fix the xref.

2003-12-23  Nick Roberts  <nick@nick.uklinux.net>

	* building.texi (Watch Expressions): Update.
	(Commands of GUD): Include use of toolbar + breakpoints set from
	fringe/margin.

2003-12-03  Andre Spiegel  <spiegel@gnu.org>

	* files.texi: Say how to disable VC.  Suggested by Alan Mackenzie
	<acm@muc.de>.

2003-11-29  Jan Djärv  <jan.h.d@swipnet.se>

	* frames.texi (Dialog Boxes): Add use-file-dialog.

2003-11-22  Martin Stjernholm  <bug-cc-mode@gnu.org>

	* ack.texi: Note that Alan Mackenzie contributed the AWK support
	in CC Mode.

2003-11-02  Jesper Harder  <harder@ifa.au.dk>  (tiny change)

	* man/ack.texi, man/basic.texi, man/cmdargs.texi:
	* man/commands.texi, man/custom.texi, man/display.texi:
	* man/emacs.texi, man/files.texi:
	* man/frames.texi, man/glossary.texi, man/killing.texi:
	* man/macos.texi, man/mark.texi, man/misc.texi, man/msdog.texi:
	* man/mule.texi, man/rmail.texi, man/search.texi:
	* man/sending.texi, man/text.texi, man/trouble.texi:
	Replace @sc{ascii} and ASCII with @acronym{ASCII}.

2003-11-01  Alan Mackenzie  <acm@muc.de>

	* search.texi (Scrolling During Incremental Search): Document a
	new scrolling facility in isearch mode.

2003-10-22  Miles Bader  <miles@gnu.org>

	* Makefile.in (info): Move before $(top_srcdir)/info.

2003-10-22  Nick Roberts  <nick@nick.uklinux.net>

	* building.texi (Watch Expressions): Update section on data display
	to reflect code changes (GDB Graphical Interface).

2003-10-13  Richard M. Stallman  <rms@gnu.org>

	* xresources.texi (GTK resources): Clean up previous change.

2003-10-12  Jan Djärv  <jan.h.d@swipnet.se>

	* xresources.texi (GTK resources): Add a note that some themes
	disallow customizations.  Add scroll theme example.

2003-09-30  Richard M. Stallman  <rms@gnu.org>

	* cmdargs.texi (General Variables): Remove MAILRC envvar.

	* misc.texi (Saving Emacs Sessions): Shorten the section,
	collapsing back into one node.

2003-09-30  Lars Hansen  <larsh@math.ku.dk>

	* misc.texi: Section "Saving Emacs Sessions" rewritten.

2003-09-29  Jan Djärv  <jan.h.d@swipnet.se>

	* xresources.texi (GTK names in Emacs): Correct typo.

2003-09-24  Luc Teirlinck  <teirllm@mail.auburn.edu>

	* cmdargs.texi (Font X): Mention new default font.
	More fully describe long font names, wildcard patterns and the
	problems involved.  (Result of discussion on emacs-devel.)

2003-09-22  Luc Teirlinck  <teirllm@mail.auburn.edu>

	* emacs.texi (Acknowledgements): Correct typo.

2003-09-22  Richard M. Stallman  <rms@gnu.org>

	* dired.texi (Misc Dired Commands): New node.
	(Dired Navigation): Add dired-goto-file.

	* files.texi (File Aliases, Misc File Ops): Add @cindex entries.

	* emacs.texi (Acknowledgements): New node, split from Distribution.

	* cmdargs.texi (Action Arguments): -f reads interactive args.

2003-09-08  Lute Kamstra  <lute@gnu.org>

	* screen.texi (Mode Line): Say that POS comes before LINE.
	Mention `size-indication-mode'.
	* display.texi (Optional Mode Line):
	Document `size-indication-mode'.
	* basic.texi (Position Info): Mention `size-indication-mode'.

2003-09-07  Luc Teirlinck  <teirllm@mail.auburn.edu>

	* xresources.texi (Resources): Refer to `editres' man page.
	(Lucid Resources): Update defaults.  Expand description of
	`shadowThickness'.

2003-09-04  Miles Bader  <miles@gnu.org>

	* Makefile.in (top_srcdir): New variable.
	($(top_srcdir)/info): New rule.
	(info): Depend on it.

2003-09-03  Peter Runestig  <peter@runestig.com>

	* makefile.w32-in: New file.

2003-08-29  Richard M. Stallman  <rms@gnu.org>

	* misc.texi (Saving Emacs Sessions): Correct previous change.

2003-08-19  Luc Teirlinck  <teirllm@mail.auburn.edu>

	* emacs.texi (Top): Update menu to reflect new Keyboard Macros chapter.
	(Intro): Include kmacro.texi after fixit.texi instead of after
	custom.texi.  (As suggested by Kim Storm.)

2003-08-18  Luc Teirlinck  <teirllm@mail.auburn.edu>

	* fixit.texi (Fixit): Update `Next' pointer.
	* files.texi (Files): Update `Previous' pointer.
	* kmacro.texi (Keyboard Macros): Remove redundant node and section.
	* emacs.texi (Intro): Include kmacro.texi after custom.texi.
	(Suggested by Kim Storm.)
	* Makefile (EMACSSOURCES): Add kmacro.texi.  (Suggested by Kim Storm.)

2003-08-18  Kim F. Storm  <storm@cua.dk>

	* kmacro.texi: New file describing enhanced keyboard macro
	functionality.  Replaces old description in custom.texi.

	* custom.texi (Customization): Add xref to Keyboard Macros chapter.
	(Keyboard Macros): Move to new kmacro.texi file.

	* emacs.texi (Keyboard Macros): Reference new keyboard macro topics.

2003-08-17  Edward M. Reingold  <reingold@emr.cs.iit.edu>

	* calendar.texi (Specified Dates): Add `calendar-goto-day-of-year'.

2003-08-17  Alex Schroeder  <alex@gnu.org>

	* misc.texi (Saving Emacs Sessions): Manual M-x desktop-save not
	required.

2003-08-05  Richard M. Stallman  <rms@gnu.org>

	* programs.texi (Lisp Indent): Don't describe
	lisp-indent-function property here.  Use xref to Lisp Manual.

2003-08-03  Glenn Morris  <gmorris@ast.cam.ac.uk>

	* calendar.texi (Date Formats): Document changed behavior of
	abbreviations.

2003-07-24  Markus Rost  <rost@math.ohio-state.edu>

	* buffers.texi (List Buffers): Fix previous change.

2003-07-13  Markus Rost  <rost@math.ohio-state.edu>

	* buffers.texi (List Buffers): Adjust to new format of *Buffer
	List*.

2003-07-07  Luc Teirlinck  <teirllm@mail.auburn.edu>

	* display.texi (Font Lock): Fix typo.

2003-07-07  Richard M. Stallman  <rms@gnu.org>

	* display.texi (Font Lock): Add xref for format info on
	font-lock-remove-keywords.

	* building.texi (Compilation): Document what happens with asynch
	children of compiler process.

	* help.texi (Library Keywords): Use @multitable.

2003-06-04  Richard M. Stallman  <rms@gnu.org>

	* programs.texi (Expressions): Delete C-M-DEL.

	* misc.texi (Shell Options): Clarify comint-scroll-show-maximum-output.
	comint-move-point-for-output renamed from
	comint-scroll-to-bottom-on-output.

	* custom.texi (Init Rebinding): Replace previous change with xref.
	(Non-ASCII Rebinding): Explain that issue more briefly here.

2003-05-28  Richard M. Stallman  <rms@gnu.org>

	* indent.texi (Indentation): Condense, simplify, clarify prev change.

2003-05-28  Nick Roberts  <nick@nick.uklinux.net>

	* building.texi (GDB Graphical Interface): New node.
	(Rewritten somewhat by RMS.)

2003-05-28  Kai Großjohann  <kai.grossjohann@gmx.net>

	* custom.texi (Init Rebinding): Xref Non-ASCII Rebinding, for
	non-English letters.  Explain how to set coding systems correctly
	and how to include the right coding cookie in the file.

2003-05-22  Kai Großjohann  <kai.grossjohann@gmx.net>

	* indent.texi (Indentation): Explain the concepts.
	(Just Spaces): Explain why preventing tabs for indentation might
	be useful.

2003-04-16  Richard M. Stallman  <rms@gnu.org>

	* search.texi (Regexps): Ref to Lisp manual for more regexp features.

2003-02-22  Alex Schroeder  <alex@emacswiki.org>

	* cmdargs.texi (General Variables): Document SMTPSERVER.

	* sending.texi: Remove SMTP node.
	(Mail Sending): Describe `send-mail-function'.  Link to SMTP
	library.

2003-02-22  Alex Schroeder  <alex@emacswiki.org>

	* sending.texi (Sending via SMTP): Explain MTA/MUA.

2003-02-22  Simon Josefsson  <jas@extundo.com>

	* sending.texi (Mail Methods): Add node about SMTP.

2003-02-17  Jan Djärv  <jan.h.d@swipnet.se>

	* xresources.texi (GTK names in Emacs): Add emacs-toolbar - GtkToolbar.

2003-02-01  Kevin Ryde  <user42@zip.com.au>

	* glossary.texi (Glossary): Correction to cl cross reference.

2003-01-20  Richard M. Stallman  <rms@gnu.org>

	* killing.texi (Rectangles): Document C-x c r.

2003-01-19  Jan Djärv  <jan.h.d@swipnet.se>

	* xresources.texi (GTK resources): New node.
	(GTK widget names): New node.
	(GTK names in Emacs): New node.
	(GTK styles): New node.

2003-01-09  Francesco Potortì  <pot@gnu.org>

	* maintaining.texi (Create Tags Table): Add reference to the new
	`etags --help --lang=LANG' option.

2002-10-02  Karl Berry  <karl@gnu.org>

	* emacs.texi: Per rms, update all manuals to use @copying instead of
	@ifinfo.  Also use @ifnottex instead of @ifinfo around the top node,
	where needed for the sake of the HTML output.

2001-12-20  Eli Zaretskii  <eliz@is.elta.co.il>

	* Makefile.in (EMACSSOURCES): Update the list of Emacs manual
	source files.

2001-11-16  Eli Zaretskii  <eliz@is.elta.co.il>

	* Makefile.in (emacsman): New target.

2001-10-20  Gerd Moellmann  <gerd@gnu.org>

	* (Version 21.1 released.)

2001-10-05  Gerd Moellmann  <gerd@gnu.org>

	* Branch for 21.1.

2001-03-05  Gerd Moellmann  <gerd@gnu.org>

	* Makefile.in (mostlyclean, maintainer-clean): Delete more files.

2000-05-31  Stefan Monnier  <monnier@cs.yale.edu>

	* .cvsignore (*.tmp): New entry.  Seems to be used for @macro.

1999-07-12  Richard Stallman  <rms@gnu.org>

	* Version 20.4 released.

1998-12-04  Markus Rost  <rost@delysid.gnu.org>

	* Makefile.in (INFO_TARGETS): Delete customize.info.
	(DVI_TARGETS): Delete customize.dvi.
	(../info/customize, customize.dvi): Targets deleted.

1998-08-19  Richard Stallman  <rms@psilocin.ai.mit.edu>

	* Version 20.3 released.

1998-05-06  Richard Stallman  <rms@psilocin.gnu.org>

	* Makefile.in (EMACSSOURCES): Add mule.texi.
	Add msdog.texi, ack.texi.  Remove gnu1.texi.

1998-04-06  Andreas Schwab  <schwab@gnu.org>

	* Makefile.in (ENVADD): Environment vars to pass to texi2dvi.
	Use it in dvi targets.

1997-09-23  Paul Eggert  <eggert@twinsun.com>

	* Makefile.in: Merge changes mistakenly made to `Makefile'.
	(INFO_TARGETS): Change ../info/custom to ../info/customize.
	(../info/customize): Rename from ../info/custom.

1997-09-19  Richard Stallman  <rms@psilocin.gnu.ai.mit.edu>

	* Version 20.2 released.

1997-09-15  Richard Stallman  <rms@psilocin.gnu.ai.mit.edu>

	* Version 20.1 released.

1997-08-24  Richard Stallman  <rms@psilocin.gnu.ai.mit.edu>

	* Makefile (../info/customize, customize.dvi): New targets.
	(INFO_TARGETS): Add ../info/customize.
	(DVI_TARGETS): Add customize.dvi.

1996-08-11  Richard Stallman  <rms@psilocin.gnu.ai.mit.edu>

	* Version 19.33 released.

1996-07-31  Richard Stallman  <rms@psilocin.gnu.ai.mit.edu>

	* Version 19.32 released.

1996-06-20  Richard Stallman  <rms@psilocin.gnu.ai.mit.edu>

	* Makefile.in (All info targets): cd $(srcdir) to do the work.

1996-06-19  Richard Stallman  <rms@psilocin.gnu.ai.mit.edu>

	* Makefile.in (All info targets): Specify $(srcdir) in input files.
	Specify -I option.
	(All dvi targets): Set the TEXINPUTS variable.

1996-05-25  Karl Heuer  <kwzh@gnu.ai.mit.edu>

	* Version 19.31 released.

1995-11-24  Richard Stallman  <rms@mole.gnu.ai.mit.edu>

	* Version 19.30 released.

1995-02-07  Richard Stallman  <rms@pogo.gnu.ai.mit.edu>

	* Makefile.in (maintainer-clean): Rename from realclean.

1994-11-23  Richard Stallman  <rms@mole.gnu.ai.mit.edu>

	* Makefile.in: New file.
	* Makefile: File deleted.

1994-11-19  Richard Stallman  <rms@mole.gnu.ai.mit.edu>

	* Makefile (TEXINDEX_OBJS): Variable deleted.
	(texindex, texindex.o, getopt.o): Rules deleted.
	All deps on texindex deleted.
	(distclean): Don't delete texindex.
	(mostlyclean): Don't delete *.o.
	* texindex.c, getopt.c: Files deleted.

1994-09-07  Richard Stallman  <rms@mole.gnu.ai.mit.edu>

	* Version 19.26 released.

1994-07-02  Richard Stallman  (rms@gnu.ai.mit.edu)

	* Makefile (EMACSSOURCES): Exclude undo.texi.

1994-05-30  Richard Stallman  (rms@mole.gnu.ai.mit.edu)

	* Version 19.25 released.

1994-05-23  Richard Stallman  (rms@mole.gnu.ai.mit.edu)

	* Version 19.24 released.

1994-05-16  Richard Stallman  (rms@mole.gnu.ai.mit.edu)

	* Version 19.23 released.

1994-04-17  Richard Stallman  (rms@mole.gnu.ai.mit.edu)

	* Makefile: Delete spurious tab.

1994-02-16  Richard Stallman  (rms@mole.gnu.ai.mit.edu)

	* Makefile (.SUFFIXES): New rule.

1993-12-04  Richard Stallman  (rms@srarc2)

	* getopt.c: New file.
	* Makefile (TEXINDEX_OBJS): Use getopt.o in this dir, not ../lib-src.
	(getopt.o): New rule.
	(dvi): Don't depend on texindex.
	(emacs.dvi): Depend on texindex.

1993-12-03  Richard Stallman  (rms@srarc2)

	* Makefile (TEXI2DVI): New variable.
	(emacs.dvi): Add explicit command.
	(TEXINDEX_OBJS): Delete duplicate getopt.o.

1993-11-27  Richard Stallman  (rms@mole.gnu.ai.mit.edu)

	* Version 19.22 released.

1993-11-18  Richard Stallman  (rms@mole.gnu.ai.mit.edu)

	* Makefile (TEXINDEX_OBJS): Delete spurious period.

1993-11-16  Richard Stallman  (rms@mole.gnu.ai.mit.edu)

	* Version 19.21 released.

1993-11-14  Richard Stallman  (rms@mole.gnu.ai.mit.edu)

	* Makefile (realclean): Don't delete the Info files.

1993-10-25  Brian J. Fox  (bfox@albert.gnu.ai.mit.edu)

	* frames.texi (Creating Frames): Mention `C-x 5' instead of `C-x
	4' where appropriate.

1993-10-20  Brian J. Fox  (bfox@ai.mit.edu)

	* Makefile: Fix targets for texindex.

	* texindex.c: Include "../src/config.h" if building in emacs.

	* Makefile: Change all files to FILENAME.texi, force all targets
	to be FILENAME, not FILENAME.info.
	Add target to build texindex.c, defining `emacs'.

1993-08-14  Richard Stallman  (rms@mole.gnu.ai.mit.edu)

	* Version 19.19 released.

1993-08-08  Richard Stallman  (rms@mole.gnu.ai.mit.edu)

	* Version 19.18 released.

1993-07-20  Richard Stallman  (rms@mole.gnu.ai.mit.edu)

	* Makefile: Fix source file names of the separate manuals.

1993-07-18  Richard Stallman  (rms@mole.gnu.ai.mit.edu)

	* Version 19.17 released.

1993-07-10  Richard Stallman  (rms@mole.gnu.ai.mit.edu)

	* split-man: Fix typos in last change.

1993-07-06  Jim Blandy  (jimb@geech.gnu.ai.mit.edu)

	* Version 19.16 released.

1993-06-19  Jim Blandy  (jimb@wookumz.gnu.ai.mit.edu)

	* version 19.15 released.

1993-06-18  Jim Blandy  (jimb@geech.gnu.ai.mit.edu)

	* Makefile (distclean): It's rm, not rf.

1993-06-17  Jim Blandy  (jimb@wookumz.gnu.ai.mit.edu)

	* Version 19.14 released.

1993-06-16  Jim Blandy  (jimb@wookumz.gnu.ai.mit.edu)

	* Makefile: New file.

1993-06-08  Jim Blandy  (jimb@wookumz.gnu.ai.mit.edu)

	* Version 19.13 released.

1993-05-27  Jim Blandy  (jimb@geech.gnu.ai.mit.edu)

	* Version 19.9 released.

1993-05-25  Jim Blandy  (jimb@wookumz.gnu.ai.mit.edu)

	* Version 19.8 released.

1993-05-25  Jim Blandy  (jimb@wookumz.gnu.ai.mit.edu)

	* cmdargs.texi: Document the -i, -itype, and -iconic options.

	* trouble.texi: It's `enable-flow-control-on', not
	`evade-flow-control-on'.

1993-05-24  Jim Blandy  (jimb@wookumz.gnu.ai.mit.edu)

	* display.texi: Document standard-display-european.

1993-05-22  Jim Blandy  (jimb@geech.gnu.ai.mit.edu)

	* Version 19.7 released.

	* emacs.texi: Add a sentence to the top menu mentioning the
	specific version of Emacs this manual applies to.

1993-04-25  Eric S. Raymond  (eric@mole.gnu.ai.mit.edu)

	* basic.texi: Document next-line-add-lines variable used to
	implement down-arrow.

	* killing.texi: Document kill-whole-line.

1993-04-18  Noah Friedman  (friedman@nutrimat.gnu.ai.mit.edu)

	* text.texi: Update unix TeX ordering information.

1993-03-26  Eric S. Raymond  (eric@geech.gnu.ai.mit.edu)

	* news.texi: Mention fill-rectangle in keybinding list.

	* killing.texi: Document fill-rectangle.

1993-03-17  Eric S. Raymond  (eric@mole.gnu.ai.mit.edu)

	* vc.texi: Bring the docs up to date with VC 5.2.

1992-01-10  Eric S. Raymond  (eric@mole.gnu.ai.mit.edu)

	* emacs.tex: Mention blackbox and gomoku under Amusements.
	Assembler mode is now mentioned and appropriately indexed
	under Programming Modes.

1991-02-15  Robert J. Chassell  (bob@wookumz.ai.mit.edu)

	* emacs.tex: Update TeX ordering information.

1990-06-26  David Lawrence  (tale@geech)

	* emacs.tex: Note that completion-ignored-extensions is not used
	to filter out names when all completions are displayed in
	*Completions*.

1990-05-25  Richard Stallman  (rms@sugar-bombs.ai.mit.edu)

	* texindex.tex: If USG, include sys/types.h and sys/fcntl.h.

1990-03-21  Jim Kingdon  (kingdon@pogo.ai.mit.edu)

	* emacs.tex: Add @findex grep.

1988-08-16  Robert J. Chassell  (bob@frosted-flakes.ai.mit.edu)

	* emacs.tex: Correct two typos.  No other changes before
	Version 19 will be made.

1988-05-23  Robert J. Chassell  (bob@frosted-flakes.ai.mit.edu)

	* emacs.tex: Update information for obtaining TeX distribution from the
	University of Washington.

;; Local Variables:
;; coding: utf-8
;; End:

  Copyright (C) 1993-1999, 2001-2013 Free Software Foundation, Inc.

  This file is part of GNU Emacs.

  GNU Emacs is free software: you can redistribute it and/or modify
  it under the terms of the GNU General Public License as published by
  the Free Software Foundation, either version 3 of the License, or
  (at your option) any later version.

  GNU Emacs is distributed in the hope that it will be useful,
  but WITHOUT ANY WARRANTY; without even the implied warranty of
  MERCHANTABILITY or FITNESS FOR A PARTICULAR PURPOSE.  See the
  GNU General Public License for more details.

  You should have received a copy of the GNU General Public License
  along with GNU Emacs.  If not, see <http://www.gnu.org/licenses/>.<|MERGE_RESOLUTION|>--- conflicted
+++ resolved
@@ -1,12 +1,8 @@
-<<<<<<< HEAD
+2013-02-10  Glenn Morris  <rgm@gnu.org>
+
+	* trouble.texi (Checklist): Update bug keybinding.
+
 2013-02-09  Eli Zaretskii  <eliz@gnu.org>
-=======
-2013-02-10  Glenn Morris  <rgm@gnu.org>
-
-	* trouble.texi (Checklist): Update bug keybinding.
-
-2013-01-18  Glenn Morris  <rgm@gnu.org>
->>>>>>> c4af1efc
 
 	* msdog.texi (Text and Binary): Delete the description of
 	file-name-buffer-file-type-alist.
