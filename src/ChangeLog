2012-04-14  Paul Eggert  <eggert@cs.ucla.edu>

<<<<<<< HEAD
	configure: new option --enable-gcc-warnings (Bug#11207)
	* Makefile.in (C_WARNINGS_SWITCH): Remove.
	(WARN_CFLAGS, WERROR_CFLAGS): New macros.
	(ALL_CFLAGS): Use new macros rather than old.
	* process.c: Ignore -Wstrict-overflow to work around GCC bug 52904.
	* regex.c: Ignore -Wstrict-overflow.  If !emacs, also ignore
	-Wunused-but-set-variable, -Wunused-function, -Wunused-macros,
	-Wunused-result, -Wunused-variable.  This should go away once
	the Emacs and Gnulib regex code is merged.
	(xmalloc, xrealloc): Now static.
=======
	Make GC_MAKE_GCPROS_NOOPS the default (Bug#9926).
	* lisp.h (GC_MARK_STACK): Default to GC_MAKE_GCPROS_NOOPS.
	* s/cygwin.h, s/darwin.h, s/freebsd.h, s/gnu.h, s/irix6-5.h, s/msdos.h:
	* s/netbsd.h, s/sol2-6.h:
	Remove definition of GC_MARK_STACK, since the default now works.
	* s/aix4-2.h, s/hpux10-20.h, s/unixware.h:
	Define GC_MARK_STACK to GC_USE_GCPROS_AS_BEFORE, since that's
	no longer the default.
	* s/gnu-linux.h (GC_MARK_STACK): Adjust to change in default.
>>>>>>> b948ce8b

2012-04-14  Atsuo Ohki  <ohki@gssm.otsuka.tsukuba.ac.jp>  (tiny change)

	* lread.c (lisp_file_lexically_bound_p):
	Fix hang at ";-*-\n" (bug#11238).

2012-04-14  Eli Zaretskii  <eliz@gnu.org>

	* xdisp.c (find_last_unchanged_at_beg_row): Don't consider a row
	"unchanged" if its end.pos is beyond ZV.  (Bug#11199)

2012-04-14  Jan Djärv  <jan.h.d@swipnet.se>

	* nsterm.m (constrainFrameRect): Always constrain when there is only
	one screen (Bug#10962).

2012-04-13  Ken Brown  <kbrown@cornell.edu>

	* s/cygwin.h (PTY_OPEN): Don't try to close a bogus file descriptor.

2012-04-13  Reuben Thomas  <rrt@sc3d.org>

	* indent.c (Fmove_to_column): Change interactive spec (Bug#739).

2012-04-11  Daniel Colascione  <dancol@dancol.org>

	* s/cygwin.h: The vfork the #define in cygwin.h was protecting
	against is gone.  It's better to use vfork now so that when Cygwin
	gains a new, working vfork, we use it automatically (bug#10398).

2012-04-11  Stefan Monnier  <monnier@iro.umontreal.ca>

	* window.c (save_window_save): Obey window-point-insertion-type.

2012-04-11  Glenn Morris  <rgm@gnu.org>

	* Makefile.in (GNUSTEP_CFLAGS): Rename from C_SWITCH_X_SYSTEM.

2012-04-11  Stefan Monnier  <monnier@iro.umontreal.ca>

	* alloc.c (lisp_align_malloc): Remove unneeded prototype.

2012-04-10  "Jason S. Cornez"  <jcornez@ravenpack.com>  (tiny change)

	* keyboard.c: Override inhibit-quit after the third C-g (bug#6585).
	(force_quit_count): New var.
	(handle_interrupt): Use it.

2012-04-10  Juanma Barranquero  <lekktu@gmail.com>

	* w32.c (w32_delayed_load): Record the full path of the library
	being loaded (bug#10424).

2012-04-09  Glenn Morris  <rgm@gnu.org>

	* doc.c (Fsnarf_documentation): Check variables, functions are bound,
	not just in the obarray, before snarfing them.  (Bug#11036)

	* Makefile.in ($(leimdir)/leim-list.el):
	Pass EMACS rather than BUILT_EMACS.

2012-04-09  Teodor Zlatanov  <tzz@lifelogs.com>

	* process.c (make_process):
	* process.h: Add integer `gnutls_handshakes_tried' member to
	process struct.

	* gnutls.h: Add `GNUTLS_EMACS_HANDSHAKES_LIMIT' upper limit.
	Add convenience `GNUTLS_LOG2i' macro.

	* gnutls.c (gnutls_log_function2i): Convenience log function.
	(emacs_gnutls_read): Use new log functions,
	`gnutls_handshakes_tried' process member, and
	`GNUTLS_EMACS_HANDSHAKES_LIMIT' to limit the number of handshake
	attempts per process (connection).

2012-04-09  Chong Yidong  <cyd@gnu.org>

	* eval.c (Fuser_variable_p, user_variable_p_eh)
	(lisp_indirect_variable): Functions deleted.
	(Fdefvar): Caller changed.

	* callint.c (Finteractive, Fcall_interactively):
	* minibuf.c (Fread_variable): Callers changed.

2012-04-09  Eli Zaretskii  <eliz@gnu.org>

	* xdisp.c (set_cursor_from_row): If the display string appears in
	the buffer at position that is closer to point than the position
	after the display string, display the cursor on the first glyph of
	the display string.  Fixes cursor display when a 'display' text
	property immediately follows invisible text.  (Bug#11094)

2012-04-09  Paul Eggert  <eggert@cs.ucla.edu>

	composite.c: use 'double' consistently
	* composite.c (get_composition_id): Use 'double' consistently
	instead of converting 'float' to 'double' and vice versa; this is
	easier to understand and avoids a GCC warning.

2012-04-09  Glenn Morris  <rgm@gnu.org>

	* Makefile.in: Generate leim-list with bootstrap-emacs, in
	preparation for dumping it with emacs.  (Bug#4789)
	(leimdir): New variable.
	($(leimdir)/leim-list.el): New rule.
	(emacs$(EXEEXT)): Depend on leim-list.el.

	* buffer.c (Qucs_set_table_for_input): Remove.  (Bug#9821)
	(Fget_buffer_create): Don't call Qucs_set_table_for_input.
	(init_buffer_once, syms_of_buffer): Remove Qucs_set_table_for_input.

2012-04-08  Andreas Schwab  <schwab@linux-m68k.org>

	* lisp.h (struct Lisp_Symbol): Add explicit padding to ensure
	proper alignment.

2012-04-07  Juanma Barranquero  <lekktu@gmail.com>

	* xml.c (init_libxml2_functions) [WINDOWSNT]:
	Remove unused local variable.

2012-04-07  Paul Eggert  <eggert@cs.ucla.edu>

	Avoid unnecessary pointer scanning in garbage collection (Bug#10780).
	* alloc.c (POINTERS_MIGHT_HIDE_IN_OBJECTS): New macro.
	(mark_memory): Mark Lisp_Objects only if pointers might hide in
	objects, as mark_maybe_pointer will catch them otherwise.
	(GC_LISP_OBJECT_ALIGNMENT): Remove; no longer needed.
	* s/gnu-linux.h (GC_LISP_OBJECT_ALIGNMENT) [__mc68000__]: Likewise.

2012-04-07  Paul Eggert  <eggert@cs.ucla.edu>

	Fix typo that broke non-Windows builds.
	* xml.c (libxml2_loaded_p) [!!WINDOWSNT]: 'inine' -> 'inline'.

2012-04-07  Eli Zaretskii  <eliz@gnu.org>

	Support building on MS-Windows with libxml2.

	* makefile.w32-in (OBJ2): Add xml.$(O).
	(GLOBAL_SOURCES): Add xml.c.
	($(BLD)/xml.$(O)): New dependency list.

	* xml.c (DEF_XML2_FN, LOAD_XML2_FN) [WINDOWSNT]: New macros.
	(fn_htmlReadMemory, fn_xmlReadMemory, fn_xmlDocGetRootElement)
	(fn_xmlFreeDoc, fn_xmlCleanupParser, fn_xmlCheckVersion)
	[!WINDOWSNT]: New macros.
	(init_libxml2_functions, libxml2_loaded_p): New functions.
	(parse_region): Call fn_xmlCheckVersion instead of using the macro
	LIBXML_TEST_VERSION.  Call libxml2 functions via the fn_* macros.
	(xml_cleanup_parser): New function, export for fn_xmlCleanupParser.
	Calls xmlCleanupParser only if libxml2 was loaded (or statically
	linked in).
	(Flibxml_parse_html_region, Flibxml_parse_xml_region):
	Call init_libxml2_functions before calling libxml2 functions.
	(syms_of_xml) <Qlibxml2_dll>: DEFSYM it.

	* emacs.c: Don't include libxml/parser.h.
	(shut_down_emacs): Call xml_cleanup_parser, instead of calling
	xmlCleanupParser directly.

	* lisp.h [HAVE_LIBXML2]: Add prototype for xml_cleanup_parser.

2012-04-07  Eli Zaretskii  <eliz@gnu.org>

	* indent.c (Fvertical_motion): If there is a display string at
	point, use it.vpos to compute how many lines to backtrack after
	move_it_to point.  (Bug#11133)

2012-04-06  Eli Zaretskii  <eliz@gnu.org>

	* buffer.h (FETCH_CHAR, FETCH_MULTIBYTE_CHAR):
	* character.h (STRING_CHAR, STRING_CHAR_AND_LENGTH): Add comments
	about subtle differences between FETCH_CHAR* and STRING_CHAR*
	macros related to unification of CJK characters.  For the details,
	see the discussion following the message here:
	http://debbugs.gnu.org/cgi/bugreport.cgi?bug=11073#14.

2012-04-04  Chong Yidong  <cyd@gnu.org>

	* keyboard.c (Vdelayed_warnings_list): Doc fix.

2012-04-01  Eli Zaretskii  <eliz@gnu.org>

	* w32menu.c (simple_dialog_show, add_menu_item): Use SAFE_ALLOCA
	instead of alloca.  (Bug#11138)

2012-04-01  Andreas Schwab  <schwab@linux-m68k.org>

	* w32menu.c (is_simple_dialog): Properly check lisp types.
	(Bug#11141)

2012-03-31  Eli Zaretskii  <eliz@gnu.org>

	* xdisp.c (move_it_by_lines): When DVPOS is positive, and the
	position we get to after a call to move_it_to fails the
	IS_POS_VALID_AFTER_MOVE_P test, move to the next buffer position
	only if we wind up in a string from display property.  (Bug#11063)

	* window.c (Fdelete_other_windows_internal): Invalidate the row
	and column information about mouse highlight, so that redisplay
	restores it after reallocating the glyph matrices.  (Bug#7464)

	* xdisp.c (set_cursor_from_row): If `cursor' property on a display
	string comes from a `display' text property, use the buffer
	position of that property as if we actually saw that position in
	the row's glyphs.
	(move_it_by_lines): Remove the assertion that
	"it->current_x == 0 && it->hpos == 0" which can be legitimately
	violated when there's a before-string at the beginning of a line.
	(Bug#11063)

2012-03-30  Eli Zaretskii  <eliz@gnu.org>

	* xdisp.c (append_space_for_newline): If the default face was
	remapped, use the remapped face for the appended newline.
	(extend_face_to_end_of_line): Use the remapped default face for
	extending the face to the end of the line.
	(display_line): Call extend_face_to_end_of_line when the default
	face was remapped.  (Bug#11068)

2012-03-29  Eli Zaretskii  <eliz@gnu.org>

	* s/ms-w32.h: Discourage from defining HAVE_GETCWD.

2012-03-28  Stefan Monnier  <monnier@iro.umontreal.ca>

	* keyboard.c (safe_run_hooks_error): Don't unquote strings.

2012-03-27  Glenn Morris  <rgm@gnu.org>

	* search.c (Fword_search_backward_lax, Fword_search_forward_lax):
	Doc fixes.

2012-03-26  Kenichi Handa  <handa@m17n.org>

	* dispextern.h (struct glyph): Fix previous change.  Change the
	bit length of glyphless.ch to 25 (Bug#11082).

2012-03-26  Chong Yidong  <cyd@gnu.org>

	* keyboard.c (Vselection_inhibit_update_commands): New variable.
	(command_loop_1): Use it; inhibit selection update for
	handle-select-window too (Bug#8996).

2012-03-25  Fabrice Popineau  <fabrice.popineau@supelec.fr>

	* w32heap.c (_heap_init, _heap_term): Remove dead MSVC-specific code.

2012-03-25  Kenichi Handa  <handa@m17n.org>

	* dispextern.h (struct glyph): Change the bit length of
	glyphless.ch to 22 to make the member glyphless fit in 32 bits.

2012-03-24  Eli Zaretskii  <eliz@gnu.org>

	* s/ms-w32.h (tzname): Include time.h before redirecting to
	_tzname.  Fixes the MSVC build.  (Bug#9960)

2012-03-24  Andreas Schwab  <schwab@linux-m68k.org>

	* xdisp.c (produce_glyphless_glyph): Limit length of acronym to 6
	characters.

	* xterm.c (XTread_socket): Only modify handling_signal if
	!SYNC_INPUT.  (Bug#11080)

2012-03-23  Eli Zaretskii  <eliz@gnu.org>

	* bidi.c (bidi_fetch_char): Use STRING_CHAR_AND_LENGTH instead of
	FETCH_MULTIBYTE_CHAR followed by CHAR_BYTES.  Prevents crashes
	when fetching a multibyte character consumes more bytes than
	CHAR_BYTES returns, due to unification of CJK characters in
	string_char.  (Bug#11073)

2012-03-23  Troels Nielsen  <bn.troels@gmail.com>  (tiny change)

	* process.c (wait_reading_process_output): Handle pty disconnect
	by refraining from sending oneself a SIGCHLD (bug#10933).

2012-03-22  Chong Yidong  <cyd@gnu.org>

	* dispextern.h (struct it): New member string_from_prefix_prop_p.

	* xdisp.c (push_prefix_prop): Rename from push_display_prop.
	Mark string as coming from a prefix property.
	(handle_face_prop): Use default face for prefix strings (Bug#4281).
	(pop_it, reseat_1): Save and restore string_from_prefix_prop_p.

2012-03-21  Chong Yidong  <cyd@gnu.org>

	* xfaces.c (Vface_remapping_alist): Doc fix.

2012-03-20  Eli Zaretskii  <eliz@gnu.org>

	* w32proc.c (Fw32_set_console_codepage)
	(Fw32_set_console_output_codepage, Fw32_get_codepage_charset):
	Doc fixes.

2012-03-20  Chong Yidong  <cyd@gnu.org>

	* dispnew.c (Fredisplay, Vredisplay_preemption_period): Update doc
	to reflect default non-nil value of redisplay-dont-pause.

2012-03-19  Kenichi Handa  <handa@m17n.org>

	* ftfont.c (ftfont_drive_otf): Mask bits of character code to make
	it fit in a valid range (Bug#11003).

2012-03-18  Eli Zaretskii  <eliz@gnu.org>

	* xdisp.c (cursor_row_p): Even if the glyph row ends in a string
	that is not from display property, accept the row as a "cursor
	row" if one of the string's character has a non-nil `cursor'
	property.  Fixes cursor positioning when there are newlines in
	overlay strings, e.g. in icomplete.el.  (Bug#11035)

2012-03-12  Paul Eggert  <eggert@cs.ucla.edu>

	* buffer.c (compare_overlays): Don't assume args differ (Bug#6830).

2012-03-12  Chong Yidong  <cyd@gnu.org>

	* eval.c (inhibit_lisp_code): Rename from
	inhibit_window_configuration_change_hook; move from window.c.

	* xfns.c (unwind_create_frame_1, Fx_create_frame):
	* window.c (run_window_configuration_change_hook)
	(syms_of_window): Callers changed.

2012-03-11  Chong Yidong  <cyd@gnu.org>

	* keymap.c (Fkey_description): Doc fix (Bug#9700).

	* editfns.c (Fconstrain_to_field): Doc fix (Bug#9452).

2012-03-10  Chong Yidong  <cyd@gnu.org>

	* frame.c (other_visible_frames): Don't assume the selected frame
	is visible (Bug#10955).

2012-03-09  Stefan Monnier  <monnier@iro.umontreal.ca>

	* buffer.c (compare_overlays): Avoid qsort's instability (bug#6830).

2012-03-08  Jan Djärv  <jan.h.d@swipnet.se>

	* gtkutil.c (x_wm_set_size_hint): Use one row in call to
	FRAME_TEXT_LINES_TO_PIXEL_HEIGHT so base_height is greater than
	zero (Bug#10954).

2012-03-03  Glenn Morris  <rgm@gnu.org>

	* alloc.c (Fgarbage_collect, misc-objects-consed): Doc fixes.

2012-03-02  Eli Zaretskii  <eliz@gnu.org>

	* xdisp.c (try_window_reusing_current_matrix): Don't move cursor
	position past the first glyph_row that ends at ZV.  (Bug#10902)
	(redisplay_window, next_element_from_string): Fix typos in
	comments.
	(redisplay_window): Pass to move_it_vertically the margin in
	pixels, not in screen lines.

2012-03-02  Glenn Morris  <rgm@gnu.org>

	* buffer.c (buffer-list-update-hook): Doc fix.

2012-02-29  Eli Zaretskii  <eliz@gnu.org>

	* xdisp.c (get_overlay_strings_1): Under bidi redisplay, call
	push_it before setting up the iterator for the first overlay
	string, even if we have an empty string loaded.
	(next_overlay_string): If there's an empty string on the iterator
	stack, pop the stack.  (Bug#10903)

2012-02-25  Paul Eggert  <eggert@cs.ucla.edu>

	Generalize fix for crash due to non-contiguous EMACS_INT (Bug#10780).
	Suggested by Stefan Monnier in
	<http://lists.gnu.org/archive/html/emacs-devel/2012-02/msg00692.html>.
	* alloc.c (widen_to_Lisp_Object): New static function.
	(mark_memory): Also mark Lisp_Objects by fetching pointer words
	and widening them to Lisp_Objects.  This would work even if
	USE_LSB_TAG is defined and wide integers are used, which might
	happen in a future version of Emacs.

2012-02-25  Chong Yidong  <cyd@gnu.org>

	* fileio.c (Ffile_selinux_context, Fset_file_selinux_context):
	Doc fix.

	* xselect.c (Fx_selection_exists_p): Doc fix.
	(x_clipboard_manager_save_all): Print an informative message
	before saving to clipboard manager.

2012-02-24  Chong Yidong  <cyd@gnu.org>

	* keyboard.c (process_special_events): Handle all X selection
	requests in kbd_buffer, not just the next one (Bug#8869).

2012-02-23  Chong Yidong  <cyd@gnu.org>

	* xfns.c (Fx_create_frame): Avoid window-configuration-change-hook
	call when setting menu-bar-lines and tool-bar-lines parameters.
	(unwind_create_frame_1): New helper function.

	* window.c (inhibit_window_configuration_change_hook): New var.
	(run_window_configuration_change_hook): Obey it.
	(syms_of_window): Initialize it.

2012-02-22  Chong Yidong  <cyd@gnu.org>

	* xterm.c (x_draw_image_relief): Add missing type check for
	Vtool_bar_button_margin (Bug#10743).

2012-02-21  Chong Yidong  <cyd@gnu.org>

	* fileio.c (Vfile_name_handler_alist): Doc fix.

	* buffer.c (Fget_file_buffer): Protect against invalid file
	handler return value.

2012-02-20  Paul Eggert  <eggert@cs.ucla.edu>

	* .gdbinit (xreload): Don't assume EMACS_INT fits in 'long'
	when computing $valmask.

	Fix crash due to non-contiguous EMACS_INT (Bug#10780).
	* lisp.h (VALBITS): Move definition up, so that USE_LSB_TAG can use it.
	(USE_LSB_TAG): Do not define if UINTPTR_MAX >> VALBITS == 0.
	It's useless in that case, and it can cause problems on hosts
	that allocate halves of EMACS_INT values separately.
	Reported by Dan Horák.  Diagnosed by Andreas Schwab in
	<http://debbugs.gnu.org/cgi/bugreport.cgi?bug=10780#30>.
	* mem-limits.h (EXCEEDS_LISP_PTR): Define to 0 on hosts where
	UINTPTR_MAX >> VALBITS == 0.  This is required by the above change;
	it avoids undefined behavior on hosts where shifting right by more
	than the word width has undefined behavior.

2012-02-19  Chong Yidong  <cyd@gnu.org>

	* fileio.c (Ffile_name_directory, Ffile_name_nondirectory)
	(Funhandled_file_name_directory, Ffile_name_as_directory)
	(Fdirectory_file_name, Fexpand_file_name)
	(Fsubstitute_in_file_name): Protect against invalid file handler
	return values (Bug#10845).

2012-02-18  Eli Zaretskii  <eliz@gnu.org>

	* .gdbinit (pitx): Fix incorrect references to fields of the
	iterator stack.

2012-02-17  Chong Yidong  <cyd@gnu.org>

	* syntax.c (Fscan_lists): Doc fix (Bug#10833).

2012-02-15  Paul Eggert  <eggert@cs.ucla.edu>

	* image.c (MAX_IMAGE_SIZE): Increase from 6.0 to 10.0; see
	<http://lists.gnu.org/archive/html/emacs-devel/2012-02/msg00540.html>.

2012-02-15  Chong Yidong  <cyd@gnu.org>

	* eval.c (Fdefvar, Fdefconst): Doc fix; note that the variable is
	marked as special.  Also, starting docstrings with * is obsolete.

2012-02-13  Andreas Schwab  <schwab@linux-m68k.org>

	* gnutls.c (emacs_gnutls_write): Fix last change.

2012-02-13  Lars Ingebrigtsen  <larsi@gnus.org>

	* gnutls.c (emacs_gnutls_write): Set errno appropriately for
	send_process.

2012-02-13  Stefan Monnier  <monnier@iro.umontreal.ca>

	* keymap.c (Fsingle_key_description): Handle char ranges.

2012-02-12  Chong Yidong  <cyd@gnu.org>

	* xdisp.c (handle_stop): Avoid assigning -1 to it->face_id here,
	as that creates a dangerous corner case.

	* window.c (Fdelete_window_internal): Invalidate the mouse
	highlight (Bug#9904).

2012-02-12  Glenn Morris  <rgm@gnu.org>

	* xselect.c (Fx_own_selection_internal)
	(Fx_get_selection_internal, Fx_disown_selection_internal)
	(Fx_selection_owner_p, Fx_selection_exists_p): Doc fixes.
	* nsselect.m (Fx_own_selection_internal)
	(Fx_disown_selection_internal, Fx_selection_exists_p)
	(Fx_selection_owner_p, Fx_get_selection_internal):
	Sync docs and argument specs with the xselect.c versions.

2012-02-11  Lars Ingebrigtsen  <larsi@gnus.org>

	* gnutls.c (emacs_gnutls_write): Don't infloop if sendto fails.

2012-02-11  Eli Zaretskii  <eliz@gnu.org>

	* w32select.c (Fx_selection_exists_p): Sync doc string and
	argument list with xselect.c.  (Bug#10783)

	* w16select.c (Fx_selection_exists_p): Sync doc string and
	argument list with xselect.c.  (Bug#10783)

2012-02-10  Glenn Morris  <rgm@gnu.org>

	* fns.c (Fsecure_hash): Doc fix.

2012-02-09  Kenichi Handa  <handa@m17n.org>

	* coding.c (produce_chars): Fix updating of src_end (Bug#10701).

2012-02-07  Chong Yidong  <cyd@gnu.org>

	* buffer.c (Fbuffer_local_variables)
	(buffer_lisp_local_variables): Handle unbound vars correctly;
	don't let Qunbound leak into Lisp.

2012-02-07  Glenn Morris  <rgm@gnu.org>

	* image.c (Fimagemagick_types): Doc fix.

	* image.c (imagemagick-render-type): Change it from a lisp object
	to an integer.  Move the doc here from the lisp manual.
	Treat all values not equal to 0 the same.

2012-02-06  Chong Yidong  <cyd@gnu.org>

	* doc.c (store_function_docstring): Avoid applying docstring of
	alias to base function (Bug#2603).

2012-02-04  Andreas Schwab  <schwab@linux-m68k.org>

	* .gdbinit (pp1, pv1): Remove redundant defines.
	(pr): Use pp.

2012-02-04  Chong Yidong  <cyd@gnu.org>

	* nsterm.m: Declare a global (Bug#10694).

2012-02-04  Eli Zaretskii  <eliz@gnu.org>

	* w32.c (get_emacs_configuration_options):
	Include --enable-checking, if specified, in the return value.

2012-02-04  Martin Rudalics  <rudalics@gmx.at>

	* dispnew.c (change_frame_size_1): Calculate new_frame_total_cols
	after rounding frame sizes.  (Bug#9723)

2012-02-04  Eli Zaretskii  <eliz@gnu.org>

	* keyboard.c (adjust_point_for_property): Don't position point
	before BEGV.  (Bug#10696)

2012-02-03  Paul Eggert  <eggert@cs.ucla.edu>

	Handle overflow when computing char display width (Bug#9496).
	* character.c (char_width): Return EMACS_INT, not int.
	(char_width, c_string_width): Check for overflow when
	computing the width; this is possible now that individual
	characters can have unbounded width.  Problem introduced
	by merge from Emacs 23 on 2012-01-19.

2012-02-02  Michael Albinus  <michael.albinus@gmx.de>

	* dbusbind.c (Fdbus_register_method): Mention the return value
	:ignore in the docstring.

2012-02-02  Glenn Morris  <rgm@gnu.org>

	* callproc.c (Fcall_process, Fcall_process_region): Doc fix.

	* nsterm.m (syms_of_nsterm) <x-toolkit-scroll-bars>:
	Unconditionally set to t.  (Bug#10673)
	* nsterm.m (syms_of_nsterm) <x-toolkit-scroll-bars>:
	* w32term.c (syms_of_w32term) <x-toolkit-scroll-bars>:
	* xterm.c (syms_of_xterm) <x-toolkit-scroll-bars>: Doc fix.

2012-02-02  Kenichi Handa  <handa@m17n.org>

	(x_produce_glyphs): Cancel previous change.  If cmp->glyph_len is
	0, do not call append_composite_glyph.

2012-02-02  Kenichi Handa  <handa@m17n.org>

	* xdisp.c (BUILD_COMPOSITE_GLYPH_STRING): Initialize first_s to
	NULL (Bug#6988).
	(x_produce_glyphs): If the component of a composition is a null
	string, set it->pixel_width to 1 to avoid zero-width glyph.

2012-02-01  Eli Zaretskii  <eliz@gnu.org>

	* ralloc.c (resize_bloc, r_alloc_sbrk): Don't call memmove if its
	first 2 arguments are identical.  This makes inserting large
	output from a subprocess an order of magnitude faster on
	MS-Windows, where all sbrk'ed memory is always contiguous.

2012-01-31  Glenn Morris  <rgm@gnu.org>

	* nsterm.m (syms_of_nsterm) <x-toolkit-scroll-bars>:
	* w32term.c (syms_of_w32term) <x-toolkit-scroll-bars>:
	* xterm.c (syms_of_xterm) <x-toolkit-scroll-bars>: Sync docs.

2012-01-29  Glenn Morris  <rgm@gnu.org>

	* gnutls.c (syms_of_gnutls): More doc (from etc/NEWS).

2012-01-28  Samuel Thibault  <sthibault@debian.org>  (tiny change)

	* s/gnu.h: Define POSIX_SIGNALS (Bug#10552).

2012-01-28  Chong Yidong  <cyd@gnu.org>

	* minibuf.c (syms_of_minibuf): Doc fix (Bug#10550).

2012-01-26  Chong Yidong  <cyd@gnu.org>

	* keyboard.c (Vecho_keystrokes): Document zero value (Bug#10503).

	* search.c (Fsearch_forward, Fsearch_backward): Document negative
	repeat counts (Bug#10507).

2012-01-26  Glenn Morris  <rgm@gnu.org>

	* lread.c (syms_of_lread): Doc fix.

2012-01-25  HIROSHI OOTA  <nil@mad.dog.cx>  (tiny change)

	* coding.c (encode_designation_at_bol): Change return value to
	EMACS_INT.

2012-01-25  Chong Yidong  <cyd@gnu.org>

	* eval.c (Fuser_variable_p): Doc fix; mention custom-variable-p.

2012-01-21  Chong Yidong  <cyd@gnu.org>

	* floatfns.c (Fcopysign): Make the second argument non-optional,
	since nil is not allowed anyway.

2012-01-21  Andreas Schwab  <schwab@linux-m68k.org>

	* process.c (read_process_output): Use p instead of XPROCESS (proc).
	(send_process): Likewise.

2012-01-19  Martin Rudalics  <rudalics@gmx.at>

	* window.c (save_window_save, Fcurrent_window_configuration)
	(Vwindow_persistent_parameters): Do not use Qstate.
	Rewrite doc-strings.

2012-01-19  Kenichi Handa  <handa@m17n.org>

	* character.c (char_width): New function.
	(Fchar_width, c_string_width, lisp_string_width):
	Use char_width (Bug#9496).

2012-01-16  Martin Rudalics  <rudalics@gmx.at>

	* window.c (Vwindow_persistent_parameters): New variable.
	(Fset_window_configuration, save_window_save): Handle persistent
	window parameters.

2012-01-14  Eli Zaretskii  <eliz@gnu.org>

	* w32fns.c (signal_user_input): Don't do a QUIT, to avoid
	thrashing the stack of the thread.  (Bug#9087)

2012-01-12  Paul Eggert  <eggert@cs.ucla.edu>

	* xdisp.c (rows_from_pos_range): Add parens as per gcc -Wparentheses.

2012-01-11  Eli Zaretskii  <eliz@gnu.org>

	* xdisp.c (rows_from_pos_range): Handle the case where the
	highlight ends on a newline.  (Bug#10464)
	(mouse_face_from_buffer_pos): Fix off-by-one error in calculating
	he end column for display of highlight that ends on a newline
	before a R2L line.

2012-01-11  Glenn Morris  <rgm@gnu.org>

	* lread.c (init_lread): If no-site-lisp, remove site-lisp dirs
	from load-path also when installation-directory is nil.  (Bug#10208)

2012-01-10  Glenn Morris  <rgm@gnu.org>

	* emacs.c (syms_of_emacs) <installation-directory>: Doc fix.

	* epaths.in (PATH_LOADSEARCH, PATH_EXEC, PATH_DATA, PATH_DOC):
	Update template values to be closer to their typical values these days.

2012-01-09  Eli Zaretskii  <eliz@gnu.org>

	* xdisp.c (rows_from_pos_range): Accept additional argument
	DISP_STRING, and accept any glyph in a row whose object is that
	string as eligible for mouse highlight.  Fixes mouse highlight of
	display strings from overlays.  (Bug#10464)

2012-01-07  Paul Eggert  <eggert@cs.ucla.edu>

	emacs: fix an auto-save permissions race condition (Bug#10400)
	* fileio.c (auto_saving_dir_umask): New static var.
	(Fmake_directory_internal): Use it.
	(do_auto_save_make_dir): Set it, instead of invoking chmod after
	creating the directory.  The old code temporarily assigns
	too-generous permissions to the directory.
	(do_auto_save_eh): Clear it.
	(Fdo_auto_save): Catch all errors, not just file errors, so
	that the var is always cleared.

2012-01-07  Eli Zaretskii  <eliz@gnu.org>

	* search.c (scan_buffer): Pass character positions to
	know_region_cache, not byte positions.  (Bug#6540)

2012-01-07  LynX  <_LynX@bk.ru>  (tiny change)

	* w32.c (sys_rename): Report EXDEV when rename of a directory
	fails because the target is on another logical disk.  (Bug#10284)

2012-01-07  David Benjamin  <davidben@mit.edu>  (tiny change)

	* xterm.c (x_embed_request_focus): New function.

	* xterm.h: Add prototype.

	* xfns.c (Fx_focus_frame): Use it for embedded frames (Bug#9977).

2012-01-05  Glenn Morris  <rgm@gnu.org>

	* emacs.c (emacs_copyright): Update short copyright year to 2012.

2012-01-01  Eli Zaretskii  <eliz@gnu.org>

	* gnutls.c (init_gnutls_functions): Load gnutls_check_version.
	Load gnutls_transport_set_lowat only if GnuTLS version is below
	2.11.1.
	(emacs_gnutls_handshake): Call gnutls_transport_set_lowat only for
	GnuTLS versions below 2.11.1.

2011-12-31  Antoine Levitt  <antoine.levitt@gmail.com>

	* xdisp.c (syms_of_xdisp) <window-scroll-functions>: Add warning
	to the doc string advising against its use for altering the way
	windows are scrolled.

2011-12-28  Kenichi Handa  <handa@m17n.org>

	* coding.c (Fdefine_coding_system_internal): Make an utf-8 base
	coding-system ASCII compatible only when it does not produce BOM
	on encoding (Bug#10383).

2011-12-26  Jan Djärv  <jan.h.d@swipnet.se>

	* xmenu.c (x_menu_wait_for_event): Use xg_select for Gtk3 so menus
	can scroll.
	(create_and_show_popup_menu): Always use menu_position_func for
	Gtk3 (Bug#10361).

2011-12-24  Andreas Schwab  <schwab@linux-m68k.org>

	* callint.c (Fcall_interactively): Don't truncate prompt string.

2011-12-23  Eli Zaretskii  <eliz@gnu.org>

	* xdisp.c (handle_invisible_prop): Handle correctly an invisible
	property that ends at ZV, so that the bidi iteration could be
	resumed from there (after widening).  (Bug#10360)

2011-12-22  Jan Djärv  <jan.h.d@swipnet.se>

	* nsfont.m (ns_spec_to_descriptor): Do not autorelease fdesc.

2011-12-21  Jan Djärv  <jan.h.d@swipnet.se>

	* nsterm.m (x_free_frame_resources):
	Release f->output_data.ns->miniimage.
	(ns_index_color): Fix indentation.  Do not retain
	color_table->colors[i].

	* nsmenu.m (ns_update_menubar): Call free_menubar_widget_value_tree
	before returning.

	* nsfns.m (x_set_background_color): Assign return value from
	ns_index_color to face-background instead of NSColor*.
	(ns_implicitly_set_icon_type): Fix indentation.
	Change assignment in for loop to comparison.

	* emacs.c (ns_pool): New variable.
	(main): Assign ns_pool.
	(Fkill_emacs): Call ns_release_autorelease_pool.

	* nsfont.m (ns_spec_to_descriptor): Fix indentation,
	autorelease fdesc, release fdAttrs and tdict.
	(ns_get_covering_families): Release charset.
	(ns_findfonts): Release NSFontDescriptor created with new.
	(ns_uni_to_glyphs): Fix indentation.
	(setString): Release attrStr before assigning new value.

2011-12-18  Jan Djärv  <jan.h.d@swipnet.se>

	* nsmenu.m (NSMenuDidBeginTrackingNotification): Declare if OSX < 10.5
	and NS_IMPL_COCOA.
	(trackingNotification): Surround with ifdef NS_IMPL_COCOA.
	(syms_of_nsmenu): Set trackingMenu to 1 if not NS_IMPL_COCOA.

2011-12-18  David Reitter  <reitter@cmu.edu>

	* nsterm.m (ns_term_init): Subscribe for notifications
	NSMenuDidBeginTrackingNotification and NSMenuDidEndTrackingNotification
	to method trackingNotification in EmacsMenu.

	* nsmenu.m (trackingMenu): New variable.
	(trackingNotification): New method (from Aquamacs).
	(menuNeedsUpdate): Expand comment and return if trackingMenu is 0,
	from Aquamacs (Bug#7030).

2011-12-18  Jan Djärv  <jan.h.d@swipnet.se>

	* nsselect.m (CUT_BUFFER_SUPPORT): Remove define.
	(symbol_to_nsstring): Fix indentation.
	(ns_symbol_to_pb): New function.
	(Fns_get_selection_internal): Rename from Fns_get_cut_buffer_internal.
	(Fns_rotate_cut_buffers_internal): Remove.
	(Fns_store_selection_internal): Rename from
	Fns_store_cut_buffer_internal.
	(ns_get_foreign_selection, Fx_own_selection_internal)
	(Fx_disown_selection_internal, Fx_selection_exists_p)
	(Fns_get_selection_internal, Fns_store_selection_internal):
	Use ns_symbol_to_pb and check if return value is nil.
	(syms_of_nsselect): Remove ifdef CUT_BUFFER_SUPPORT.  Remove defsubr
	Sns_rotate_cut_buffers_internal.  Sns_get_cut_buffer_internal
	renamed to Sns_get_selection_internal, Sns_store_cut_buffer_internal
	renamed to Sns_store_selection_internal.
	(ns_handle_selection_request): Move code to Fx_own_selection_internal
	and remove this function.
	(ns_handle_selection_clear): Remove, never used.
	(Fx_own_selection_internal): Move code from ns_handle_selection_request
	here.

2011-12-17  Ken Brown  <kbrown@cornell.edu>

	* fileio.c (check_writable) [CYGWIN]: Return non-zero if UID or
	GID is unknown (Bug#10257).

2011-12-17  Paul Eggert  <eggert@cs.ucla.edu>

	* s/gnu-linux.h: Fix mark_memory typo (Bug#10286).
	(GC_MARK_SECONDARY_STACK): Omit removed 3rd arg to mark_memory,
	which caused a build failure on GNU/Linux IA-64.  This problem was
	introduced by my 2011-10-07 patch.

2011-12-15  Juri Linkov  <juri@jurta.org>

	* image.c (imagemagick_error): New function.  (Bug#10112)
	(imagemagick_load_image): Comment out `MagickSetResolution' call.
	Use `imagemagick_error' where ImageMagick functions return
	`MagickFalse'.
	(Fimagemagick_types): Add `Fnreverse' to return the list in the
	proper order.

2011-12-15  YAMAMOTO Mitsuharu  <mituharu@math.s.chiba-u.ac.jp>

	* xftfont.c (xftfont_draw): Use the font metrics of s->font to
	fill background (Bug#8992).

2011-12-13  Martin Rudalics  <rudalics@gmx.at>

	* window.c (Vwindow_combination_resize)
	(Vwindow_combination_limit): Use t instead of non-nil in
	doc-strings.
	(Vrecenter_redisplay): Add first sentence of doc-string on
	separate line.
	(Frecenter): Fix doc-string typo.

2011-12-11  Kenichi Handa  <handa@m17n.org>

	* coding.c (Funencodable_char_position): Pay attention to the
	buffer text relocation (Bug#9389).

2011-12-10  Jan Djärv  <jan.h.d@swipnet.se>

	* xterm.c (x_term_init): Move call to gdk_window_add_filter before
	gtk_init (Bug#10100).

2011-12-10  Eli Zaretskii  <eliz@gnu.org>

	* xdisp.c (RECORD_MAX_MIN_POS): Use IT->cmp_it.charpos only if
	IT->string is nil.  (Bug#10263)

2011-12-10  Jan Djärv  <jan.h.d@swipnet.se>

	* nsterm.h (x_free_frame_resources): Declare.

	* nsfns.m (ns_get_defaults_value): New function (Bug#10103).
	(Fns_get_resource, x_get_string_resource): Call ns_get_defaults_value.

	* nsterm.h (ns_get_defaults_value): Declare.

	* nsterm.m (ns_default): Call ns_get_defaults_value.

2011-12-09  Eli Zaretskii  <eliz@gnu.org>

	* xdisp.c (try_scrolling): Don't set scroll_down_p if dy is zero.
	(Bug#10170)

2011-12-09  YAMAMOTO Mitsuharu  <mituharu@math.s.chiba-u.ac.jp>

	* unexelf.c (unexec) [NS_IMPL_GNUSTEP]: Take account of the case
	that where the value of an _OBJC_* symbol points to is in the .bss
	section (Bug#10240).

2011-12-08  Kazuhiro Ito  <kzhr@d1.dion.ne.jp>  (tiny change)

	* coding.c (encode_coding_ccl): Check (charbuf < charbuf_end)
	after the loop to call ccl_driver at least once (Bug#8619).

2011-12-08  Kenichi Handa  <handa@m17n.org>

	* ftfont.c (get_adstyle_property): Fix previous change
	(Bug#10233).

2011-12-07  Juanma Barranquero  <lekktu@gmail.com>

	* w32.c (init_environment): If no_site_lisp, remove site-lisp
	dirs from the default value of EMACSLOADPATH (bug#10208).

2011-12-07  Glenn Morris  <rgm@gnu.org>

	* lread.c (init_lread): If no_site_lisp, exclude site-lisp/ in
	installation and source directories as well.  (Bug#10208)

2011-12-06  Chong Yidong  <cyd@gnu.org>

	* minibuf.c (Fread_from_minibuffer): Doc fix (Bug#10228).

2011-12-06  Glenn Morris  <rgm@gnu.org>

	* process.c (start_process_unwind): Treat any pid <= 0, except -2,
	as an error, not just -1.  (Bug#10217)

2011-12-05  Chong Yidong  <cyd@gnu.org>

	* keyboard.c (process_special_events): New function.
	(swallow_events, Finput_pending_p): Use it (Bug#10195).

2011-12-05  Paul Eggert  <eggert@cs.ucla.edu>

	* coding.c (encode_designation_at_bol): Don't use uninitialized
	local variable (Bug#9318).

2011-12-05  Kenichi Handa  <handa@m17n.org>

	* ftfont.c (get_adstyle_property): If the font is not BDF nor PCF,
	return Qnil (Bug#8046, Bug#10193).

2011-12-05  Kenichi Handa  <handa@m17n.org>

	* coding.c (encode_designation_at_bol): New args charbuf_end and
	dst.  Return the number of produced bytes.  Callers changed.
	(coding_set_source): Return how many bytes coding->source was
	relocated.
	(coding_set_destination): Return how many bytes
	coding->destination was relocated.
	(CODING_DECODE_CHAR, CODING_ENCODE_CHAR, CODING_CHAR_CHARSET)
	(CODING_CHAR_CHARSET_P): Adjust for the avove changes.

2011-12-05  Kazuhiro Ito  <kzhr@d1.dion.ne.jp>  (tiny change)

	* coding.c (CODING_CHAR_CHARSET_P): New macro.
	(encode_coding_emacs_mule, encode_coding_iso_2022): Use the above
	macro (Bug#9318).

2011-12-05  Andreas Schwab  <schwab@linux-m68k.org>

	The following changes are to fix Bug#9318.

	* coding.c (CODING_ENCODE_CHAR, CODING_CHAR_CHARSET): New macros.
	(encode_coding_emacs_mule, ENCODE_ISO_CHARACTER)
	(encode_coding_iso_2022, encode_coding_sjis)
	(encode_coding_big5, encode_coding_charset): Use the above macros.

2011-12-05  Juanma Barranquero  <lekktu@gmail.com>

	* lisp.h (process_quit_flag): Fix external declaration.

2011-12-04  Stefan Monnier  <monnier@iro.umontreal.ca>

	Don't macro-inline non-performance-critical code.
	* eval.c (process_quit_flag): New function.
	* lisp.h (QUIT): Use it.

2011-12-04  Jan Djärv  <jan.h.d@swipnet.se>

	* nsfns.m (get_geometry_from_preferences): New function.
	(Fx_create_frame): Call get_geometry_from_preferences (Bug#10103).

2011-12-04  Andreas Schwab  <schwab@linux-m68k.org>

	* emacs.c (Qkill_emacs): Define.
	(syms_of_emacs): Initialize it.
	* keyboard.c (interrupt_signal): Don't call Fkill_emacs here, set
	Qquit_flag to `kill-emacs' instead.
	(quit_throw_to_read_char): Add parameter `from_signal'.
	All callers changed.  Call Fkill_emacs if requested and safe.
	* lisp.h (QUIT): Call Fkill_emacs if requested.

2011-12-03  Jan Djärv  <jan.h.d@swipnet.se>

	* widget.c (update_wm_hints): Return if wmshell is null.
	(widget_update_wm_size_hints): New function.

	* widget.h (widget_update_wm_size_hints): Declare.

	* xterm.c (x_wm_set_size_hint): If USE_X_TOOLKIT, call
	widget_update_wm_size_hints (Bug#10104).

2011-12-03  Eli Zaretskii  <eliz@gnu.org>

	* xdisp.c (handle_invisible_prop): If the invisible text ends just
	before a newline, prepare the bidi iterator for consuming the
	newline, and keep the current paragraph direction.  (Bug#10183)
	(redisplay_window): Don't let `margin' become negative.  (Bug#10192)

2011-12-02  Juri Linkov  <juri@jurta.org>

	* search.c (Fword_search_regexp): New Lisp function created from
	`wordify'.  Change type of arg `lax' from `int' to `Lisp_Object'.
	(Fword_search_backward, Fword_search_forward)
	(Fword_search_backward_lax, Fword_search_forward_lax):
	Use `Fword_search_regexp' instead of `wordify'.  Doc fix.
	(syms_of_search): Define `Sword_search_regexp'.  (Bug#10145)

2011-12-01  Stefan Monnier  <monnier@iro.umontreal.ca>

	* fileio.c (Finsert_file_contents): Move after-change-function call
	to before the "handled:" label, since all "goto handled" appear in
	cases where the *-change-functions have already been properly called
	(bug#10117).

2011-12-01  Andreas Schwab  <schwab@linux-m68k.org>

	* keyboard.c (interrupt_signal): Don't call kill-emacs when
	waiting for input.  (Bug#10169)

2011-11-30  Eli Zaretskii  <eliz@gnu.org>

	* dispnew.c (adjust_glyph_matrix): Remove the assertion that
	verifies glyph row's hash code--we have just reallocated the
	glyphs, so their contents can be complete garbage.  (Bug#10164)

2011-11-30  Juanma Barranquero  <lekktu@gmail.com>

	* dispnew.c (adjust_glyph_matrix) [XASSERTS]: Add missing check.

2011-11-30  Eli Zaretskii  <eliz@gnu.org>

	* dispnew.c (adjust_glyph_matrix) [XASSERTS]: Ensure ROW's
	attributes are tested _before_ calling verify_row_hash, to protect
	against GCC re-ordering of the tests.  (Bug#10164)

2011-11-29  Jan Djärv  <jan.h.d@swipnet.se>

	* xterm.h (struct x_output): net_wm_state_hidden_seen is new.

	* xterm.c (handle_one_xevent): Only set async_visible and friends
	if net_wm_state_hidden_seen is non-zero (Bug#10002)
	(get_current_wm_state): Set net_wm_state_hidden_seen to 1 if
	_NET_WM_STATE_HIDDEN is in NET_WM_STATE.

2011-11-28  Paul Eggert  <eggert@cs.ucla.edu>

	Remove GCPRO-related macros that exist only to avoid shadowing locals.
	* lisp.h (GCPRO1_VAR, GCPRO2_VAR, GCPRO3_VAR, GCPRO4_VAR, GCPRO5_VAR)
	(GCPRO6_VAR, UNGCPRO_VAR): Remove.  See
	<http://lists.gnu.org/archive/html/emacs-diffs/2011-11/msg00265.html>.
	All uses changed to use GCPRO1 etc.
	(GCPRO1, GCPRO2, GCPRO3, GCPRO4, GCPRO5, GCPRO6, UNGCPRO):
	Revert to old implementation (i.e., before 2011-03-11).

2011-11-28  YAMAMOTO Mitsuharu  <mituharu@math.s.chiba-u.ac.jp>

	* dispnew.c (scrolling_window): Truncate overlaps in copy destination
	of scroll runs so as to avoid assigning disabled bogus rows and
	unnecessary graphics copy operations.

2011-11-27  Eli Zaretskii  <eliz@gnu.org>

	* s/ms-w32.h (utimbuf) [_MSC_VER]: Don't define.
	(snprintf) [_MSC_VER]: Redirect to _snprintf.
	(strtoll) [_MSC_VER]: Redirect to _strtoi64.
	(malloc, free, realloc, calloc): Redirect to e_* only when
	compiling Emacs.

	* lisp.h (GCTYPEBITS): Move before first use.
	(ALIGN_GCTYPEBITS) [_MSC_VER]: Define.
	(DECL_ALIGN) [_MSC_VER]: Use it, as MSVC doesn't like bit ops in
	this macro definition.

	* s/ms-w32.h (tzname): Redirect to _tzname for all values of
	_MSC_VER.

2011-11-27  Jan Djärv  <jan.h.d@swipnet.se>

	* gtkutil.c (xg_create_frame_widgets):
	Call gtk_window_set_has_resize_grip (FALSE) if that function is
	present with Gtk+ 2.0.

2011-11-26  Paul Eggert  <eggert@cs.ucla.edu>

	* fileio.c (Finsert_file_contents): Undo previous change; see
	<http://lists.gnu.org/archive/html/emacs-diffs/2011-11/msg00265.html>.

2011-11-26  Paul Eggert  <eggert@cs.ucla.edu>

	Rename locals to avoid shadowing.
	* fileio.c (Finsert_file_contents):
	Rename inner 'gcpro1' to 'inner_gcpro1' to avoid shadowing.
	* process.c (wait_reading_process_output):
	Rename inner 'proc' to 'p' to avoid shadowing.
	Indent for consistency with usual Emacs style.

2011-11-25  Eli Zaretskii  <eliz@gnu.org>

	* xdisp.c (redisplay_window): If cursor row is not fully visible
	after recentering, and scroll-conservatively is set to a large
	number, scroll window by a few more lines to make the cursor fully
	visible and out of scroll-margin.  (Bug#10105)
	(start_display): Don't move to the next line if the display should
	start at a newline that is part of a display vector or an overlay
	string.  (Bug#10119)

2011-11-24  Juri Linkov  <juri@jurta.org>

	* image.c (imagemagick_load_image): Move `MagickSetResolution' down
	after the `MagickPingImage' call.  (Bug#10112)

2011-11-23  Chong Yidong  <cyd@gnu.org>

	* window.c (Fcoordinates_in_window_p): Accept only live windows.

2011-11-23  Martin Rudalics  <rudalics@gmx.at>

	* buffer.c (Fkill_buffer): Run replace_buffer_in_windows before
	making another buffer current.  (Bug#10114)

2011-11-23  Glenn Morris  <rgm@gnu.org>

	* font.c (font_find_for_lface) [HAVE_NS]: Ignore case.  (Bug#2526)

2011-11-23  Chong Yidong  <cyd@gnu.org>

	* xdisp.c (compute_stop_pos): Check validity of end_charpos before
	using it (Bug#5984).

2011-11-22  Eli Zaretskii  <eliz@gnu.org>

	* dispnew.c (adjust_glyph_matrix): Don't verify hash code of mode-
	and header-lines, as they don't have one computed for them.
	(Bug#10098)

	* .gdbinit (prow): Make displayed values more self-explaining.
	Add row's hash code.

2011-11-21  Lars Magne Ingebrigtsen  <larsi@gnus.org>

	* process.c (wait_reading_process_output): Fix asynchrounous
	GnuTLS socket handling on some versions of the GnuTLS library.
	(wait_reading_process_output): Add comment and URL.

2011-11-21  Jan Djärv  <jan.h.d@swipnet.se>

	* xterm.c (x_clear_frame): Reinstate the XClearWindow call.

2011-11-21  Chong Yidong  <cyd@gnu.org>

	* window.c (Fnext_window, Fprevious_window): Doc fix.

2011-11-20  Stefan Monnier  <monnier@iro.umontreal.ca>

	* window.c (get_phys_cursor_glyph): Fix Lisp_Object/int mixup.

2011-11-20  Juanma Barranquero  <lekktu@gmail.com>

	* nsfont.m (syms_of_nsfont) <ns-reg-to-script>: Fix typo.

2011-11-20  Martin Rudalics  <rudalics@gmx.at>

	* window.c (Fset_window_combination_limit): Rename argument
	STATUS to LIMIT.
	(Vwindow_combination_limit): Remove "status" from doc-string.

2011-11-20  Andreas Schwab  <schwab@linux-m68k.org>

	* m/ibms390.h: Remove.
	* m/ibms390x.h: Don't include "ibms390.h".

2011-11-20  Stefan Monnier  <monnier@iro.umontreal.ca>

	* fileio.c (Finsert_file_contents): Add missing gcpro1 variable.
	Suggested by Dmitry Antipov <dmantipov@yandex.ru>.

2011-11-20  Juanma Barranquero  <lekktu@gmail.com>

	* casetab.c (Fset_case_table):
	* charset.c (Fcharset_after): Fix typos.

2011-11-20  Paul Eggert  <eggert@cs.ucla.edu>

	Standardize on VIRT_ADDR_VARIES behavior (Bug#10042).
	Otherwise, valgrind does not work on some platforms.
	Problem reported by Andreas Schwab in
	<http://lists.gnu.org/archive/html/emacs-devel/2011-11/msg00081.html>.
	* puresize.h (pure, PURE_P): Always behave as if VIRT_ADDR_VARIES
	is set, removing the need for VIRT_ADDRESS_VARIES.
	(PURE_P): Use a more-efficient implementation that needs just one
	comparison, not two: on x86-64 with GCC 4.6.2, this cut down the
	number of instructions from 6 (xorl, cmpq, jge, xorl, cmpq, setge)
	to 4 (xorl, subq, cmpq, setbe).
	* alloc.c (pure): Always extern now, since that's the
	VIRT_ADDR_VARIES behavior.
	(PURE_POINTER_P): Use a single comparison, not two, for
	consistency with the new puresize.h.
	* lisp.h (PNTR_COMPARISON_TYPE): Remove; no longer needed.
	* m/ibms390.h, m/intel386.h, m/template.h, s/cygwin.h, s/hpux10-20.h:
	Remove VIRT_ADDR_VARIES no longer needed.

2011-11-19  Eli Zaretskii  <eliz@gnu.org>

	* xdisp.c (x_write_glyphs, draw_phys_cursor_glyph)
	(erase_phys_cursor, update_window_cursor, show_mouse_face)
	(cursor_in_mouse_face_p): If the cursor position is out of bounds,
	behave as if the cursor position were at the window margin.

	* window.c (get_phys_cursor_glyph): If the window is hscrolled,
	and the cursor position is out of bounds, behave as if the cursor
	position were at the window margin.  (Bug#10075)

2011-11-18  Chong Yidong  <cyd@gnu.org>

	* window.c (Fwindow_combination_limit): Make first argument
	non-optional, since it is meaningless for live windows like the
	selected window.

2011-11-18  Dmitry Antipov  <dmantipov@yandex.ru>

	* keymap.c (Fwhere_is_internal): Add missing RETURN_UNGCPROs.

2011-11-18  Stefan Monnier  <monnier@iro.umontreal.ca>

	* intervals.c: Fix grafting over the whole buffer (bug#10071).
	(graft_intervals_into_buffer): Simplify.

2011-11-18  Eli Zaretskii  <eliz@gnu.org>

	* dispnew.c (swap_glyph_pointers): Swap the used[] arrays and the
	hash values of the two rows.
	(copy_row_except_pointers): Preserve the used[] arrays and the
	hash values of the two rows.  (Bug#10035)
	(add_row_entry): Add xassert to verify that ROW's hash code is valid.

	* xdisp.c (row_hash): New function, body extracted from
	compute_line_metrics.
	(compute_line_metrics): Call row_hash, instead of computing the
	hash code inline.

	* dispnew.c (verify_row_hash): Call row_hash for computing the
	hash code of a row, instead of duplicating code from xdisp.c.

	* dispextern.h (row_hash): Add prototype.

2011-11-18  Tassilo Horn  <tassilo@member.fsf.org>

	* frame.c (delete_frame): Don't delete the terminal when the last
	X frame is closed if emacs is built with GTK toolkit.

2011-11-17  Juanma Barranquero  <lekktu@gmail.com>

	* window.c (syms_of_window) <window-combination-resize>: Fix typo.

2011-11-17  Martin Rudalics  <rudalics@gmx.at>

	* window.c (Vwindow_splits): Rename to
	Vwindow_combination_resize.  Suggested by Juri Linkov.
	(Fsplit_window_internal): Use Vwindow_combination_resize instead
	of Vwindow_splits.

2011-11-16  Juanma Barranquero  <lekktu@gmail.com>

	* nsfns.m (Fns_font_name):
	* window.c (syms_of_window) <window-combination-limit>: Fix typos.

2011-11-16  Martin Rudalics  <rudalics@gmx.at>

	* window.h (window): Rename slot "nest" to "combination_limit".
	* window.c (Fwindow_nest): Rename to Fwindow_combination_limit.
	(Fset_window_nest): Rename to Fset_window_combination_limit.
	(Vwindow_nest): Rename to Vwindow_combination_limit.
	(recombine_windows, make_parent_window, make_window)
	(Fsplit_window_internal, saved_window)
	(Fset_window_configuration, save_window_save): Rename all
	occurrences of window_nest to window_combination_limit.

2011-11-15  Juanma Barranquero  <lekktu@gmail.com>

	* image.c (imagemagick_load_image): Fix typo.

2011-11-14  Eli Zaretskii  <eliz@gnu.org>

	* xdisp.c (display_line): Move the call to
	highlight_trailing_whitespace before the call to
	compute_line_metrics, since the latter needs to see the final
	faces of all the glyphs to compute ROW's hash value.
	Fixes assertion violations in row_equal_p.  (Bug#10035)

2011-11-14  Juanma Barranquero  <lekktu@gmail.com>

	* w32proc.c (reader_thread): Don't check pending input if cp->fd < 0,
	just return (bug#10044).

2011-11-12  Eli Zaretskii  <eliz@gnu.org>

	* makefile.w32-in (HEAPSIZE): New variable, allows to build temacs
	with user-defined heap size.  Bump the default size of the temacs
	heap to 27MB, to avoid memory warning when running temacs.
	($(TEMACS)): Use HEAPSIZE instead of a hardcoded value.

	* dispnew.c (scrolling_window): Fix incorrect indices in accessing
	current_matrix and desired_matrix.  (Bug#9990)
	(verify_row_hash) [XASSERTS]: New function.
	(adjust_glyph_matrix, row_equal_p): Use it in xassert to verify
	that the hash value of glyph rows is correct.

2011-11-12  Martin Rudalics  <rudalics@gmx.at>

	* window.h (window): Remove splits slot.
	* window.c (Fwindow_splits, Fset_window_splits): Remove.
	(Fdelete_other_windows_internal, make_parent_window)
	(make_window, Fsplit_window_internal, Fdelete_window_internal)
	(Fset_window_configuration, save_window_save): Don't deal with
	split status of windows.
	(saved_window): Remove splits slot.
	(Vwindow_splits): Rewrite doc-string.

2011-11-11  Jan Djärv  <jan.h.d@swipnet.se>

	* xfns.c (unwind_create_frame):
	* nsfns.m (unwind_create_frame):
	* w32fns.c (unwind_create_frame): Use Fmemq to check if frame is in
	Vframe_list (Bug#9999).

2011-11-11  Dmitry Antipov  <dmantipov@yandex.ru>

	* xdisp.c (syms_of_xdisp): Remove duplicated definition of Qtext.

2011-11-11  Kenichi Handa  <handa@m17n.org>

	* callproc.c (Fcall_process): Set the member dst_multibyte of
	process_coding.

2011-11-11  Johan Bockgård  <bojohan@gnu.org>

	* xdisp.c (fill_composite_glyph_string): Always set s->face, to
	avoid a crash (bug#9496).

2011-11-09  Chong Yidong  <cyd@gnu.org>

	* window.c (Fwindow_inside_edges, Fwindow_inside_pixel_edges)
	(Fwindow_inside_absolute_pixel_edges): Only allow live windows.

2011-11-08  Paul Eggert  <eggert@cs.ucla.edu>

	* s/gnu.h (GC_MARK_STACK): Define to GC_MAKE_GCPROS_NOOPS (Bug#9926).

2011-11-08  Paul Eggert  <eggert@cs.ucla.edu>

	Avoid some portability problems by eschewing 'extern inline' functions.
	The trivial performance wins aren't worth the portability hassles; see
	<http://lists.gnu.org/archive/html/emacs-devel/2011-11/msg00084.html>
	et seq.
	* dispextern.h (window_box, window_box_height, window_text_bottom_y)
	(window_box_width, window_box_left, window_box_left_offset)
	(window_box_right, window_box_right_offset): Undo previous change,
	by removing the "extern"s.
	* intervals.c (adjust_intervals_for_insertion)
	(adjust_intervals_for_deletion): Undo previous change,
	making these static again.
	(offset_intervals, temp_set_point_both, temp_set_point)
	(copy_intervals_to_string): No longer inline.
	* xdisp.c (window_text_bottom_y, window_box_width)
	(window_box_height, window_box_left_offset)
	(window_box_right_offset, window_box_left, window_box_right)
	(window_box): No longer inline.

2011-11-08  Chong Yidong  <cyd@gnu.org>

	* window.c (Fwindow_left_column, Fwindow_top_line): Doc fix.
	(Fwindow_body_height, Fwindow_body_width): Move from Lisp.
	Signal an error if not a live window.
	(Fwindow_total_width, Fwindow_total_height): Move from Lisp.
	(Fwindow_total_size, Fwindow_body_size): Move to Lisp.

2011-11-07  Juanma Barranquero  <lekktu@gmail.com>

	* lisp.h (syms_of_abbrev): Remove declaration.
	Reported by CHENG Gao <chenggao@royau.me>.

2011-11-07  Eli Zaretskii  <eliz@gnu.org>

	* w32.c (check_windows_init_file): Don't look for term/w32-win.el
	if Vpurify_flag is non-nil.  Fixes a crash when running w32 build
	of temacs in GUI mode.

2011-11-07  Martin Rudalics  <rudalics@gmx.at>

	* window.h: Declare delete_all_child_windows instead of
	delete_all_subwindows.
	* window.c (Fwindow_nest, Fset_window_nest)
	(Fset_window_new_total, Fset_window_new_normal)
	(Fwindow_resize_apply): Don't use term subwindow in doc-strings.
	(delete_all_subwindows): Rename to delete_all_child_windows.
	(Fdelete_other_windows_internal, Fset_window_configuration):
	Call delete_all_child_windows instead of delete_all_subwindows.
	* frame.c (delete_frame): Call delete_all_child_windows instead
	of delete_all_subwindows.

2011-11-07  Paul Eggert  <eggert@cs.ucla.edu>

	* alloc.c (DEADP): New macro, for porting to GNU/Hurd (Bug#9926).
	This is also needed for porting to any host where GC_MARK_STACK is
	not GC_MAKE_GCPROS_NOOPS.
	(which_symbols): Use it.

2011-11-07  Kenichi Handa  <handa@m17n.org>

	* coding.c (coding_set_destination): Check coding->src_pos only
	when coding->src_object is a buffer (bug#9910).

	* process.c (send_process): Set the member src_multibyte of coding
	to 0 (bug#9911) when sending a unibyte text.

	* callproc.c (Fcall_process): Set the member src_multibyte of
	process_coding to 0 (bug#9912).

2011-11-06  YAMAMOTO Mitsuharu  <mituharu@math.s.chiba-u.ac.jp>

	* xmenu.c (cleanup_widget_value_tree): New function.
	(xmenu_show, xdialog_show): Use it in record_unwind_protect instead of
	calling free_menubar_widget_value_tree directly (Bug#9830).

2011-11-06  Paul Eggert  <eggert@cs.ucla.edu>

	Fix some portability problems with 'inline'.
	* dispextern.h (window_box, window_box_height, window_text_bottom_y)
	(window_box_width, window_box_left, window_box_left_offset)
	(window_box_right, window_box_right_offset): Declare extern.
	Otherwise, these inline functions do not conform to C99 and
	are miscompiled by Microsoft compilers.  Reported by Eli Zaretskii in
	<http://lists.gnu.org/archive/html/emacs-devel/2011-11/msg00084.html>.
	* intervals.c (adjust_intervals_for_insertion)
	(adjust_intervals_for_deletion): Now extern, because otherwise the
	extern inline functions 'offset_intervals' couldn't refer to it.
	(static_offset_intervals): Remove.
	(offset_intervals): Rewrite using the old contents of
	static_offset_intervals.  The old version didn't conform to C99
	because an extern inline function contained a reference to an
	identifier with static linkage.

2011-11-06  Andreas Schwab  <schwab@linux-m68k.org>

	* keyboard.c (interrupt_signal): Don't call kill-emacs while in
	GC.

2011-11-06  Eli Zaretskii  <eliz@gnu.org>

	* xdisp.c (init_iterator, reseat_to_string): Don't set the
	iterator's bidi_p flag if Vpurify_flag is non-nil.  (Bug#9963)
	(Fcurrent_bidi_paragraph_direction): If Vpurify_flag is non-nil,
	return Qleft_to_right.

2011-11-06  Chong Yidong  <cyd@gnu.org>

	* window.c (Fwindow_live_p, Fwindow_frame, Fframe_root_window)
	(Fminibuffer_window, Fwindow_buffer, Fwindow_splits)
	(Fset_window_splits, Fwindow_nest, Fset_window_nest)
	(Fwindow_use_time, Fwindow_total_size, Fwindow_normal_size)
	(Fwindow_new_normal, Fwindow_left_column, Fwindow_top_line)
	(Fwindow_margins, Fwindow_fringes, Fwindow_scroll_bars)
	(Fwindow_vscroll): Doc fix.
	(Fwindow_top_child, Fwindow_left_child): Eliminate a nil default
	argument, since it makes no sense to pass a live window and for
	consistency with window-child.

2011-11-05  Christoph Scholtes  <cschol2112@googlemail.com>

	* makefile.w32-in ($(TEMACS), (gl-stamp)): Use $(THISDIR) to
	support MSVC.

2011-11-05  Jason Rumney  <jasonr@gnu.org>

	* w32font.c (font_matches_spec): Filter out non-Japanese kana fonts.
	(add_font_entity_to_list): Filter out non-Japanese Shift-JIS
	fonts (Bug#6029).
	(add_font_entity_to_list): Fix logic errors in mixed boolean and
	bitwise arithmetic preventing use of unicode-sip and non-truetype
	opentype fonts.

2011-11-05  Eli Zaretskii  <eliz@gnu.org>

	* s/ms-w32.h (fstat, stat, utime): Move redirections to
	"emacs"-only part.

	* w32fns.c (x_create_tip_frame, Fx_create_frame): Rearrange
	initialization code to keep similarity to xfns.c after changes
	from 2011-11-05.

2011-11-05  Jan Djärv  <jan.h.d@swipnet.se>

	* nsfns.m: Declare image_cache_refcount if GLYPH_DEBUG.
	(unwind_create_frame): New function (Bug#9943).
	(Fx_create_frame): Restructure code to be more similar to the one in
	xfns.c.  Call record_unwind_protect with unwind_create_frame (Bug#9943).
	Initialize image_cache_refcount if GLYPH_DEBUG (Bug#9943).
	Move terminal->reference_count++ just before making the frame official
	(Bug#9943).

	* nsterm.m (x_free_frame_resources): New function.
	(x_destroy_window): Move code to x_free_frame_resources.

	* xfns.c (unwind_create_frame): Fix comment.
	(Fx_create_frame, x_create_tip_frame):
	Move terminal->reference_count++ just before making the frame
	official. Move initialization of image_cache_refcount and
	dpyinfo_refcount before calling init_frame_faces (Bug#9943).

2011-11-05  Eli Zaretskii  <eliz@gnu.org>

	Support MSVC build with newer versions of Visual Studio.
	* makefile.w32-in (TAGS-gmake): Don't use $(patsubst ...), as
	Nmake barfs on that.  Use $(OBJ*_c) variables instead, defined on
	nt/gmake.defs.

	* lisp.h (ENUM_BF): New macro, for enumerated types in bitfields,
	which are not supported by MSVC.
	(Lisp_Symbol, Lisp_Misc_Any, Lisp_Marker, Lisp_Misc_Overlay)
	(Lisp_Save_Value, Lisp_Free): Use ENUM_BF for enumerated types in
	bitfields.
	(Lisp_Object) [USE_LISP_UNION_TYPE]: Use ENUM_BF for enumerated
	types in bitfields.
	(DEFUN) [_MSC_VER]: Define in a different way for MSVC.

	* w32fns.c [_MSC_VER]: DECLARE_HANDLE for any MSVC version.

2011-11-05  Fabrice Popineau  <fabrice.popineau@supelec.fr>  (tiny change)

	Support MSVC build with newer versions of Visual Studio.
	* w32.c: Don't include w32api.h for MSVC.
	(init_environment) [_MSC_VER]: Call sys_access, not _access.

	* s/ms-w32.h <sigset_t, ssize_t> [_MSC_VER]: Typedefs for MSVC.
	[_MSC_VER]: Include sys/timeb.h, sys/stat.h, and signal.h.
	(fstat, stat, utime) [_MSC_VER]: Redirect to their sys_* cousins.
	(malloc, free, realloc, calloc) [_MSC_VER]: Always redirect to the
	e_* cousins.
	(alloca) [_MSC_VER]: Define to _alloca.

	* lisp.h (DECL_ALIGN) [_MSC_VER]: Define for MSVC.

	* regex.c <re_char> [_MSC_VER]: A separate definition for MSVC.

2011-11-04  Eli Zaretskii  <eliz@gnu.org>

	* xdisp.c (note_mouse_highlight): If either of
	previous/next-single-property-change returns nil, treat that as
	the beginning or the end of the buffer.  (Bug#9955)

2011-11-04  Jan Djärv  <jan.h.d@swipnet.se>

	* gtkutil.c (xg_make_tool_item): Add callbacks if one of wimage or
	label is not null (Bug#9951).
	(xg_tool_item_stale_p): Handle the fact that wimage and/or wlbl
	may be NULL.

2011-11-04  Eli Zaretskii  <eliz@gnu.org>

	* window.c (Fwindow_body_size): Mention in the doc string that the
	return value is in frame's canonical units.  (Bug#9949)

2011-11-03  Eli Zaretskii  <eliz@gnu.org>

	* xdisp.c (note_mouse_highlight): Initialize `area'.  (Bug#9947)

	* w32fns.c (unwind_create_frame): If needed, free the glyph
	matrices of the partially constructed frame.  (Bug#9943)
	* xfns.c (unwind_create_frame): Likewise.

2011-11-01  Eli Zaretskii  <eliz@gnu.org>

	* xdisp.c (mouse_face_from_buffer_pos): Fix a typo in a comment.
	Don't stop backward scan on the continuation glyph, even though
	its CHARPOS is positive.
	(mouse_face_from_buffer_pos, note_mouse_highlight):
	Rename cover_string to disp_string.

2011-11-01  Martin Rudalics  <rudalics@gmx.at>

	* window.c (temp_output_buffer_show): Don't use
	Vtemp_buffer_show_specifiers.
	(Vtemp_buffer_show_specifiers): Remove unused variable.

2011-10-30  Eli Zaretskii  <eliz@gnu.org>

	* xdisp.c (try_cursor_movement): Make sure ROW isn't decremented
	past the beginning of the current glyph matrix.

2011-10-30  Adam Sjøgren  <asjo@koldfront.dk>  (tiny change)

	* xterm.c: Include X11/Xproto.h if HAVE_GTK3.
	(x_error_handler): Ignore BadMatch for X_SetInputFocus for
	HAVE_GTK3 (Bug#9869).

	* gtkutil.c (xg_win_to_widget, xg_event_is_for_menubar): Initialize
	type to GDK_NOTHING so valgrind does not complain (Bug#9901).

	* xterm.h (x_display_info): Add Xatom_net_wm_state_hidden (Bug#9893).

	* xterm.c: Declare x_handle_net_wm_state to return int.
	(handle_one_xevent): Check if we are iconified but don't have
	_NET_WM_STATE_HIDDEN.  If do, treat as deiconify (Bug#9893).
	(get_current_wm_state): Return non-zero if not hidden,
	check for _NET_WM_STATE_HIDDEN (Bug#9893).
	(do_ewmh_fullscreen): Ignore return value from get_current_wm_state.
	(x_handle_net_wm_state): Return what get_current_wm_state returns.
	(x_term_init): Initialize dpyinfo->Xatom_net_wm_state_hidden.

2011-10-29  Paul Eggert  <eggert@cs.ucla.edu>

	* alloc.c (which_symbols): Declare EXTERNALLY_VISIBLE,
	so that this new function doesn't get optimized away by a
	whole-program optimizer.  Make the 2nd arg EMACS_INT, not int.

2011-10-29  Andreas Schwab  <schwab@linux-m68k.org>

	* frame.h (MOUSE_HL_INFO): Remove excess parens.

2011-10-29  Eli Zaretskii  <eliz@gnu.org>

	Fix the `xbytecode' command.
	* .gdbinit (xprintbytestr): New command.
	(xwhichsymbols): Rename from `which'; all callers changed.
	(xbytecode): Print the byte-code string as well.

2011-10-29  Kim Storm  <storm@cua.dk>

	* alloc.c (which_symbols): New function.

2011-10-29  Andreas Schwab  <schwab@linux-m68k.org>

	* minibuf.c (read_minibuf_noninteractive): Allow reading empty
	line.  (Bug#9903)

2011-10-29  Glenn Morris  <rgm@gnu.org>

	* process.c (wait_reading_process_output): Revert 2009-08-30 change.
	Not clear what it was for, and it causes various bugs.  (Bug#9839)

2011-10-28  Eli Zaretskii  <eliz@gnu.org>

	* xdisp.c (note_mouse_highlight): Initialize `part', to avoid a
	possible random value that matches one of those tested as
	condition to clear the mouse face.

2011-10-28  Chong Yidong  <cyd@gnu.org>

	* xdisp.c (note_mouse_highlight): Fix use of uninitialized var.

2011-10-28  Dan Nicolaescu  <dann@ics.uci.edu>

	* window.c (make_window): Initialize phys_cursor_on_p.

2011-10-28  Stefan Monnier  <monnier@iro.umontreal.ca>

	* lisp.h (struct Lisp_Symbol): Update comments.

2011-10-28  Juanma Barranquero  <lekktu@gmail.com>

	* w32font.c (w32_load_unicows_or_gdi32): Add missing return.

2011-10-28  Eli Zaretskii  <eliz@gnu.org>

	Fix Emacs on Windows 9X (bug#8562).  Thanks to oslsachem
	<oslsachem@gmail.com> for helping to debug this.

	* w32font.c (g_b_init_is_w9x, g_b_init_get_outline_metrics_w)
	(g_b_init_get_text_metrics_w, g_b_init_get_glyph_outline_w)
	(g_b_init_get_glyph_outline_w): New static variables.
	(GetOutlineTextMetricsW_Proc, GetTextMetricsW_Proc)
	(GetGlyphOutlineW_Proc): New typedefs.
	(w32_load_unicows_or_gdi32, get_outline_metrics_w)
	(get_text_metrics_w, get_glyph_outline_w, globals_of_w32font):
	New functions.
	(w32font_open_internal, compute_metrics):
	Call get_outline_metrics_w, get_text_metrics_w, and get_glyph_outline_w
	instead of calling the "wide" APIs directly.

	* emacs.c (main) [HAVE_NTGUI]: Call globals_of_w32font.

	* w32.h (syms_of_w32font): Add prototype.

2011-10-27  Juanma Barranquero  <lekktu@gmail.com>

	* window.c (Fframe_root_window, Fframe_first_window, Fwindow_end)
	(Fframe_selected_window, Ftemp_output_buffer_show, Fnext_window)
	(Fdelete_window_internal, Fwindow_parameters): Fix typos in docstrings.
	(Fmove_to_window_line): Doc fix.

2011-10-27  Chong Yidong  <cyd@gnu.org>

	* process.c (make_process): Set gnutls_state to NULL.

	* gnutls.c (emacs_gnutls_deinit): Deinit the gnutls_state if it is
	non-NULL, regardless of GNUTLS_INITSTAGE.
	(Fgnutls_boot): Cleanups.  Call emacs_gnutls_deinit if we signal
	an error.  Set process slots as soon as we allocate them.

	* gnutls.h (GNUTLS_LOG, GNUTLS_LOG2): Fix macros.

2011-10-27  Chong Yidong  <cyd@gnu.org>

	* gnutls.c (emacs_gnutls_deinit): New function.
	Deallocate credentials structures as well as calling gnutls_deinit.
	(Fgnutls_deinit, Fgnutls_boot): Use it.

	* process.c (make_process): Initialize GnuTLS credentials to NULL.
	(deactivate_process): Call emacs_gnutls_deinit.

2011-10-27  Juanma Barranquero  <lekktu@gmail.com>

	* image.c (x_create_x_image_and_pixmap):
	* w32.c (sys_rename, w32_delayed_load):
	* w32font.c (fill_in_logfont):
	* w32reg.c (x_get_string_resource): Silence compiler warnings.

2011-10-26  Juanma Barranquero  <lekktu@gmail.com>

	* w32fns.c (w32_default_color_map): New function,
	extracted from Fw32_default_color_map.
	(Fw32_default_color_map, Fx_open_connection): Use it.  (Bug#9785)

2011-10-25  Paul Eggert  <eggert@cs.ucla.edu>

	* dispextern.h (Fcontrolling_tty_p): New decl (Bug#6649 part 2).

2011-10-25  Stefan Monnier  <monnier@iro.umontreal.ca>

	* keyboard.c (test_undefined): New function (bug#9751).
	(read_key_sequence): Use it to detect when a key is bound to `undefined'.

2011-10-25  Enami Tsugutomo  <tsugutomo.enami@jp.sony.com>

	* sysdep.c (init_sys_modes): Fix the check for the controlling
	terminal (Bug#6649).

2011-10-20  Eli Zaretskii  <eliz@gnu.org>

	* dispextern.h (struct bidi_it): New member next_en_type.

	* bidi.c (bidi_line_init): Initialize the next_en_type member.
	(bidi_resolve_explicit_1): When next_en_pos is valid for the
	current character, check also for next_en_type being WEAK_EN.
	(bidi_resolve_weak): Don't enter the expensive loop if the current
	position is before next_en_pos.  Record the bidi type of the first
	non-ET, non-BN character we find, in addition to its position.
	(bidi_level_of_next_char): Invalidate next_en_type when
	next_en_pos is over-stepped.

2011-10-20  Paul Eggert  <eggert@cs.ucla.edu>

	Time zone name fixes for non-ASCII locales (Bug#641, Bug#9794)
	* editfns.c: Rewrite current-time-zone so that it invokes
	the equivalent of (format-time-string "%Z") to get the time zone name.
	This fixes a bug when the time zone name contains characters that
	need converting from the system time locale to Emacs internal format.
	This fixes a shortcoming that I introduced in my 1999-10-19 patch:
	that patch fixed format-time-string to do the conversion, but
	I forgot to fix current-time-zone.
	(format_time_string): New function, containing most of
	what Fformat_time_string used to contain.
	(Fformat_time_string): Rewrite in terms of format_time_string.
	This doesn't change this function's behavior.
	(current-time-zone): Rewrite to use format_time_string.
	This fixes the bug reported by Michael Schierl in
	<http://lists.gnu.org/archive/html/emacs-devel/2007-06/msg00334.html>.
	Jason Rumney's 2007-06-07 change worked around this bug, but
	didn't fix it.
	* systime.h (tzname, timezone): Remove no-longer-used declarations.

2011-10-19  Eli Zaretskii  <eliz@gnu.org>

	* xdisp.c (start_display): If the character at POS is displayed
	via a display vector, reset IT->current.dpvec_index to zero.
	(try_window_reusing_current_matrix): If a line ends in a display
	vector or the next line starts in a display vector, continue
	redrawing the window even though the character position of
	start_row was reached.
	(Bug#9771, part 2)

2011-10-18  Chong Yidong  <cyd@gnu.org>

	* xdisp.c (get_next_display_element): Handle U+2010 and U+2011
	with nobreak-char-display too.

2011-10-18  Eli Zaretskii  <eliz@gnu.org>

	Fix part 3 of bug#9771.
	* bidi.c (bidi_line_init): Initialize next_en_pos to zero, not -1.
	(bidi_resolve_neutral): Don't enter the expensive loop looking for
	non-neutral characters if the current character is a paragraph
	separator (a.k.a. Newline).  This avoids running the same
	expensive loop twice, once when we consume the preceding newline
	and the other time when the line actually needs to be displayed.
	Avoid the loop when we see neutrals on the base embedding level
	following a character whose directionality is the same as the
	paragraph's.  This avoids running the expensive loop when a line
	ends in a long sequence of neutrals, like control characters.
	Add assertion against STRONG_AL type.  Slightly rearrange code
	that determines the type of a neutral given the first non-neutral
	that follows it.
	(bidi_level_of_next_char): Set next_en_pos to zero when
	invalidating its info.

2011-10-17  Eli Zaretskii  <eliz@gnu.org>

	* xdisp.c (push_display_prop): Determine whether to record string
	or buffer position by IT->string, not by IT->method.  Allow
	GET_FROM_DISPLAY_VECTOR as IT->method on entry.  (Bug#9771, part 4)
	(move_it_vertically_backward): Don't look for character position
	immediately after the newline when in a continuation line.
	(Bug#9771, part 1)

2011-10-15  Martin Rudalics  <rudalics@gmx.at>

	* window.c (coordinates_in_window): Rewrite and delabelize
	vertical border check.  (Bug#5357) (Bug#9618)

2011-10-14  Stefan Monnier  <monnier@iro.umontreal.ca>

	* xterm.c (frame_highlight, frame_unhighlight): Ignore unexplained
	errors in XSetWindowBorder (bug#9310).

2011-10-13  Dmitry Antipov  <dmantipov@yandex.ru>

	* editfns.c (Fset_time_zone_rule): Replace free with xfree to
	avoid crash when xmalloc overrun checking is enabled.

2011-10-13  Eli Zaretskii  <eliz@gnu.org>

	* xdisp.c (Fcurrent_bidi_paragraph_direction): Initialize
	itb.paragraph_dir to NEUTRAL_DIR.  Fixes an occasional incorrect
	cursor motion with <left> and <right> arrow keys.

	* bidi.c (bidi_init_it): Don't initialize paragraph_dir here, as
	some callers set that themselves.

2011-10-12  Eli Zaretskii  <eliz@gnu.org>

	* xdisp.c (find_row_edges): Handle the case where ROW comes from a
	display string and the previous row comes from the same string and
	is empty.  (Bug#9739)  (Bug#9738)

2011-10-12  Stefan Monnier  <monnier@iro.umontreal.ca>

	* doc.c (get_doc_string): Encode file name (bug#9735).

2011-10-12  Eli Zaretskii  <eliz@gnu.org>

	* bidi.c (bidi_level_of_next_char):
	* xdisp.c (get_visually_first_element): Remove old incorrect
	comments regarding the Unicode Line Separator character.

	* bidi.c (bidi_init_it): Initialize paragraph_dir to NEUTRAL_DIR.

2011-10-12  Dmitry Antipov  <dmantipov@yandex.ru>

	* alloc.c (Fgc_status): Do not access beyond zombies array
	boundary if nzombies > MAX_ZOMBIES.
	* alloc.c (dump_zombies): Add missing format specifier.

2011-10-12  Paul Eggert  <eggert@cs.ucla.edu>

	* xdisp.c (set_cursor_from_row): Simplify conditionals,
	to pacify GCC 4.6.1 x86-64 with -O2 -Wstrict-overflow.

	* lread.c (read_escape): Allow hex escapes as large as ?\xfffffff.
	Some packages use them to denote characters with modifiers.

2011-10-11  Andreas Schwab  <schwab@linux-m68k.org>

	* lisp.h (GCPRO1_VAR, GCPRO2_VAR, GCPRO3_VAR, GCPRO4_VAR)
	(GCPRO5_VAR, GCPRO6_VAR, UNGCPRO_VAR): Add whitespace to avoid
	matching a pp-number.  Rename parameter var to var1.

2011-10-11  Stefan Monnier  <monnier@iro.umontreal.ca>

	* minibuf.c (Finternal_complete_buffer): Fix last change (bug#9709).

2011-10-08  Glenn Morris  <rgm@gnu.org>

	* callint.c (Fcall_interactively): Give a more explicit error for the
	'c' case with a non-character input.  (Bug#8479)

2011-10-08  Eli Zaretskii  <eliz@gnu.org>

	* xdisp.c (hscroll_window_tree): Support hscroll in right-to-left
	lines.
	(set_cursor_from_row): Fix cursor positioning in mixed L2R+R2L
	lines that are hscrolled on the left.

	* dispnew.c (buffer_posn_from_coords): Account for a possible
	presence of header-line.  (Bug#4426)

2011-10-07  Stefan Monnier  <monnier@iro.umontreal.ca>

	* buffer.c (syms_of_buffer) <enable-multibyte-characters>:
	Don't advertise functionality which we discourage or doesn't work.

2011-10-07  Paul Eggert  <eggert@cs.ucla.edu>

	* alloc.c (GC_LISP_OBJECT_ALIGNMENT): Use offsetof, not __alignof__
	or sizeof.  __alignof__ gives the wrong answer on Fedora x86-64
	with GCC 4.6.1 when configured with CC='gcc -m32' --with-wide-int;
	this makes Emacs dump core during garbage collection on rare
	occasions.  sizeof is obviously inferior to offsetof here, so
	stick with offsetof.
	(GC_POINTER_ALIGNMENT): New macro.
	(mark_memory): Omit 3rd (offset) arg; caller changed.
	Don't assume EMACS_INT alignment is the same as pointer alignment.

2011-10-03  Stefan Monnier  <monnier@iro.umontreal.ca>

	* keyboard.c (read_key_sequence_remapped): New var.
	(read_key_sequence): Compute remapping in the right buffer.
	(command_loop_1): Use read_key_sequence's remapping directly.

2011-10-02  Stefan Monnier  <monnier@iro.umontreal.ca>

	* dired.c (file_name_completion): Don't expand file name.
	(Ffile_name_completion, Ffile_name_all_completions): Expand file name
	before checking file name handler.

	* minibuf.c (Finternal_complete_buffer): Only show internal buffers if
	they've been requested explicitly (bug#9591).

2011-10-01  Andreas Schwab  <schwab@linux-m68k.org>

	* keymap.c (Fsingle_key_description): Use make_specified_string
	instead of build_string to build string from push_key_description.
	(Bug#5193)

2011-09-30  Paul Eggert  <eggert@cs.ucla.edu>

	* buffer.h (struct buffer): Use time_t, not int, for a time stamp.
	This fixes a Y2038 bug on 64-bit hosts.
	* buffer.c (reset_buffer):
	* fileio.c (Fdo_auto_save, Fset_buffer_auto_saved)
	(Fclear_buffer_auto_save_failure):
	Use 0, not -1, to represent an unset failure time, since time_t
	might not be signed.

	Remove dependency on glibc malloc internals.
	* alloc.c (XMALLOC_OVERRUN_CHECK_OVERHEAD, XMALLOC_OVERRUN_CHECK_SIZE):
	Move back here from lisp.h, but with their new implementations.
	(XMALLOC_BASE_ALIGNMENT, COMMON_MULTIPLE, XMALLOC_HEADER_ALIGNMENT)
	(XMALLOC_OVERRUN_SIZE_SIZE): Move these new lisp.h macros here.
	* charset.c (charset_table_init): New static var.
	(syms_of_charset): Use it instead of xmalloc.  This removes a
	dependency on glibc malloc internals.  See Eli Zaretskii's comment in
	<http://lists.gnu.org/archive/html/emacs-devel/2011-09/msg00815.html>.
	* lisp.h (XMALLOC_OVERRUN_CHECK_OVERHEAD, XMALLOC_OVERRUN_CHECK_SIZE):
	Move back to alloc.c.
	(XMALLOC_BASE_ALIGNMENT, COMMON_MULTIPLE, XMALLOC_HEADER_ALIGNMENT)
	(XMALLOC_OVERRUN_SIZE_SIZE): Move to alloc.c.

2011-09-30  Jan Djärv  <jan.h.d@swipnet.se>

	* nsterm.m (windowDidResize): Call x_set_window_size only when
	ns_in_resize is true.  Otherwise set pixelwidth/height and
	call change_frame_size (Bug#9628).

2011-09-30  Paul Eggert  <eggert@cs.ucla.edu>

	Port --enable-checking=all to Fedora 14 x86-64.
	* charset.c (syms_of_charset): Also account for glibc malloc's
	internal overhead when calculating the initial malloc maximum.

	Port --enable-checking=all to Fedora 14 x86.
	* alloc.c (XMALLOC_OVERRUN_CHECK_OVERHEAD, XMALLOC_OVERRUN_CHECK_SIZE):
	Move to lisp.h.
	(xmalloc_put_size, xmalloc_get_size, overrun_check_malloc)
	(overrun_check_realloc, overrun_check_free):
	Use XMALLOC_OVERRUN_SIZE_SIZE, not sizeof (size_t).
	That way, xmalloc returns a properly-aligned pointer even if
	XMALLOC_OVERRUN_CHECK is defined.  The old debugging code happened
	to align OK on typical 64-bit hosts, but not on Fedora 14 x86.
	* charset.c (syms_of_charset): Take XMALLOC_OVERRUN_CHECK_OVERHEAD
	into account when calculating the initial malloc maximum.
	* lisp.h (XMALLOC_OVERRUN_CHECK_OVERHEAD, XMALLOC_OVERRUN_CHECK_SIZE):
	Move here from alloc.c, so that charset.c can use it too.
	Properly align; the old code wasn't right for common 32-bit hosts
	when configured with --enable-checking=all.
	(XMALLOC_BASE_ALIGNMENT, COMMON_MULTIPLE, XMALLOC_HEADER_ALIGNMENT)
	(XMALLOC_OVERRUN_SIZE_SIZE): New macros.

2011-09-29  Eli Zaretskii  <eliz@gnu.org>

	* sysdep.c (snprintf) [!EOVERFLOW]: If EOVERFLOW is not defined,
	use EDOM.

2011-09-28  Eli Zaretskii  <eliz@gnu.org>

	* xdisp.c (compute_display_string_end): If there's no display
	string at CHARPOS, return -1.

	* bidi.c (bidi_fetch_char): When compute_display_string_end
	returns a negative value, treat the character as a normal
	character not covered by a display string.  (Bug#9624)

2011-09-28  Juanma Barranquero  <lekktu@gmail.com>

	* lread.c (Fread_from_string): Fix typo in docstring.

2011-09-27  Eli Zaretskii  <eliz@gnu.org>

	* xdisp.c (handle_invisible_prop): If invisible text ends on a
	newline, reseat the iterator instead of bidi-iterating there one
	character at a time.  (Bug#9610)
	(BUFFER_POS_REACHED_P, move_it_in_display_line_to): Bail when past
	TO_CHARPOS if the bidi iterator is at base embedding level.

2011-09-27  Andreas Schwab  <schwab@linux-m68k.org>

	* lread.c (readevalloop): Use correct code for NBSP.
	(read1): Likewise.  (Bug#9608)

2011-09-25  Michael Albinus  <michael.albinus@gmx.de>

	* dbusbind.c (Fdbus_register_signal): When service is not
	registered, use nil in Vdbus_registered_objects_table.  (Bug#9581)

2011-09-25  Glenn Morris  <rgm@gnu.org>

	* buffer.c (truncate-lines): Doc fix.

2011-09-24  Chong Yidong  <cyd@stupidchicken.com>

	* window.c (Fwindow_prev_buffers, Fset_window_prev_buffers)
	(Fset_window_next_buffers): Doc fix.

2011-09-24  Glenn Morris  <rgm@gnu.org>

	* minibuf.c (read_minibuf): Disable line truncation.  (Bug#5715)

2011-09-24  Paul Eggert  <eggert@cs.ucla.edu>

	Fix minor problems found by static checking.
	* xdisp.c (string_from_display_spec): Don't assume vecsize fits in int.
	* indent.c (Fvertical_motion): Fix == vs = typo.

2011-09-24  Eli Zaretskii  <eliz@gnu.org>

	* dispnew.c (syms_of_display) <redisplay-dont-pause>:
	Default value is now t.  Doc fix.

	* indent.c (Fvertical_motion): Compute and apply the overshoot
	logic when moving up, not only when moving down.  Fix the
	confusing name and values of the it_overshoot_expected variable;
	logic changes accordingly.  (Bug#9254) (Bug#9549)

	* xdisp.c (pos_visible_p): Produce correct pixel coordinates when
	CHARPOS is covered by a display string which includes newlines.
	(move_it_vertically_backward): Avoid inflooping when START_CHARPOS
	is covered by a display string with embedded newlines.

2011-09-24  Michael Albinus  <michael.albinus@gmx.de>

	* dbusbind.c (Fdbus_register_signal): Add match rule to
	Vdbus_registered_objects_table.  (Bug#9581)
	(Fdbus_register_method, Vdbus_registered_objects_table):
	Fix docstring.

2011-09-24  Jim Meyering  <meyering@redhat.com>

	do not ignore write error for any output size
	The previous change was incomplete.
	While it makes emacs --batch detect the vast majority of stdout
	write failures, errors were still ignored whenever the output size is
	k * (BUFSIZ+1) - 4.  E.g., on a system with BUFSIZ of 4096,
	  $ emacs --batch --eval '(print (format "%4093d" 0))' > /dev/full \
	      && echo FAIL: ignored write error
	  FAIL: ignored write error
	  $ emacs --batch --eval '(print (format "%20481d" 0))' > /dev/full \
	      && echo FAIL: ignored write error
	  FAIL: ignored write error
	* emacs.c (Fkill_emacs): Also test ferror.  (Bug#9574)

2011-09-23  Andreas Schwab  <schwab@linux-m68k.org>

	* emacs.c (Fkill_emacs): In noninteractive mode exit
	non-successfully if a write error occurred on stdout.  (Bug#9574)

2011-09-21  Eli Zaretskii  <eliz@gnu.org>

	* xdisp.c (pop_it): Allow it->object that is a cons cell to pass
	the xassert test.

	* dispextern.h (struct it): Update the comment documenting what
	can it->OBJECT be.

2011-09-20  Eli Zaretskii  <eliz@gnu.org>

	* xdisp.c (set_cursor_from_row): If the row ends in a newline from
	a display string, extend search for cursor position to end of row.
	(find_row_edges): If the row ends in a newline from a display
	string, increment its MATRIX_ROW_END_CHARPOS by one.  (Bug#9549)
	Handle the case of a display string with multiple newlines.
	(Fcurrent_bidi_paragraph_direction): Fix search for previous
	non-empty line.  Fixes confusing cursor motion with arrow keys at
	the beginning of a line that starts with whitespace.

2011-09-19  Lars Magne Ingebrigtsen  <larsi@gnus.org>

	* lread.c (Fread_from_string): Document what FINAL-STRING-INDEX is
	(bug#9493).

2011-09-18  Chong Yidong  <cyd@stupidchicken.com>

	* xfns.c (Fx_create_frame): Handle the bitmapIcon resource as
	boolean (Bug#9154).

2011-09-18  Eli Zaretskii  <eliz@gnu.org>

	* xdisp.c (display_line): Record maximum and minimum buffer
	positions even if no glyphs were produced (e.g., by a zero-width
	stretch).  Fixes bug#9530 on a TTY.  Under word-wrap, don't record
	buffer positions that will be removed from the glyph row because
	they don't fit.
	(produce_stretch_glyph): Fix a bug in :align-to on a TTY when the
	column is beyond frame width: don't subtract 1 "pixel" when
	computing width of the stretch.
	(reseat_at_next_visible_line_start): Undo the change made on
	2011-09-17 that saved paragraph information and restored it after
	the call to `reseat'.  (Bug#9545)

2011-09-18  YAMAMOTO Mitsuharu  <mituharu@math.s.chiba-u.ac.jp>

	* xdisp.c (expose_window): Save original value of phys_cursor_on_p
	and turn window cursor on if cleared (Bug#9415).

2011-09-18  Andreas Schwab  <schwab@linux-m68k.org>

	* search.c (boyer_moore): Take unibyte characters from pattern
	literally.  (Bug#9458)

2011-09-18  Eli Zaretskii  <eliz@gnu.org>

	* xdisp.c (reseat_at_next_visible_line_start): Fix last change.

2011-09-18  Paul Eggert  <eggert@cs.ucla.edu>

	Fix minor problem found by static checking.
	* xdisp.c (reseat_at_next_visible_line_start): Mark locals as
	initialized, to pacify gcc -Wuninitialized.

	* fileio.c: Report proper errno when syscall falls.
	(Finsert_file_contents): Save and restore errno,
	so that report_file_error outputs the correct diagnostic.
	(Fwrite_region) [CLASH_DETECTION]: Likewise.

2011-09-18  Eli Zaretskii  <eliz@gnu.org>

	* .gdbinit (pgx): Fix references to fields of `struct glyph'.

2011-09-17  Eli Zaretskii  <eliz@gnu.org>

	* xdisp.c (produce_stretch_glyph): Another fix for changes made on
	2011-08-30T17:32:44Z!eliz@gnu.org.  (Bug#9530)

2011-09-17  Eli Zaretskii  <eliz@gnu.org>

	* xdisp.c (reseat_at_next_visible_line_start): Keep information
	about the current paragraph and restore it after the call to reseat.

	* bidi.c (MAX_PARAGRAPH_SEARCH): New macro.
	(bidi_find_paragraph_start): Search back for paragraph beginning
	at most MAX_PARAGRAPH_SEARCH lines; if not found, return BEGV_BYTE.
	(bidi_move_to_visually_next): Only trigger paragraph-related
	computations when the last character is a newline or at EOB, not
	just any NEUTRAL_B.  (Bug#9470)

	* xdisp.c (set_cursor_from_row): Don't invoke special treatment of
	truncated lines if point is covered by a display string.  (Bug#9524)

2011-09-16  Paul Eggert  <eggert@cs.ucla.edu>

	* xselect.c: Relax test for outgoing X longs (Bug#9498).
	(cons_to_x_long): New function.
	(lisp_data_to_selection_data): Use it.  Correct the test for
	short-versus-long data; it was negated.  Break out of vector
	loop, for efficiency, when a long datum is discovered.

2011-09-16  Stefan Monnier  <monnier@iro.umontreal.ca>

	* eval.c (Fquote): Document its non-consing behavior (bug#9482).

2011-09-16  Eli Zaretskii  <eliz@gnu.org>

	* image.c (tiff_handler): Work around a bug in MinGW GCC 3.x (see
	GCC PR/17406) by declaring this function with external scope.

2011-09-15  Paul Eggert  <eggert@cs.ucla.edu>

	* editfns.c (Fformat): Fix bug in text-property fix (Bug#9514).
	Don't mishandle (length (format "%%")) and (format "%4000s%%" "").

2011-09-15  Andreas Schwab  <schwab@linux-m68k.org>

	* editfns.c (Fformat): Correctly handle text properties on "%%".

2011-09-15  Eli Zaretskii  <eliz@gnu.org>

	* xterm.c (x_draw_composite_glyph_string_foreground):
	* w32term.c (x_draw_composite_glyph_string_foreground):
	* term.c (encode_terminal_code):
	* composite.c (composition_update_it, get_composition_id):
	* xdisp.c (get_next_display_element)
	(fill_composite_glyph_string): Add comments about special meaning
	of TAB characters in a composition.

2011-09-15  Paul Eggert  <eggert@cs.ucla.edu>

	* editfns.c (Fformat): Fix off-by-1 bug for "%%b" (Bug#9514).
	This occurs when processing a multibyte format.
	Problem reported by Wolfgang Jenker.

2011-09-15  Johan Bockgård  <bojohan@gnu.org>

	* xdisp.c (try_cursor_movement): Only check for exact match if
	cursor hpos found by set_cursor_from_row is valid.  (Bug#9495)

2011-09-14  Paul Eggert  <eggert@cs.ucla.edu>

	Remove unused external symbols.
	* dispextern.h (calc_pixel_width_or_height): Remove decl.
	* xdisp.c (calc_pixel_width_or_height): Now static.
	* doprnt.c (exprintf) [! (HAVE_X_WINDOWS && USE_X_TOOLKIT)]: Remove.
	* indent.c (check_display_width):
	* w32term.c: Fix comment to match code.
	* xterm.c, xterm.h (x_catching_errors): Remove.

2011-09-14  Paul Eggert  <eggert@cs.ucla.edu>

	* xselect.c: Use signed conversions more consistently (Bug#9498).
	(selection_data_to_lisp_data): Assume incoming selection data are
	signed integers, not unsigned.  This is to be consistent with
	outgoing selection data, which was modified to use signed integers
	in as part of the fix to Bug#9196 in response to Jan D.'s comment
	in <http://debbugs.gnu.org/cgi/bugreport.cgi?bug=9196#32> that X11
	expects long, not unsigned long.

2011-09-14  Eli Zaretskii  <eliz@gnu.org>

	* xdisp.c (try_window_reusing_current_matrix): Fix incorrect
	computation of loop end.  Reported by Johan Bockgård
	<bojohan@gnu.org>.

2011-09-13  Chong Yidong  <cyd@stupidchicken.com>

	* frame.c (Fother_visible_frames_p): Function deleted.

2011-09-12  Eli Zaretskii  <eliz@gnu.org>

	* indent.c (compute_motion): Process display vector front to back
	rather than the other way around.  (Bug#2496)

2011-09-12  Stefan Monnier  <monnier@iro.umontreal.ca>

	* fileio.c (Finsert_file_contents): Don't assume beg_offset is 0.

2011-09-11  Chong Yidong  <cyd@stupidchicken.com>

	* minibuf.c (Fread_from_minibuffer): Doc fix.

2011-09-11  Eli Zaretskii  <eliz@gnu.org>

	* xdisp.c (produce_stretch_glyph): Fix a typo made in changes from
	2011-08-30T17:32:44Z!eliz@gnu.org.  (Bug#9475)

2011-09-11  Lars Magne Ingebrigtsen  <larsi@gnus.org>

	* fileio.c (Fvisited_file_modtime): Document `(-1 65535)' as a
	value for non-existent files.

2011-09-11  Eli Zaretskii  <eliz@gnu.org>

	* fileio.c (Finsert_file_contents): If the file cannot be opened,
	set its "size" to -1.  This will set the modtime_size field of
	the corresponding buffer to -1, which is what
	verify-visited-file-modtime expects for files that do not exist.
	(Bug#9139)

2011-09-11  Paul Eggert  <eggert@cs.ucla.edu>

	* keymap.h (KEY_DESCRIPTION_SIZE, push_key_description): Move decls
	here ...
	* lisp.h: ... from here.  push_key_description is no longer
	defined in keyboard.c, so its declaration should not be in
	lisp.h's "Defined in keyboard.c" section, and KEY_DESCRIPTION_SIZE
	logically belongs with push_key_description.

2011-09-10  Paul Eggert  <eggert@cs.ucla.edu>

	* buffer.h: Include <sys/types.h> instead of <time.h>.
	Otherwise, off_t wasn't defined on FreeBSD 9.0-BETA2 i386.
	Problem reported by Herbert J. Skuhra.

2011-09-10  Lars Magne Ingebrigtsen  <larsi@gnus.org>

	* xml.c (parse_region): Make the parsing work for
	non-comment-starting XML files again (bug#9144).

2011-09-10  Andreas Schwab  <schwab@linux-m68k.org>

	* image.c (gif_load): Fix calculation of bottom and right corner.
	(Bug#9468)

2011-09-10  Eli Zaretskii  <eliz@gnu.org>

	* xdisp.c (MAX_DISP_SCAN): Decrease to 250.  Prevents sluggish
	redisplay in small windows.

2011-09-09  Eli Zaretskii  <eliz@gnu.org>

	* frame.c (x_report_frame_params): Cast to avoid compiler warnings.

2011-09-08  Martin Rudalics  <rudalics@gmx.at>

	* window.c (Fset_window_prev_buffers, Fset_window_next_buffers):
	Operate on live windows only.

2011-09-08  Juanma Barranquero  <lekktu@gmail.com>

	* emacs.c (my_heap_start): #ifdef to avoid warnings when unused.

2011-09-07  Eli Zaretskii  <eliz@gnu.org>

	* xdisp.c (move_it_in_display_line_to): Call RESTORE_IT on ppos_it
	only under bidi iteration.

2011-09-07  Jan Djärv  <jan.h.d@swipnet.se>

	* gtkutil.c (xg_make_tool_item): Insert comment about eventbox.

2011-09-06  Paul Eggert  <eggert@cs.ucla.edu>

	isnan: Fix porting problem to Solaris 10 with bundled gcc.
	Without this fix, the command to link temacs failed due to an
	undefined symbol __builtin_isnan.  This is because
	/usr/include/iso/math_c99.h #defines isnan(x) to
	__builtin_isnan(x), but the bundled gcc, which identifies itself
	as gcc 3.4.3 (csl-sol210-3_4-branch+sol_rpath), does not have
	a __builtin_isnan.
	* floatfns.c (isnan): #undef, and then #define to a clone of
	what's in data.c.
	(Fisnan): Always define, since it's always available now.
	(syms_of_floatfns): Always define isnan at the Lisp level.

2011-09-06  Paul Eggert  <eggert@cs.ucla.edu>

	* Makefile.in (gl-stamp): move-if-change now in build-aux (Bug#9169).

2011-09-06  Paul Eggert  <eggert@cs.ucla.edu>

	* fileio.c: Fix bugs with large file offsets (Bug#9428).
	The previous code assumed that file offsets (off_t values) fit in
	EMACS_INT variables, which is not true on typical 32-bit hosts.
	The code messed up by falsely reporting buffer overflow in cases
	such as (insert-file-contents "big" nil 1 2) into an empty buffer
	when "big" contains more than 2**29 bytes, even though this
	inserts just one byte and does not overflow the buffer.
	(Finsert_file_contents): Store file offsets as off_t
	values, not as EMACS_INT values.  Check for overflow when
	converting between EMACS_INT and off_t.  When checking for
	buffer overflow or for overlap, take the offsets into account.
	Don't use EMACS_INT for small values where int suffices.
	When checking for overlap, fix a typo: ZV was used where
	ZV_BYTE was intended.
	(Fwrite_region): Don't assume off_t fits into 'long'.
	* buffer.h (struct buffer.modtime_size): Now off_t, not EMACS_INT.

2011-09-05  Michael Albinus  <michael.albinus@gmx.de>

	* dbusbind.c (xd_signature_cat): Rename from signature_cat.

2011-09-04  Paul Eggert  <eggert@cs.ucla.edu>

	sprintf-related integer and memory overflow issues (Bug#9412).

	* doprnt.c (doprnt): Support printing ptrdiff_t and intmax_t values.
	(esprintf, exprintf, evxprintf): New functions.
	* keyboard.c (command_loop_level): Now EMACS_INT, not int.
	(cmd_error): Kbd macro iterations count is now EMACS_INT, not int.
	(modify_event_symbol): Do not assume that the length of
	name_alist_or_stem is safe to alloca and fits in int.
	(Fexecute_extended_command): Likewise for function name and binding.
	(Frecursion_depth): Wrap around reliably on integer overflow.
	* keymap.c (push_key_description): First arg is now EMACS_INT, not int,
	since some callers pass EMACS_INT values.
	(Fsingle_key_description): Don't crash if symbol name contains more
	than MAX_ALLOCA bytes.
	* minibuf.c (minibuf_level): Now EMACS_INT, not int.
	(get_minibuffer): Arg is now EMACS_INT, not int.
	* lisp.h (get_minibuffer, push_key_description): Reflect API changes.
	(esprintf, exprintf, evxprintf): New decls.
	* window.h (command_loop_level, minibuf_level): Reflect API changes.

	* dbusbind.c (signature_cat): New function.
	(xd_signature, Fdbus_register_signal):
	Do not overrun buffer; instead, report string overflow.

	* dispnew.c (add_window_display_history): Don't overrun buffer.
	Truncate instead; this is OK since it's just a log.

	* editfns.c (Fcurrent_time_zone): Don't overrun buffer
	even if the time zone offset is outlandishly large.
	Don't mishandle offset == INT_MIN.

	* emacs.c (main) [NS_IMPL_COCOA]: Don't overrun buffer
	when creating daemon; the previous buffer-overflow check was incorrect.

	* eval.c (verror): Simplify by rewriting in terms of evxprintf,
	which has the guts of the old verror function.

	* filelock.c (lock_file_1, lock_file): Don't blindly alloca long name;
	use SAFE_ALLOCA instead.  Use esprintf to avoid int-overflow issues.

	* font.c: Include <float.h>, for DBL_MAX_10_EXP.
	(font_unparse_xlfd): Don't blindly alloca long strings.
	Don't assume XINT result fits in int, or that XFLOAT_DATA * 10
	fits in int, when using sprintf.  Use single snprintf to count
	length of string rather than counting it via multiple sprintfs;
	that's simpler and more reliable.
	(font_unparse_fcname): Use it to avoid sprintf buffer overrun.
	(generate_otf_features) [0 && HAVE_LIBOTF]: Use esprintf, not
	sprintf, in case result does not fit in int.

	* fontset.c (num_auto_fontsets): Now printmax_t, not int.
	(fontset_from_font): Print it.

	* frame.c (tty_frame_count): Now printmax_t, not int.
	(make_terminal_frame, set_term_frame_name): Print it.
	(x_report_frame_params): In X, window IDs are unsigned long,
	not signed long, so print them as unsigned.
	(validate_x_resource_name): Check for implausibly long names,
	and don't assume name length fits in 'int'.
	(x_get_resource_string): Don't blindly alloca invocation name;
	use SAFE_ALLOCA.  Use esprintf, not sprintf, in case result does
	not fit in int.

	* gtkutil.c: Include <float.h>, for DBL_MAX_10_EXP.
	(xg_check_special_colors, xg_set_geometry):
	Make sprintf buffers a bit bigger, to avoid potential buffer overrun.

	* lread.c (dir_warning): Don't blindly alloca buffer; use SAFE_ALLOCA.
	Use esprintf, not sprintf, in case result does not fit in int.

	* macros.c (executing_kbd_macro_iterations): Now EMACS_INT, not int.
	(Fend_kbd_macro): Don't mishandle MOST_NEGATIVE_FIXNUM by treating
	it as a large positive number.
	(Fexecute_kbd_macro): Don't assume repeat count fits in int.
	* macros.h (executing_kbd_macro_iterations): Now EMACS_INT, not int.

	* nsterm.m ((NSSize)windowWillResize): Use esprintf, not sprintf,
	in case result does not fit in int.

	* print.c (float_to_string): Detect width overflow more reliably.
	(print_object): Make sprintf buffer a bit bigger, to avoid potential
	buffer overrun.  Don't assume list length fits in 'int'.  Treat
	print length of 0 as 0, not as infinity; to be consistent with other
	uses of print length in this function.  Don't overflow print length
	index.  Don't assume hash table size fits in 'long', or that
	vectorlike size fits in 'unsigned long'.

	* process.c (make_process): Use printmax_t, not int, to format
	process-name gensyms.

	* sysdep.c (snprintf) [! HAVE_SNPRINTF]: New function.

	* term.c (produce_glyphless_glyph): Make sprintf buffer a bit bigger
	to avoid potential buffer overrun.

	* xfaces.c (x_update_menu_appearance): Don't overrun buffer
	if X resource line is longer than 512 bytes.

	* xfns.c (x_window): Make sprintf buffer a bit bigger
	to avoid potential buffer overrun.

	* xterm.c (x_io_error_quitter): Don't overrun sprintf buffer.

	* xterm.h (x_check_errors): Add ATTRIBUTE_FORMAT_PRINTF.

2011-09-04  Paul Eggert  <eggert@cs.ucla.edu>

	Integer overflow fixes for scrolling, etc.
	Without these, Emacs silently mishandles large integers sometimes.
	For example, "C-u 4294967297 M-x recenter" was treated as if
	it were "C-u 1 M-x recenter" on a typical 64-bit host.

	* xdisp.c (try_window_id): Check Emacs fixnum range before
	converting to 'int'.

	* window.c (window_scroll_line_based, Frecenter):
	Check that an Emacs fixnum is in range before assigning it to 'int'.
	(Frecenter, Fmove_to_window_line): Use EMACS_INT, not int, for
	values converted from Emacs fixnums.
	(Frecenter): Don't wrap around a line count if it is out of 'int'
	range; instead, treat it as an extreme value.
	(Fset_window_configuration, compare_window_configurations):
	Use ptrdiff_t, not int, for index that might exceed 2 GiB.

	* search.c (Freplace_match): Use ptrdiff_t, not int, for indexes
	that can exceed INT_MAX.  Check that EMACS_INT value is in range
	before assigning it to the (possibly-narrower) index.
	(match_limit): Don't assume that a fixnum can fit in 'int'.

	* print.c (print_object): Use ptrdiff_t, not int, for index that can
	exceed INT_MAX.

	* indent.c (position_indentation): Now takes ptrdiff_t, not int.
	(Fvertical_motion): Don't wrap around LINES values that don't fit
	in 'int'.  Instead, treat them as extreme values.  This is good
	enough for windows, which can't have more than INT_MAX lines anyway.

2011-09-03  Lars Magne Ingebrigtsen  <larsi@gnus.org>

	* Require libxml/parser.h to avoid compilation warning.

	* emacs.c (shut_down_emacs): Call xmlCleanupParser on shutdown.

	* xml.c (parse_region): Don't call xmlCleanupParser after parsing,
	since this reportedly can destroy thread storage.

2011-08-30  Chong Yidong  <cyd@stupidchicken.com>

	* syntax.c (find_defun_start): Update all cache variables if
	exiting early (Bug#9401).

2011-08-30  Eli Zaretskii  <eliz@gnu.org>

	* image.c (x_bitmap_pixmap): Cast to int to avoid compiler warnings.

	* xdisp.c (produce_stretch_glyph): No longer static, compiled also
	when HAVE_WINDOW_SYSTEM is not defined.  Support both GUI and TTY
	frames.  Call tty_append_glyph in the TTY case.  (Bug#9402)

	* term.c (tty_append_glyph): New function.
	(produce_stretch_glyph): Static function and its prototype deleted.

	* dispextern.h (produce_stretch_glyph, tty_append_glyph):
	Add prototypes.

2011-08-29  Paul Eggert  <eggert@cs.ucla.edu>

	* image.c (parse_image_spec): Check for nonnegative, not for positive,
	when checking :margin (Bug#9390).
	(IMAGE_NON_NEGATIVE_INTEGER_VALUE_OR_PAIR):
	Rename from IMAGE_POSITIVE_INTEGER_VALUE_OR_PAIR,
	so that the name doesn't mislead.  All uses changed.

2011-08-28  Johan Bockgård  <bojohan@gnu.org>

	* term.c (init_tty) [HAVE_GPM]: Move mouse settings after
	set_tty_hooks.

2011-08-27  Eli Zaretskii  <eliz@gnu.org>

	* xdisp.c (move_it_to): Don't bail out early when reaching
	position beyond to_charpos, if we are scanning backwards.
	(move_it_vertically_backward): When DY == 0, make sure we get to
	the first character in the line after the newline.

2011-08-27  Paul Eggert  <eggert@cs.ucla.edu>

	* ccl.c: Improve and simplify overflow checking (Bug#9196).
	(ccl_driver): Do not generate an out-of-range pointer.
	(Fccl_execute_on_string): Remove unnecessary check for
	integer overflow, noted by Stefan Monnier in
	<http://lists.gnu.org/archive/html/emacs-devel/2011-08/msg00979.html>.
	Remove a FIXME that didn't need fixing.
	Simplify the newly-introduced buffer reallocation code.

2011-08-27  Juanma Barranquero  <lekktu@gmail.com>

	* makefile.w32-in ($(BLD)/alloc.$(O)): Depend on lib/verify.h.

2011-08-26  Paul Eggert  <eggert@cs.ucla.edu>

	Integer and memory overflow issues (Bug#9196).

	* doc.c (get_doc_string): Rework so that
	get_doc_string_buffer_size is the actual buffer size, rather than
	being 1 less than the actual buffer size; this makes xpalloc more
	convenient.

	* image.c (x_allocate_bitmap_record, cache_image):
	* xselect.c (Fx_register_dnd_atom):
	Simplify previous changes by using xpalloc.

	* buffer.c (overlay_str_len): Now ptrdiff_t, not EMACS_INT,
	since either will do and ptrdiff_t is convenient with xpalloc.

	* charset.c (charset_table_size)
	(struct charset_sort_data.priority): Now ptrdiff_t.
	(charset_compare): Don't overflow if priorities differ greatly.
	(Fsort_charsets): Don't assume list length fits in int.
	Check for size-calculation overflow when allocating sort data.
	(syms_of_charset): Allocate an initial charset table that is
	just under 64 KiB, to avoid problems with glibc malloc and mmap.

	* cmds.c (internal_self_insert): Check for size-calculation overflow.

	* composite.h (struct composition.glyph_len): Now int, not unsigned.
	The actual value is always <= INT_MAX, and leaving it unsigned made
	overflow checking harder.

	* dispextern.h (struct glyph_matrix.rows_allocated)
	(struct face_cache.size): Now ptrdiff_t, for convenience in use
	with xpalloc.  The values are still always <= INT_MAX.

	* indent.c (compute_motion): Adjust to region_cache_forward sig change.

	* lisp.h (xnmalloc, xnrealloc, xpalloc): New decls.
	(SAFE_NALLOCA): New macro.

	* region-cache.c (struct boundary.pos, find_cache_boundary)
	(move_cache_gap, insert_cache_boundary, delete_cache_boundaries)
	(set_cache_region, invalidate_region_cache)
	(revalidate_region_cache, know_region_cache, region_cache_forward)
	(region_cache_backward, pp_cache):
	Use ptrdiff_t, not EMACS_INT, since either will do.  This is needed
	so that ptrdiff_t * can be passed to xpalloc.
	(struct region_cache): Similarly, for gap_start, gap_len, cache_len,
	beg_unchanged, end_unchanged, buffer_beg, buffer_end members.
	(pp_cache): Don't assume cache_len fits in int.
	* region-cache.h: Adjust extern decls to match.

	* search.c (scan_buffer, Freplace_match): Use ptrdiff_t, not
	EMACS_INT, since either will do, for xpalloc.

	* alloc.c: Include verify.h, and check that int fits in ptrdiff_t.
	(xnmalloc, xnrealloc, xpalloc): New functions.

	* bidi.c (bidi_shelve_header_size): New constant.
	(bidi_cache_ensure_space, bidi_shelve_cache): Use it.
	(bidi_cache_ensure_space): Avoid integer overflow when allocating.

	* bidi.c (bidi_cache_shrink):
	* buffer.c (overlays_at, overlays_in, record_overlay_string)
	(overlay_strings):
	Don't update size of array until after memory allocation succeeds,
	because xmalloc/xrealloc may not return.
	(struct sortstrlist.bytes): Now ptrdiff_t, as EMACS_INT doesn't help
	now that we have proper integer overflow checking.
	(record_overlay_string, overlay_strings): Catch overflows when
	calculating size of overlay_str_buf.

	* callproc.c (Fcall_process): Check for size overflow when
	calculating size of args2.
	(child_setup): Avoid overflow by using size_t rather than ptrdiff_t.
	Normally we prefer signed values, but sticking with ptrdiff_t would
	require adding more-complicated checks.

	* ccl.c (Fccl_execute_on_string): Check for memory overflow.
	Use ptrdiff_t rather than EMACS_INT where ptrdiff_t will do.
	Redo buffer-overflow calculations to avoid integer overflow.
	Add a FIXME comment where memory seems to be over-allocated.

	* character.c (Fstring): Check for size-calculation overflow.

	* coding.c (produce_chars): Redo buffer-overflow calculations to avoid
	unnecessary integer overflow.  Check for size overflow.
	(encode_coding_object): Don't update size until xmalloc succeeds.

	* composite.c (get_composition_id): Check for overflow in glyph
	length calculations.

	Integer and memory overflow fixes for display code.
	* dispextern.h (struct glyph_pool.nglyphs): Now ptrdiff_t, not int.
	* dispnew.c (adjust_glyph_matrix, realloc_glyph_pool)
	(scrolling_window): Check for overflow in size calculations.
	(line_draw_cost, realloc_glyph_pool, add_row_entry):
	Don't assume glyph table len fits in int.
	(struct row_entry.bucket, row_entry_pool_size, row_entry_idx)
	(row_table_size): Now ptrdiff_t, not int.
	(scrolling_window): Avoid overflow in size calculations.
	Don't update size until allocation succeeds.
	* fns.c (concat): Check for overflow in size calculations.
	(next_almost_prime): Verify NEXT_ALMOST_PRIME_LIMIT.
	* lisp.h (RANGED_INTEGERP, TYPE_RANGED_INTEGERP): New macros.
	(NEXT_ALMOST_PRIME_LIMIT): New constant.

	* doc.c (get_doc_string_buffer_size): Now ptrdiff_t, not int.
	(get_doc_string): Check for size calculation overflow.
	Don't update size until allocation succeeds.
	(get_doc_string, Fsubstitute_command_keys): Use ptrdiff_t, not
	EMACS_INT, where ptrdiff_t will do.
	(Fsubstitute_command_keys): Check for string overflow.

	* editfns.c (set_time_zone_rule): Don't assume environment length
	fits in int.
	(message_length): Now ptrdiff_t, not int.
	(Fmessage_box): Don't update size until allocation succeeds.
	Don't assume message length fits in int.
	(Fformat): Use ptrdiff_t, not EMACS_INT, where ptrdiff_t will do.

	* emacs.c (main): Do not reallocate argv, since there is a null at
	the end that can be overwritten, and this way there's no need to
	worry about size-calculation overflow.
	(sort_args): Check for size-calculation overflow.

	* eval.c (init_eval_once, grow_specpdl): Don't update size until
	alloc succeeds.
	(call_debugger, grow_specpdl): Redo calculations to avoid overflow.

	* frame.c (set_menu_bar_lines, x_set_frame_parameters)
	(x_set_scroll_bar_width, x_figure_window_size):
	Check for integer overflow.
	(x_set_alpha): Do not assume XINT fits in int.

	* frame.h (struct frame): Use int, not EMACS_INT, where int works.
	This is for the members text_lines, text_cols, total_lines, total_cols,
	where the system imposes an 'int' limit.

	* fringe.c (Fdefine_fringe_bitmap):
	Don't update size until alloc works.

	* ftfont.c (ftfont_get_open_type_spec, setup_otf_gstring)
	(ftfont_shape_by_flt): Check for integer overflow in size calculations.

	* gtkutil.c (get_utf8_string, xg_store_widget_in_map):
	Check for size-calculation overflow.
	(get_utf8_string): Use ptrdiff_t, not size_t, where either will
	do, as we prefer signed integers.
	(id_to_widget.max_size, id_to_widget.used)
	(xg_store_widget_in_map, xg_remove_widget_from_map)
	(xg_get_widget_from_map, xg_get_scroll_id_for_window)
	(xg_remove_scroll_bar, xg_update_scrollbar_pos):
	Use and return ptrdiff_t, not int.
	(xg_gtk_scroll_destroy): Don't assume ptrdiff_t fits in int.
	* gtkutil.h: Change prototypes to match the above.

	* image.c (RANGED_INTEGERP, TYPE_RANGED_INTEGERP): Remove; these
	are duplicate now that they've been promoted to lisp.h.
	(x_allocate_bitmap_record, x_alloc_image_color)
	(make_image_cache, cache_image, xpm_load):
	Don't update size until alloc is done.
	(xpm_load, lookup_rgb_color, lookup_pixel_color, x_to_xcolors)
	(x_detect_edges):
	Check for size calculation overflow.
	(ct_colors_allocated_max): New constant.
	(x_to_xcolors, x_detect_edges): Reorder multiplicands to avoid
	overflow.

	* keyboard.c (read_char, menu_bar_items, tool_bar_items)
	(read_char_x_menu_prompt, read_char_minibuf_menu_width)
	(read_char_minibuf_menu_prompt, follow_key, read_key_sequence):
	Use ptrdiff_t, not int, to count maps.
	(read_char_minibuf_menu_prompt): Check for overflow in size
	calculations.  Don't update size until allocation succeeds.
	Redo calculations to avoid overflow.
	* keyboard.h: Change prototypes to match the above.

	* keymap.c (cmm_size, current_minor_maps): Use ptrdiff_t, not int,
	to count maps.
	(current_minor_maps): Check for size calculation overflow.
	* keymap.h: Change prototypes to match the above.

	* lread.c (read1, init_obarray): Don't update size until alloc done.

	* macros.c (Fstart_kbd_macro): Don't update size until alloc done.
	(store_kbd_macro_char): Reorder multiplicands to avoid overflow.

	* nsterm.h (struct ns_color_table.size, struct ns_color_table.avail):
	Now ptrdiff_t, not int.
	* nsterm.m (ns_index_color): Use ptrdiff_t, not int, for table indexes.
	(ns_draw_fringe_bitmap): Rewrite to avoid overflow.

	* process.c (Fnetwork_interface_list): Check for overflow
	in size calculation.

	* region-cache.c (move_cache_gap): Check for size calculation overflow.

	* scroll.c (do_line_insertion_deletion_costs): Check for size calc
	overflow.  Don't bother calling xmalloc when xrealloc will do.

	* search.c (Freplace_match): Check for size calculation overflow.
	(Fset_match_data): Don't assume list lengths fit in 'int'.

	* sysdep.c (system_process_attributes): Use ptrdiff_t, not int,
	for command line length.  Do not attempt to address one before the
	beginning of an array, as that's not portable.

	* term.c (max_frame_lines): Remove; unused.
	(encode_terminal_src_size, encode_terminal_dst_size): Now ptrdiff_t,
	not int.
	(encode_terminal_code, calculate_costs): Check for size
	calculation overflow.
	(encode_terminal_code): Use ptrdiff_t, not int, to record glyph
	table lengths and related sizes.  Don't update size until alloc
	done.  Redo calculations to avoid overflow.
	(calculate_costs): Don't bother calling xmalloc when xrealloc will do.

	* termcap.c (tgetent): Use ptrdiff_t, not int, to record results of
	subtracting pointers.
	(gobble_line): Check for overflow more carefully.  Don't update size
	until alloc done.

	* tparam.c (tparam1): Use ptrdiff_t, not int, for sizes.
	Don't update size until alloc done.
	Redo size calculations to avoid overflow.
	Check for size calculation overflow.
	(main) [DEBUG]: Fix typo in invoking tparam1.

	* xdisp.c (store_mode_line_noprop_char, x_consider_frame_title):
	Use ptrdiff_t, not int, for sizes.
	(store_mode_line_noprop_char): Don't update size until alloc done.

	* xfaces.c (lface_id_to_name_size, Finternal_make_lisp_face):
	Use ptrdiff_t, not int, for sizes.
	(Finternal_make_lisp_face, cache_face):
	Check for size calculation overflow.
	(cache_face): Treat size calculation overflows as if they were
	memory exhaustion (the usual treatment), rather than aborting.

	* xfns.c (x_encode_text, x_set_name_internal)
	(Fx_change_window_property): Use ptrdiff_t, not int, to count
	sizes, since they can exceed INT_MAX in size.  Check for size
	calculation overflow.

	* xgselect.c (gfds_size): Now ptrdiff_t, for convenience with xpalloc.
	(xg_select): Check for size calculation overflow.
	Don't update size until alloc done.

	* xrdb.c (get_environ_db): Don't assume path length fits in int,
	as sprintf is limited to int lengths.

	* xselect.c (X_LONG_SIZE, X_SHRT_MAX, X_SHRT_MIN, X_LONG_MAX)
	(X_LONG_MIN): New macros.
	Use them to make the following changes clearer.
	(MAX_SELECTION_QUANTUM): Make the other bounds on this value clearer.
	This change doesn't affect the value now, but it may help remind
	future maintainers not to raise the value too much later.
	(SELECTION_QUANTUM): Remove, replacing with ...
	(selection_quantum): ... new function, which avoids overflow.
	All uses changed.
	(struct selection_data.size): Now ptrdiff_t, not int, to avoid
	assumption that selection length fits in 'int'.
	(x_reply_selection_request, x_handle_selection_request)
	(x_get_window_property, receive_incremental_selection)
	(x_get_window_property_as_lisp_data, selection_data_to_lisp_data)
	(lisp_data_to_selection_data, clean_local_selection_data):
	Use ptrdiff_t, not int, to record length of selection.
	(x_reply_selection_request, x_get_window_property)
	(receive_incremental_selection, x_property_data_to_lisp):
	Redo calculations to avoid overflow.
	(x_reply_selection_request): When sending hint, ceiling it at
	X_LONG_MAX rather than relying on wraparound overflow to send
	something.
	(x_get_window_property, receive_incremental_selection)
	(lisp_data_to_selection_data, x_property_data_to_lisp):
	Check for size-calculation overflow.
	(x_get_window_property, receive_incremental_selection)
	(lisp_data_to_selection_data, Fx_register_dnd_atom):
	Don't store size until memory allocation succeeds.
	(x_get_window_property): Plug memory leak on memory exhaustion.
	Don't double-block input; malloc is safe here.  Don't assume 2**34
	- 4 fits in unsigned long.  Add an xassert to check
	XGetWindowProperty overflow.  Be more careful about overflow
	calculations, and distinguish size from memory overflow better.
	(receive_incremental_selection): When tracing, don't assume
	unsigned int is less than INT_MAX.
	(x_selection_data_to_lisp_data): Remove unnecessary (and in theory
	harmful) conversions of unsigned short to int.
	(lisp_data_to_selection_data): Don't assume that integers
	in the range -65535 through -1 fit in an X unsigned short.
	Don't assume that ULONG_MAX == X_ULONG_MAX.  Don't store into
	result parameters unless successful.  Rely on cons_to_unsigned
	to report problems with elements; the old code wasn't right anyway.
	(x_check_property_data): Check for int overflow; we cannot use
	a wider type due to X limits.
	(x_handle_dnd_message): Use unsigned int, to avoid int overflow.

	* xsmfns.c (smc_save_yourself_CB): Check for size calc overflow.

	* xterm.c (x_color_cells, x_send_scrollbar_event, handle_one_xevent)
	(x_term_init): Check for size calculation overflow.
	(x_color_cells): Don't store size until memory allocation succeeds.
	(handle_one_xevent): Use ptrdiff_t, not int, for byte counts.
	Don't assume alloca size is less than MAX_ALLOCA.
	(x_term_init): Don't assume length fits in int (sprintf is limited
	to int size).

	Use ptrdiff_t for composition IDs.
	* character.c (lisp_string_width):
	* composite.c (composition_table_size, n_compositions)
	(get_composition_id, composition_gstring_from_id):
	* dispextern.h (struct glyph_string.cmp_id, struct composition_it.id):
	* xdisp.c (BUILD_COMPOSITE_GLYPH_STRING):
	* window.c (Frecenter):
	Use ptrdiff_t, not int, for composition IDs.
	* composite.c (get_composition_id): Check for integer overflow.
	* composite.h: Adjust prototypes to match the above changes.

	Use ptrdiff_t for hash table indexes.
	* category.c (hash_get_category_set):
	* ccl.c (ccl_driver):
	* charset.h (struct charset.hash_index, CHECK_CHARSET_GET_ID):
	* coding.c (coding_system_charset_list, detect_coding_system):
	* coding.h (struct coding_system.id):
	* composite.c (get_composition_id, gstring_lookup_cache):
	* fns.c (hash_lookup, hash_put, Fgethash, Fputhash):
	* image.c (xpm_get_color_table_h):
	* lisp.h (hash_lookup, hash_put):
	* minibuf.c (Ftest_completion):
	Use ptrdiff_t for hash table indexes, not int (which is too
	narrow, on 64-bit hosts) or EMACS_INT (which is too wide, on
	32-bit --with-wide-int hosts).

	* charset.c (Fdefine_charset_internal): Check for integer overflow.
	Add a FIXME comment about memory leaks.
	(syms_of_charset): Don't assume xmalloc returns.

	Don't assume that stated character widths fit in int.
	* character.c (Fchar_width, c_string_width, lisp_string_width):
	* character.h (CHAR_WIDTH):
	* indent.c (MULTIBYTE_BYTES_WIDTH):
	Use sanitize_char_width to avoid undefined and/or bad behavior
	with outlandish widths.
	* character.h (sanitize_tab_width): Rename from sanitize_width,
	now that we have two such functions.  All uses changed.
	(sanitize_char_width): New inline function.

	Don't assume that tab-width fits in int.
	* character.h (sanitize_width): New inline function.
	(SANE_TAB_WIDTH): New macro.
	(ASCII_CHAR_WIDTH): Use it.
	* indent.c (sane_tab_width): Remove.  All uses replaced by
	SANE_TAB_WIDTH (current_buffer).
	* xdisp.c (init_iterator): Use SANE_TAB_WIDTH.

	* fileio.c: Integer overflow issues with file modes.
	(Fset_file_modes, auto_save_1): Don't assume EMACS_INT fits in int.

	* charset.c (read_hex): New arg OVERFLOW.  All uses changed.
	Remove unreachable code.
	(read_hex, load_charset_map_from_file): Check for integer overflow.

	* xterm.c: Don't go over XClientMessageEvent limit.
	(scroll_bar_windows_size): Now ptrdiff_t, as we prefer signed.
	(x_send_scroll_bar_event): Likewise.  Check that the size does not
	exceed limits imposed by XClientMessageEvent, as well as the usual
	ptrdiff_t and size_t limits.

	* keyboard.c: Overflow, signedness and related fixes.
	(make_lispy_movement): Use same integer type in forward decl
	that is used in the definition.
	(read_key_sequence, keyremap_step):
	Change bufsize argument back to int, undoing my 2011-03-30 change.
	We prefer signed types, and int is wide enough here.
	(parse_tool_bar_item): Don't assume tool_bar_max_label_size is less
	than TYPE_MAXIMUM (EMACS_INT) / 2.  Don't let the label size grow
	larger than STRING_BYTES_BOUND.  Use ptrdiff_t for Emacs string
	length, not size_t.  Use ptrdiff_t for index, not int.
	(keyremap_step, read_key_sequence): Redo bufsize check to avoid
	possibility of integer overflow.

	Overflow, signedness and related fixes for images.

	* dispextern.h (struct it.stack[0].u.image.image_id)
	(struct_it.image_id, struct image.id, struct image_cache.size)
	(struct image_cache.used, struct image_cache.ref_count):
	* gtkutil.c (update_frame_tool_bar):
	* image.c (x_reference_bitmap, Fimage_size, Fimage_mask_p)
	(Fimage_metadata, free_image_cache, clear_image_cache, lookup_image)
	(cache_image, mark_image_cache, x_kill_gs_process, Flookup_image):
	* nsmenu.m (update_frame_tool_bar):
	* xdisp.c (calc_pixel_width_or_height):
	* xfns.c (image_cache_refcount):
	Image IDs are now ptrdiff_t, not int, to avoid arbitrary limits
	on typical 64-bit hosts.

	* image.c (RANGED_INTEGERP, TYPE_RANGED_INTEGERP): New macros.
	(x_bitmap_pixmap, x_create_x_image_and_pixmap):
	Omit unnecessary casts to int.
	(parse_image_spec): Check that integers fall into 'int' range
	when the callers expect that.
	(image_ascent): Redo ascent calculation to avoid int overflow.
	(clear_image_cache): Avoid overflow when sqrt (INT_MAX) < nimages.
	(lookup_image): Remove unnecessary tests.
	(xbm_image_p): Locals are now of int, not EMACS_INT,
	since parse_image_check makes sure they fit into int.
	(png_load, gif_load, svg_load_image):
	Prefer int to unsigned where either will do.
	(tiff_handler): New function, combining the cores of the
	old tiff_error_handler and tiff_warning_handler.
	This function is rewritten to use vsnprintf and thereby avoid
	stack buffer overflows.  It uses only the features of vsnprintf
	that are common to both POSIX and native Microsoft.
	(tiff_error_handler, tiff_warning_handler): Use it.
	(tiff_load, gif_load, imagemagick_load_image):
	Don't assume :index value fits in 'int'.
	(gif_load): Omit unnecessary cast to double, and avoid double-rounding.
	(imagemagick_load_image): Check that crop parameters fit into
	the integer types that MagickCropImage accepts.  Don't assume
	Vimagemagick_render_type has a nonnegative value.  Don't assume
	size_t fits in 'long'.
	(gs_load): Use printmax_t to print the widest integers possible.
	Check for integer overflow when computing image height and width.

2011-08-26  Eli Zaretskii  <eliz@gnu.org>

	* xdisp.c (redisplay_window): Don't force window start if point
	will be invisible in the resulting window.  (Bug#9324)

2011-08-25  Eli Zaretskii  <eliz@gnu.org>

	* xdisp.c (compute_display_string_pos): Return 2 in DISP_PROP when
	the display spec is of the form `(space ...)'.
	(handle_display_spec): Return the value returned by
	handle_single_display_spec, not just 1 or zero.
	(handle_single_display_spec): If the display spec is of the form
	`(space ...)', and specifies display in the text area, return 2
	rather than 1.
	(try_cursor_movement): Check for the need to scroll more
	accurately, and prefer exact match for point under bidi.
	Don't advance `row' beyond the last row of the window.

	* dispextern.h (struct bidi_it): Rename the disp_prop_p member
	into disp_prop; all users changed.

	* bidi.c (bidi_fetch_char): If compute_display_string_pos returns
	DISP_PROP = 2, substitute the u+2029 PARAGRAPH SEPARATOR character
	for the text covered by the display property.

2011-08-25  Chong Yidong  <cyd@stupidchicken.com>

	* buffer.c (Fbury_buffer_internal): Rename from Funrecord_buffer.
	Change return value to nil.
	(Frecord_buffer): Delete unused function.

2011-08-24  Eli Zaretskii  <eliz@gnu.org>

	* xdisp.c (Fcurrent_bidi_paragraph_direction): For unibyte
	buffers, return left-to-right.
	(set_cursor_from_row): Consider candidate row a win if its glyph
	represents a newline and point is on that newline.  Fixes cursor
	positioning on the newline at EOL of R2L text within L2R
	paragraph, and vice versa.
	(try_cursor_movement): Check continued rows, in addition to
	continuation rows.  Fixes unwarranted scroll when point enters a
	continued line of R2L text within an L2R paragraph, or vice versa.
	(cursor_row_p): Consider the case of point being equal to
	MATRIX_ROW_END_CHARPOS.  Prevents cursor being stuck when moving
	from the end of a short line to the beginning of a continued line
	of R2L text within L2R paragraph.
	(RECORD_MAX_MIN_POS): For max_pos, use IT_CHARPOS even for
	composed characters.

	* bidi.c (bidi_check_type): Use xassert.
	(bidi_cache_iterator_state): Update the disp_pos and disp_prop_p
	members.

2011-08-23  Eli Zaretskii  <eliz@gnu.org>

	* bidi.c (bidi_get_type): Abort if we get zero as the bidi type of
	a character.

2011-08-23  Chong Yidong  <cyd@stupidchicken.com>

	* nsfont.m (ns_otf_to_script): Fix typo.

2011-08-22  Kenichi Handa  <handa@m17n.org>

	* chartab.c (Fset_char_table_extra_slot): Do not inhibit setting a
	extra slot even if the purpose is char-code-property-table.

2011-08-23  Eli Zaretskii  <eliz@gnu.org>

	* xdisp.c (redisplay_window): When computing centering_position,
	account for the height of the header line.  (Bug#8874)

	* dispnew.c (buffer_posn_from_coords): Use buf_charpos_to_bytepos
	instead of CHAR_TO_BYTE.  Fixes a crash when a completion
	candidate is selected by the mouse, and that candidate has a
	composed character under the mouse.

	* xdisp.c (x_produce_glyphs): Set it->nglyphs to 1.  Fixes pixel
	coordinates reported by pos-visible-in-window-p for a composed
	character in column zero.

2011-08-23  Stefan Monnier  <monnier@iro.umontreal.ca>

	* cmds.c (Fself_insert_command): Mention post-self-insert-hook.

2011-08-22  Eli Zaretskii  <eliz@gnu.org>

	* xdisp.c (BUFFER_POS_REACHED_P): If this is a composition,
	consider it a hit if to_charpos is anywhere in the range of the
	composed buffer positions.

2011-08-22  Chong Yidong  <cyd@stupidchicken.com>

	* image.c (gif_load): Don't assume that each subimage has the same
	dimensions as the base image.  Handle disposal method that is
	"undefined" by the gif spec (Bug#9335).

2011-08-20  Chong Yidong  <cyd@stupidchicken.com>

	* eval.c (Fsignal): Handle `debug' symbol in error handler (Bug#9329).
	(Fcondition_case): Document `debug' symbol in error handler.

2011-08-19  Eli Zaretskii  <eliz@gnu.org>

	* xfaces.c (face_at_buffer_position): Avoid repeated evaluation of
	face ID by FACE_FROM_ID, and avoid a crash when mouse is moved
	from an Org mode buffer to a Speedbar frame.

	* xdisp.c (RECORD_MAX_MIN_POS): If the display element comes from
	a composition, take its buffer position from IT->cmp_it.charpos.
	Fixes cursor positioning at the beginning of a line that begins
	with a composed character.

2011-08-18  Eli Zaretskii  <eliz@gnu.org>

	* bidi.c (bidi_get_type): If bidi_type_table reports zero as the
	character bidirectional type, use STRONG_L instead.  Fixes crashes
	in a buffer produced by `describe-categories'.

	* dispextern.h (struct bidi_it): Move disp_pos and disp_prop_p
	members before the level stack, so they would be saved and
	restored when copying iterator state.  Fixes incorrect reordering
	around TABs covered by display properties.

2011-08-18  Andreas Schwab  <schwab@linux-m68k.org>

	* process.c (Fnetwork_interface_list): Correctly determine buffer size.

2011-08-17  Chong Yidong  <cyd@stupidchicken.com>

	* eval.c (internal_condition_case, internal_condition_case_1)
	(internal_condition_case_2, internal_condition_case_n):
	Remove unnecessary aborts (Bug#9081).

2011-08-17  Eli Zaretskii  <eliz@gnu.org>

	* lread.c (Fload) [DOS_NT]: If `openp' returns -2, but the file
	has no `load' handler, try opening the file locally.  (Bug#9311)

2011-08-16  Ken Brown  <kbrown@cornell.edu>

	* gmalloc.c: Expand comment.

2011-08-16  Eli Zaretskii  <eliz@gnu.org>

	* xdisp.c (set_cursor_from_row): Don't accept a previous candidate
	if it fails the cursor_row_p test.  Fixes cursor positioning at ZV.

2011-08-16  Ken Brown  <kbrown@cornell.edu>

	Fix memory allocation problems in Cygwin build (Bug#9273).

	* unexcw.c ( __malloc_initialized): Declare external variable.
	(fixup_executable): Force the dumped emacs to reinitialize malloc.

	* gmalloc.c [CYGWIN] (bss_sbrk_heapbase, bss_sbrk_heapinfo):
	New variables.
	(malloc_initialize_1) [CYGWIN]: Prepare for reinitializing the
	dumped emacs.
	(_free_internal_nolock) [CYGWIN]: Ignore requests to free storage
	in the static heap.
	[CYGWIN] (special_realloc): New function.
	(_realloc_internal_nolock) [CYGWIN]: Use the new function on
	requests to realloc storage in the static heap.

2011-08-15  Paul Eggert  <eggert@cs.ucla.edu>

	* bidi.c (bidi_initialize): Remove unused local.

2011-08-15  Eli Zaretskii  <eliz@gnu.org>

	* bidimirror.h:
	* biditype.h: Remove file.
	* makefile.w32-in ($(BLD)/bidi.$(O)):
	* deps.mk (bidi.o): Remove biditype.h and bidimirror.h.

	* dispextern.h: Fix a typo in the comment to bidi_type_t.

	* chartab.c: Improve commentary for the uniprop_table API.

	* bidi.c (bidi_paragraph_init): Support zero value of
	bidi_ignore_explicit_marks_for_paragraph_level.
	(bidi_initialize): Use uniprop_table instead of including
	biditype.h and bidimirror.h.

	* xdisp.c (move_it_in_display_line_to): Don't reset pixel
	coordinates of the iterator when restoring from ppos_it.
	(Bug#9296)

2011-08-14  Kenichi Handa  <handa@m17n.org>

	* process.c (create_process): Call setup_process_coding_systems
	after the pid of the process is set to -1 (Bug#8162).

2011-08-14  Eli Zaretskii  <eliz@gnu.org>

	* xdisp.c (move_it_in_display_line_to): Don't invoke
	IT_RESET_X_ASCENT_DESCENT when iterator position was restored from
	ppos_it.  Fixes vertical cursor motion when line beginning is
	covered by an image.  (Bug#9296)

2011-08-14  Jan Djärv  <jan.h.d@swipnet.se>

	* nsterm.h (ns_run_ascript): Declare.
	(NSAPP_DATA2_RUNASSCRIPT): Define.

	* nsfns.m (as_script, as_result, as_status): New static variables.
	(ns_run_ascript): New function.
	(Fns_do_applescript): Set variables as_*.  Make an NSApplicationDefined
	event with data2 set to NSAPP_DATA2_RUNASSCRIPT, post it and then start
	the event loop.  Get status from as_status (Bug#7276).

	* nsterm.m (sendEvent): If event is NSApplicationDefined and
	data2 is NSAPP_DATA2_RUNASSCRIPT, call ns_run_ascript and then exit
	the event loop (Bug#7276).

2011-08-14  Andreas Schwab  <schwab@linux-m68k.org>

	* gnutls.c (QCgnutls_bootprop_priority)
	(QCgnutls_bootprop_trustfiles, QCgnutls_bootprop_keylist)
	(QCgnutls_bootprop_crlfiles, QCgnutls_bootprop_callbacks)
	(QCgnutls_bootprop_loglevel, QCgnutls_bootprop_hostname)
	(QCgnutls_bootprop_min_prime_bits, QCgnutls_bootprop_verify_flags)
	(QCgnutls_bootprop_verify_hostname_error)
	(QCgnutls_bootprop_callbacks_verify): Rename from
	Qgnutls_bootprop_..., all uses changed.

	* xfaces.c (QCignore_defface): Rename from Qignore_defface, all
	uses changed.

2011-08-14  Paul Eggert  <eggert@cs.ucla.edu>

	* xfaces.c (Qframe_set_background_mode): Now static.
	* dispextern.h (Qframe_set_background_mode): Remove decl.

	* process.c (Fnetwork_interface_info): Declare local only if needed.

2011-08-13  Jan Djärv  <jan.h.d@swipnet.se>

	* process.c: Include ifaddrs.h and net/if_dl.h if available (Bug#8477).
	(Fnetwork_interface_list): Allocate in increments of bytes instead
	of sizeof (struct ifreq).  Iterate over ifconf.ifc_req by counting
	bytes (Bug#8477).  Count bytes correctly when ifr_addr is a struct
	sockaddr.
	(struct ifflag_def): notrailers is smart on OSX.
	(Fnetwork_interface_info): Handle case when ifr_flags is negative.
	Get hardware address with getifaddrs if available.

2011-08-12  Eli Zaretskii  <eliz@gnu.org>

	* xdisp.c (iterate_out_of_display_property): xassert that
	IT->position is set to within IT->object's boundaries.  Break from
	the loop as soon as EOB is reached; avoids infloops in redisplay
	when IT->position is set up wrongly due to some bug.
	Set IT->current to match the bidi iterator unconditionally.
	(push_display_prop): Allow GET_FROM_STRING as IT->method on
	entry.  Force push_it to save on the stack the current
	buffer/string position, to be restored by pop_it.  Fix flags in
	the iterator structure wrt the object coming from a display
	property, as `line-prefix' and `wrap-prefix' are not ``replacing''
	properties.  (Bug#9284)

2011-08-09  Andreas Schwab  <schwab@linux-m68k.org>

	* fontset.c (fontset_get_font_group): Add proper type checks.
	(Bug#9172)

2011-08-09  YAMAMOTO Mitsuharu  <mituharu@math.s.chiba-u.ac.jp>

	* unexmacosx.c (print_load_command_name): Add cases LC_FUNCTION_STARTS
	and LC_VERSION_MIN_MACOSX.
	(copy_linkedit_data) [LC_FUNCTION_STARTS]: New function.
	(dump_it) [LC_FUNCTION_STARTS]: Use it.

2011-08-08  Eli Zaretskii  <eliz@gnu.org>

	* xdisp.c (forward_to_next_line_start): Allow to use the
	no-display-properties-and-no-overlays under bidi display.
	Set disp_pos in the bidi iterator to avoid searches for display
	properties and overlays.

2011-08-08  Chong Yidong  <cyd@stupidchicken.com>

	* editfns.c (Fset_time_zone_rule): Document relationship with the
	setenv function.

	* ftfont.c (ftfont_pattern_entity): Copy the extras argument to
	the font entity extracted from the cache (Bug#8109).

2011-08-07  Chong Yidong  <cyd@stupidchicken.com>

	* composite.c (autocmp_chars): Don't reset point.  That is done by
	restore_point_unwind (Bug#5984).

2011-08-07  Juri Linkov  <juri@jurta.org>

	* editfns.c (Fformat_time_string): Doc fix, add tag `usage:'
	to show the arg `TIME' instead of `TIMEVAL'.

2011-08-06  Eli Zaretskii  <eliz@gnu.org>

	* xdisp.c (set_cursor_from_row): Fix cursor positioning when a
	display property strides EOL and includes a newline, as in
	longlines-mode.  (Bug#9254)
	(move_it_in_display_line_to): Fix vertical-motion in a buffer with
	word-wrap under bidirectional display.  (Bug#9224)

	* bidi.c (bidi_unshelve_cache): Don't reset the cache if JUST_FREE
	is non-zero, even if the data buffer is NULL.  Fixes a crash in
	vertical-motion with longlines-mode.  (Bug#9254)

2011-08-05  Eli Zaretskii  <eliz@gnu.org>

	* bidi.c <bidi_cache_total_alloc>: Now static.
	(bidi_initialize): Initialize bidi_cache_total_alloc.

	* xdisp.c (display_line): Release buffer allocated for shelved bidi
	cache.  (Bug#9221)

	* bidi.c (bidi_shelve_cache, bidi_unshelve_cache): Track total
	amount allocated this far in `bidi_cache_total_alloc'.
	(bidi_unshelve_cache): Accept an additional argument JUST_FREE; if
	non-zero, only free the data buffer without restoring the cache
	contents.  All callers changed.

	* dispextern.h (bidi_unshelve_cache): Update prototype.

	* xdisp.c (SAVE_IT, pos_visible_p, move_it_in_display_line_to)
	(move_it_in_display_line, move_it_to)
	(move_it_vertically_backward, move_it_by_lines): Replace the call
	to xfree to an equivalent call to bidi_unshelve_cache.
	(move_it_in_display_line_to): Fix logic of returning
	MOVE_POS_MATCH_OR_ZV in the bidi case.  (Bug#9224)

2011-08-05  Eli Zaretskii  <eliz@gnu.org>

	* xdisp.c (set_cursor_from_row): Prefer the candidate glyph that
	came from a string character with a `cursor' property.  (Bug#9229)

2011-08-04  Jan Djärv  <jan.h.d@swipnet.se>

	* Makefile.in (LIB_PTHREAD): New variable.
	(LIBES): Add LIB_PTHREAD (Bug#9216).

	* alloc.c, emacs.c, gmalloc.c, gtkutil.c, keyboard.c, syssignal.h:
	Rename HAVE_GTK_AND_PTHREAD to HAVE_PTHREAD (Bug#9216).

2011-08-04  Andreas Schwab  <schwab@linux-m68k.org>

	* regex.c (re_iswctype): Remove some redundant boolean conversions.

2011-08-04  Jan Djärv  <jan.h.d@swipnet.se>

	* xterm.c (x_find_topmost_parent): New function.
	(x_set_frame_alpha): Find topmost parent window with
	x_find_topmost_parent and set the property there also (bug#9181).
	(handle_one_xevent): Call x_set_frame_alpha on ReparentNotify.

2011-08-04  Paul Eggert  <eggert@cs.ucla.edu>

	* callproc.c (Fcall_process): Avoid vfork clobbering
	the local vars buffer, coding_systems, current_dir.

2011-08-03  Stefan Monnier  <monnier@iro.umontreal.ca>

	* keymap.c (Fmake_composed_keymap): Move to subr.el.

2011-08-03  Paul Eggert  <eggert@cs.ucla.edu>

	* fontset.c (dump_fontset) [FONTSET_DEBUG]: Declare EXTERNALLY_VISIBLE
	so that it is not optimized away.

	* xdisp.c (compute_display_string_pos): Remove unused local.

2011-08-02  Eli Zaretskii  <eliz@gnu.org>

	Fix slow cursor motion and scrolling in large buffers with
	selective display, like Org Mode buffers.  (Bug#9218)

	* dispextern.h (struct bidi_it): New member disp_prop_p.

	* xdisp.c: Remove one-slot cache of display string positions.
	(compute_display_string_pos): Accept an additional argument
	DISP_PROP_P; callers changed.  Scan at most 5K characters forward
	for a display string or property.  If found, set DISP_PROP_P
	non-zero.

	* bidi.c (bidi_fetch_char): Accept an additional argument
	DISP_PROP_P, and pass it to compute_display_string_pos.
	Only handle text covered by a display string if DISP_PROP_P is returned
	non-zero.  All callers of bidi_fetch_char changed.

2011-08-02  Stefan Monnier  <monnier@iro.umontreal.ca>

	* keymap.c (Fdefine_key): Fix Lisp_Object/int mixup; apply some CSE.

2010-12-03  Don March  <don@ohspite.net>

	* keymap.c (Fdefine_key): Fix non-prefix key error message when
	last character M-[char] is translated to ESC [char] (bug#7541).

2011-08-02  Kenichi Handa  <handa@m17n.org>

	* lisp.h (uniprop_table): Extern it.

	* chartab.c (uniprop_table): Make it non-static.

2011-08-01  Eli Zaretskii  <eliz@gnu.org>

	* xdisp.c (forward_to_next_line_start): Accept additional argument
	BIDI_IT_PREV, and store into it the state of the bidi iterator had
	on the newline.
	(reseat_at_next_visible_line_start): Use the bidi iterator state
	returned by forward_to_next_line_start to restore the state of
	it->bidi_it after backing up to previous newline.  (Bug#9212)

2011-07-30  Andreas Schwab  <schwab@linux-m68k.org>

	* regex.c (re_comp): Protoize.
	(re_exec): Fix return type.
	(regexec): Fix type of `ret'.  (Bug#9203)

2011-07-28  Paul Eggert  <eggert@cs.ucla.edu>

	* image.c (check_image_size): Use 1024x1024 if unknown frame (Bug#9189).
	This is needed if max-image-size is a floating-point number.

2011-07-28  Andreas Schwab  <schwab@linux-m68k.org>

	* print.c (print_object): Print empty symbol as ##.

	* lread.c (read1): Read ## as empty symbol.

2011-07-28  Alp Aker  <alp.tekin.aker@gmail.com>

	* nsfns.m (x_set_foreground_color): Set f->foreground_pixel when
	setting frame foreground color (Bug#9175).
	(x_set_background_color): Likewise.

	* nsmenu.m (-setText): Size tooltip dimensions precisely to
	contents (Bug#9176).
	(EmacsTooltip -init): Remove bezels and add shadows to
	tooltip windows.

	* nsterm.m (ns_dumpglyphs_stretch): Avoid overwriting left fringe
	or scroll bar (Bug#8470).

	* nsfont.m (nsfont_open): Remove assignment to voffset and
	unnecessary vars hshink, expand, hd, full_height, min_height.
	(nsfont_draw): Use s->ybase as baseline for glyph drawing (Bug#8913).

	* nsterm.h (nsfont_info): Remove voffset field.

2011-07-28  Alp Aker  <alp.tekin.aker@gmail.com>

	Implement strike-through and overline on NextStep (Bug#8863).

	* nsfont.m (nsfont_open): Use underline position provided by font,
	instead of hard-coded value of 2.
	(nsfont_draw): Call ns_draw_text_decoration instead.

	* nsterm.h: Add declaration for ns_draw_text_decoration.

	* nsterm.m (ns_draw_text_decoration): New function for drawing
	underline, overline, and strike-through.
	(ns_dumpglyphs_image, ns_dumpglyphs_stretch): Add call to
	ns_draw_text_decoration.  Change treatment of cursor drawing to
	accommodate underlining, etc.

2011-07-28  Eli Zaretskii  <eliz@gnu.org>

	* buffer.c (init_buffer_once): Set bidi-display-reordering to t by
	default.

2011-07-28  Paul Eggert  <eggert@cs.ucla.edu>

	* alloc.c (memory_full) [!SYNC_INPUT]: Fix signal-related race.
	Without this fix, if a signal arrives just after memory fills up,
	'malloc' might be invoked reentrantly.

	* image.c (x_check_image_size) [!HAVE_X_WINDOWS]: Return 1.
	In other words, assume that every image size is allowed, on non-X
	hosts.  This assumption is probably wrong, but it lets Emacs compile.

2011-07-28  Andreas Schwab  <schwab@linux-m68k.org>

	* regex.c (re_iswctype): Convert return values to boolean.

2011-07-28  Eli Zaretskii  <eliz@fencepost.gnu.org>

	* xdisp.c (compute_display_string_pos): Don't use cached display
	string position if the buffer had its restriction changed.
	(Bug#9184)

2011-07-28  Paul Eggert  <eggert@cs.ucla.edu>

	* callproc.c (Fcall_process): Use 'volatile' to avoid vfork clobbering.

2011-07-28  Paul Eggert  <eggert@cs.ucla.edu>

	Integer signedness and overflow and related fixes.  (Bug#9079)

	* bidi.c: Integer size and overflow fixes.
	(bidi_cache_size, bidi_cache_idx, bidi_cache_last_idx)
	(bidi_cache_start, bidi_cache_fetch_state, bidi_cache_search)
	(bidi_cache_find_level_change, bidi_cache_ensure_space)
	(bidi_cache_iterator_state, bidi_cache_find, bidi_cache_start_stack)
	(bidi_find_other_level_edge):
	Use ptrdiff_t instead of EMACS_INT where either will do.
	This works better on 32-bit hosts configured --with-wide-int.
	(bidi_cache_ensure_space): Check for size-calculation overflow.
	Use % rather than repeated addition, for better worst-case speed.
	Don't set bidi_cache_size until after xrealloc returns, because it
	might not return.
	(bidi_dump_cached_states): Use ptrdiff_t, not int, to avoid overflow.
	(bidi_cache_ensure_space): Also check that the bidi cache size
	does not exceed that of the largest Lisp string or buffer.  See Eli
	Zaretskii in <http://debbugs.gnu.org/cgi/bugreport.cgi?bug=9079#29>.

	* alloc.c (__malloc_size_t): Remove.
	All uses replaced by size_t.  See Andreas Schwab's note
	<http://debbugs.gnu.org/cgi/bugreport.cgi?bug=9079#8>.

	* image.c: Improve checking for integer overflow.
	(check_image_size): Assume that f is nonnull, since
	it is always nonnull in practice.  This is one less thing to
	worry about when checking for integer overflow later.
	(x_check_image_size): New function, which checks for integer
	overflow issues inside X.
	(x_create_x_image_and_pixmap, xbm_read_bitmap_data): Use it.
	This removes the need for a memory_full check.
	(xbm_image_p): Rewrite to avoid integer multiplication overflow.
	(Create_Pixmap_From_Bitmap_Data, xbm_load): Use x_check_image_size.
	(xbm_read_bitmap_data): Change locals back to 'int', since
	their values must fit in 'int'.
	(xpm_load_image, png_load, tiff_load):
	Invoke x_create_x_image_and_pixmap earlier,
	to avoid much needless work if the image is too large.
	(tiff_load): Treat overly large images as if
	x_create_x_image_and_pixmap failed, not as malloc failures.
	(gs_load): Use x_check_image_size.

	* gtkutil.c: Omit integer casts.
	(xg_get_pixbuf_from_pixmap): Remove unnecessary cast.
	(xg_set_toolkit_scroll_bar_thumb): Rewrite to avoid need for cast.

	* image.c (png_load): Don't assume height * row_bytes fits in 'int'.

	* xfaces.c (Fbitmap_spec_p): Fix integer overflow bug.
	Without this fix, (bitmap-spec-p '(34359738368 1 "x"))
	would wrongly return t on a 64-bit host.

	* dispnew.c (init_display): Use *_RANGE_OVERFLOW macros.
	The plain *_OVERFLOW macros run afoul of GCC bug 49705
	<http://gcc.gnu.org/bugzilla/show_bug.cgi?id=49705>
	and therefore cause GCC to emit a bogus diagnostic in some cases.

	* image.c: Integer signedness and overflow and related fixes.
	This is not an exhaustive set of fixes, but it's time to
	record what I've got.
	(lookup_pixel_color, check_image_size): Remove redundant decls.
	(check_image_size): Don't assume that arbitrary EMACS_INT values
	fit in 'int', or that arbitrary 'double' values fit in 'int'.
	(x_alloc_image_color, x_create_x_image_and_pixmap, png_load)
	(tiff_load, imagemagick_load_image):
	Check for overflow in size calculations.
	(x_create_x_image_and_pixmap): Remove unnecessary test for
	xmalloc returning NULL; that can't happen.
	(xbm_read_bitmap_data): Don't assume sizes fit into 'int'.
	(xpm_color_bucket): Use better integer hashing function.
	(xpm_cache_color): Don't possibly over-allocate memory.
	(struct png_memory_storage, tiff_memory_source, tiff_seek_in_memory)
	(gif_memory_source):
	Use ptrdiff_t, not int or size_t, to record sizes.
	(png_load): Don't assume values greater than 2**31 fit in 'int'.
	(our_stdio_fill_input_buffer): Prefer ptrdiff_t to size_t when
	either works, as we prefer signed integers.
	(tiff_read_from_memory, tiff_write_from_memory):
	Return tsize_t, not size_t, since that's what the TIFF API wants.
	(tiff_read_from_memory): Don't fail simply because the read would
	go past EOF; instead, return a short read.
	(tiff_load): Omit no-longer-needed casts.
	(Fimagemagick_types): Don't assume size fits into 'int'.

	Improve hashing quality when configured --with-wide-int.
	* fns.c (hash_string): New function, taken from sxhash_string.
	Do not discard information about ASCII character case; this
	discarding is no longer needed.
	(sxhash-string): Use it.  Change sig to match it.  Caller changed.
	* lisp.h: Declare it.
	* lread.c (hash_string): Remove, since we now use fns.c's version.
	The fns.c version returns a wider integer if --with-wide-int is
	specified, so this should help the quality of the hashing a bit.

	* emacs.c: Integer overflow minor fix.
	(heap_bss_diff): Now uprintmax_t, not unsigned long.  All used changed.
	Define only if GNU_LINUX.
	(main, Fdump_emacs): Set and use heap_bss_diff only if GNU_LINUX.

	* dispnew.c: Integer signedness and overflow fixes.
	Remove unnecessary forward decls, that were a maintenance hassle.
	(history_tick): Now uprintmax_t, so it's more likely to avoid overflow.
	All uses changed.
	(adjust_glyph_matrix, realloc_glyph_pool, adjust_frame_message_buffer)
	(scrolling_window): Use ptrdiff_t, not int, for byte count.
	(prepare_desired_row, line_draw_cost):
	Use int, not unsigned, where either works.
	(save_current_matrix, restore_current_matrix):
	Use ptrdiff_t, not size_t, where either works.
	(init_display): Check for overflow more accurately, and without
	relying on undefined behavior.

	* editfns.c (pWIDE, pWIDElen, signed_wide, unsigned_wide):
	Remove, replacing with the new symbols in lisp.h.  All uses changed.
	* fileio.c (make_temp_name):
	* filelock.c (lock_file_1, lock_file):
	* xdisp.c (message_dolog):
	Don't assume PRIdMAX etc. works; this isn't portable to pre-C99 hosts.
	Use pMd etc. instead.
	* lisp.h (printmax_t, uprintmax_t, pMd, pMu): New types and macros,
	replacing the pWIDE etc. symbols removed from editfns.c.

	* keyboard.h (num_input_events): Now uintmax_t.
	This is (very slightly) less likely to mess up due to wraparound.
	All uses changed.

	* buffer.c: Integer signedness fixes.
	(alloc_buffer_text, enlarge_buffer_text):
	Use ptrdiff_t rather than size_t when either will do, as we prefer
	signed integers.

	* alloc.c: Integer signedness and overflow fixes.
	Do not impose an arbitrary 32-bit limit on malloc sizes when debugging.
	(__malloc_size_t): Default to size_t, not to int.
	(pure_size, pure_bytes_used_before_overflow, stack_copy_size)
	(Fgarbage_collect, mark_object_loop_halt, mark_object):
	Prefer ptrdiff_t to size_t when either would do, as we prefer
	signed integers.
	(XMALLOC_OVERRUN_CHECK_OVERHEAD): New macro.
	(xmalloc_overrun_check_header, xmalloc_overrun_check_trailer):
	Now const.  Initialize with values that are in range even if char
	is signed.
	(XMALLOC_PUT_SIZE, XMALLOC_GET_SIZE): Remove, replacing with ...
	(xmalloc_put_size, xmalloc_get_size): New functions.  All uses changed.
	These functions do the right thing with sizes > 2**32.
	(check_depth): Now ptrdiff_t, not int.
	(overrun_check_malloc, overrun_check_realloc, overrun_check_free):
	Adjust to new way of storing sizes.  Check for size overflow bugs
	in rest of code.
	(STRING_BYTES_MAX): Adjust to new overheads.  The old code was
	slightly wrong anyway, as it missed one instance of
	XMALLOC_OVERRUN_CHECK_OVERHEAD.
	(refill_memory_reserve): Omit needless cast to size_t.
	(mark_object_loop_halt): Mark as externally visible.

	* xselect.c: Integer signedness and overflow fixes.
	(Fx_register_dnd_atom, x_handle_dnd_message):
	Use ptrdiff_t, not size_t, since we prefer signed.
	(Fx_register_dnd_atom): Check for ptrdiff_t (and size_t) overflow.
	* xterm.h (struct x_display_info): Use ptrdiff_t, not size_t, for
	x_dnd_atoms_size and x_dnd_atoms_length.

	* doprnt.c: Prefer signed to unsigned when either works.
	* eval.c (verror):
	* doprnt.c (doprnt):
	* lisp.h (doprnt):
	* xdisp.c (vmessage):
	Use ptrdiff_t, not size_t, when using or implementing doprnt,
	since the sizes cannot exceed ptrdiff_t bounds anyway, and we
	prefer signed arithmetic to avoid comparison confusion.
	* doprnt.c (doprnt): Avoid a "+ 1" that can't overflow,
	but is a bit tricky.

	Assume freestanding C89 headers, string.h, stdlib.h.
	* data.c, doprnt.c, floatfns.c, print.c:
	Include float.h unconditionally.
	* gmalloc.c: Assume C89-at-least behavior for preprocessor,
	limits.h, stddef.h, string.h.  Use memset instead of 'flood'.
	* regex.c: Likewise for stddef.h, string.h.
	(ISASCII): Remove; can assume it returns 1 now.  All uses removed.
	* s/aix4-2.h (HAVE_STRING_H): Remove obsolete undef.
	* s/ms-w32.h (HAVE_LIMITS_H, HAVE_STRING_H, HAVE_STDLIB_H)
	(STDC_HEADERS): Remove obsolete defines.
	* sysdep.c: Include limits.h unconditionally.

	Assume support for memcmp, memcpy, memmove, memset.
	* lisp.h, sysdep.c (memcmp, memcpy, memmove, memset):
	* regex.c (memcmp, memcpy):
	Remove; we assume C89 now.

	* gmalloc.c (memcpy, memset, memmove): Remove; we assume C89 now.
	(__malloc_safe_bcopy): Remove; no longer needed.

	* lisp.h (struct vectorlike_header, struct Lisp_Subr): Signed sizes.
	Use EMACS_INT, not EMACS_UINT, for sizes.  The code works equally
	well either way, and we prefer signed to unsigned.

2011-07-27  Lars Magne Ingebrigtsen  <larsi@gnus.org>

	* gnutls.c (emacs_gnutls_read): Don't message anything if the peer
	closes the connection while we're reading (bug#9182).

2011-07-25  Jan Djärv  <jan.h.d@swipnet.se>

	* nsmenu.m (ns_popup_dialog): Add an "ok" button if no buttons
	are specified (Bug#9168).

2011-07-25  Paul Eggert  <eggert@cs.ucla.edu>

	* bidi.c (bidi_dump_cached_states): Fix printf format mismatch.
	Found by GCC static checking and --with-wide-int on a 32-bit host.

2011-07-25  Eli Zaretskii  <eliz@gnu.org>

	* xdisp.c (compute_display_string_pos): Fix logic of caching
	previous display string position.  Initialize cached_prev_pos to
	-1.  Fixes slow-down at the beginning of a buffer.

2011-07-24  Eli Zaretskii  <eliz@gnu.org>

	* xfaces.c (check_lface_attrs) [HAVE_WINDOW_SYSTEM]: Allow `nil'
	for attrs[LFACE_FONTSET_INDEX].

2011-07-23  Paul Eggert  <eggert@cs.ucla.edu>

	* xml.c (parse_region): Remove unused local
	that was recently introduced.

2011-07-23  Eli Zaretskii  <eliz@gnu.org>

	* xfns.c (unwind_create_frame) [GLYPH_DEBUG]: Adapt to changes in
	2008-02-22T17:42:09Z!monnier@iro.umontreal.ca.

	* xdisp.c (move_it_in_display_line_to): Record the best matching
	position for TO_CHARPOS while scanning the line, and restore it on
	exit if none of the characters scanned was an exact match.
	Fixes vertical-motion and pos-visible-in-window-p under bidi redisplay
	when exact match is impossible due to invisible text, and the
	lines are truncated.

2011-07-23  Jan Djärv  <jan.h.d@swipnet.se>

	* nsterm.m (initFrameFromEmacs): Set NSTitledWindowMask in styleMask
	for OSX >= 10.7.

2011-07-22  Eli Zaretskii  <eliz@gnu.org>

	Fix a significant slow-down of cursor motion with C-n, C-p,
	C-f/C-b, and C-v/M-v that couldn't keep up with keyboard
	auto-repeat under bidi redisplay in fontified buffers.
	* xdisp.c (compute_stop_pos_backwards): New function.
	(next_element_from_buffer): Call compute_stop_pos_backwards to
	find a suitable prev_stop when we find ourselves before
	base_level_stop.
	(reseat): Don't look for prev_stop, as that could mean a very long
	run.
	<cached_disp_pos, cached_disp_buffer, cached_disp_modiff>
	<cached_disp_overlay_modiff>: Cache for last found display string
	position.
	(compute_display_string_pos): Return the cached position if asked
	about the same buffer in the same area of character positions, and
	the buffer wasn't changed since the time the display string
	position was cached.

2011-07-22  Eli Zaretskii  <eliz@gnu.org>

	* xdisp.c (rows_from_pos_range): Don't ignore glyphs whose object
	is an integer, which is important for empty lines.  (Bug#9149)

2011-07-22  Chong Yidong  <cyd@stupidchicken.com>

	* frame.c (Fmodify_frame_parameters): In tty case, update the
	default face if necessary (Bug#4238).

2011-07-21  Chong Yidong  <cyd@stupidchicken.com>

	* editfns.c (Fstring_to_char): No need to explain what a character
	is in the docstring (Bug#6576).

2011-07-20  Lars Magne Ingebrigtsen  <larsi@gnus.org>

	* xml.c (parse_region): Make sure we always return a tree.

2011-07-20  HAMANO Kiyoto  <khiker.mail@gmail.com>

	* xml.c (parse_region): If a document contains only comments,
	return that, too.

2011-07-20  Lars Magne Ingebrigtsen  <larsi@gnus.org>

	* xml.c (make_dom): Return comments, too.

2011-07-19  Paul Eggert  <eggert@cs.ucla.edu>

	Port to OpenBSD.
	See http://lists.gnu.org/archive/html/emacs-devel/2011-07/msg00688.html
	and the surrounding thread.
	* minibuf.c (read_minibuf_noninteractive): Rewrite to use getchar
	rather than fgets, and retry after EINTR.  Otherwise, 'emacs
	--batch -f byte-compile-file' fails on OpenBSD if an inactivity
	timer goes off.
	* s/openbsd.h (BROKEN_SIGIO): Define.
	* unexelf.c (unexec) [__OpenBSD__]:
	Don't update the .mdebug section of the Alpha COFF symbol table.

2011-07-19  Lars Magne Ingebrigtsen  <larsi@gnus.org>

	* lread.c (syms_of_lread): Clarify when `lexical-binding' is used
	(bug#8460).

2011-07-18  Paul Eggert  <eggert@cs.ucla.edu>

	* fileio.c (Fcopy_file) [!MSDOS]: Tighten created file's mask.
	This fixes some race conditions on the permissions of any newly
	created file.

	* alloc.c (valid_pointer_p): Use pipe, not open.
	This fixes some permissions issues when debugging.

	* fileio.c (Fcopy_file): Adjust mode if fchown fails.  (Bug#9002)
	If fchown fails to set both uid and gid, try to set just gid,
	as that is sometimes allowed.  Adjust the file's mode to eliminate
	setuid or setgid bits that are inappropriate if fchown fails.

2011-07-18  Stefan Monnier  <monnier@iro.umontreal.ca>

	* xdisp.c (next_element_from_string, next_element_from_buffer): Use EQ
	to compare Lisp_Objects.
	* gnutls.c (syms_of_gnutls): Rename Vgnutls_log_level to
	global_gnutls_log_level, don't mistake it for a Lisp_Object.
	(init_gnutls_functions, emacs_gnutls_handle_error): Fix up uses.

2011-07-17  Andreas Schwab  <schwab@linux-m68k.org>

	* lread.c (read_integer): Unread even EOF character.
	(read1): Likewise.  Properly record start position of symbol.

	* lread.c (read1): Read `#:' as empty uninterned symbol if no
	symbol character follows.

2011-07-17  Paul Eggert  <eggert@cs.ucla.edu>

	* fileio.c (Fcopy_file): Pacify gcc re fchown.  (Bug#9002)
	This works around a problem with the previous change to Fcopy_file.
	Recent glibc declares fchown with __attribute__((warn_unused_result)),
	and without this change, GCC might complain about discarding
	fchown's return value.

2011-07-16  Juanma Barranquero  <lekktu@gmail.com>

	* makefile.w32-in (GLOBAL_SOURCES): Add gnutls.c (followup to bug#9059).

2011-07-16  Paul Eggert  <eggert@cs.ucla.edu>

	* fileio.c (Fcopy_file): Don't diagnose fchown failures.  (Bug#9002)

2011-07-16  Lars Magne Ingebrigtsen  <larsi@gnus.org>

	* gnutls.c (syms_of_gnutls): Define `gnutls-log-level' here, since
	it's used from the C level.

	* process.c: Use the same condition for POLL_FOR_INPUT in both
	keyboard.c and process.c (bug#1858).

2011-07-09  Lawrence Mitchell  <wence@gmx.li>

	* gnutls.c (Qgnutls_bootprop_min_prime_bits): New variable.
	(Fgnutls_boot): Use it.

2011-07-15  Andreas Schwab  <schwab@linux-m68k.org>

	* doc.c (Fsubstitute_command_keys): Revert last change.

2011-07-15  Lars Magne Ingebrigtsen  <larsi@gnus.org>

	* doc.c (Fsubstitute_command_keys): Clarify that \= really only
	quotes the next character, and doesn't affect other longer
	sequences (bug#8935).

	* lread.c (syms_of_lread): Clarify that is isn't only
	`eval-buffer' and `eval-defun' that's affected by
	`lexical-binding' (bug#8460).

2011-07-15  Eli Zaretskii  <eliz@gnu.org>

	* xdisp.c (move_it_in_display_line_to): Fix vertical motion with
	bidi redisplay when a line includes both an image and is truncated.

2011-07-14  Paul Eggert  <eggert@cs.ucla.edu>

	Fix minor problems found by static checking.
	* bidi.c (bidi_cache_size): Now EMACS_INT, not size_t.
	(elsz): Now a signed constant, not a size_t var.  We prefer signed
	types to unsigned, to avoid integer comparison confusion.  Without
	this change, GCC 4.6.1 with -Wunsafe-loop-optimizations complains
	"cannot optimize loop, the loop counter may overflow", a symptom
	of the confusion.
	* indent.c (Fvertical_motion): Mark locals as initialized.
	* xdisp.c (reseat_to_string): Fix pointer signedness issue.

2011-07-14  Lars Magne Ingebrigtsen  <larsi@gnus.org>

	* search.c (Fre_search_backward): Mention `case-fold-search' in
	all the re_search_* functions (bug#8138).

	* keyboard.c (Fopen_dribble_file): Document when the file is
	closed (bug#8056).

2011-07-14  Eli Zaretskii  <eliz@gnu.org>

	* bidi.c (bidi_dump_cached_states): Fix format of displaying
	bidi_cache_idx.

	Support bidi reordering of display and overlay strings.
	* xdisp.c (compute_display_string_pos)
	(compute_display_string_end): Accept additional argument STRING.
	(init_iterator, reseat_1): Initialize bidi_it->string.s to NULL.
	(reseat_to_string): Initialize bidi_it->string.s and
	bidi_it->string.schars.
	(Fcurrent_bidi_paragraph_direction): Initialize itb.string.s to
	NULL (avoids a crash in bidi_paragraph_init).
	Initialize itb.string.lstring.
	(init_iterator): Call bidi_init_it only of a valid
	buffer position was specified.  Initialize paragraph_embedding to
	L2R.
	(reseat_to_string): Initialize the bidi iterator.
	(display_string): If we need to ignore text properties of
	LISP_STRING, set IT->stop_charpos to IT->end_charpos.  (The
	original value of -1 will not work with bidi.)
	(compute_display_string_pos): First arg is now struct
	`text_pos *'; all callers changed.  Support display properties on
	Lisp strings.
	(compute_display_string_end): Support display properties on Lisp
	strings.
	(init_iterator, reseat_1, reseat_to_string): Initialize the
	string.bufpos member to 0 (zero, for compatibility with IT_CHARPOS
	when iterating on a string not from display properties).
	(compute_display_string_pos, compute_display_string_end):
	Fix calculation of the object to scan.  Fixes an error when using
	arrow keys.
	(next_element_from_buffer): Don't abort when IT_CHARPOS is before
	base_level_stop; instead, set base_level_stop to BEGV.
	Fixes crashes in vertical-motion.
	(next_element_from_buffer): Improve commentary for when
	the iterator is before prev_stop.
	(init_iterator): Initialize bidi_p from the default value of
	bidi-display-reordering, not from buffer-local value.  Use the
	buffer-local value only if initializing for buffer iteration.
	(handle_invisible_prop): Support invisible properties on strings
	that are being bidi-reordered.
	(set_iterator_to_next): Support bidi reordering of C strings and
	Lisp strings.
	(next_element_from_string): Support bidi reordering of Lisp
	strings.
	(handle_stop_backwards): Support Lisp strings as well.
	(display_string): Support display of R2L glyph rows.
	Use IT_STRING_CHARPOS when displaying from a Lisp string.
	(init_iterator): Don't initialize it->bidi_p for strings
	here.
	(reseat_to_string): Initialize it->bidi_p for strings here.
	(next_element_from_string, next_element_from_c_string)
	(next_element_from_buffer): Add xassert's for correspondence
	between IT's object being iterated and it->bidi_it.string
	structure.
	(face_before_or_after_it_pos): Support bidi iteration.
	(next_element_from_c_string): Handle the case of the first string
	character that is not the first one in the visual order.
	(get_visually_first_element): New function, refactored from common
	parts of next_element_from_buffer, next_element_from_string, and
	next_element_from_c_string.
	(tool_bar_lines_needed, redisplay_tool_bar)
	(display_menu_bar): Force left-to-right direction.  Add a FIXME
	comment for making that be controlled by a user option.
	(push_it, pop_it): Save and restore the state of the
	bidi iterator.  Save and restore the bidi_p flag.
	(pop_it): Iterate out of display property for string iteration as
	well.
	(iterate_out_of_display_property): Support iteration over strings.
	(handle_single_display_spec): Set up it->bidi_it for iteration
	over a display string, and call bidi_init_it.
	(handle_single_display_spec, next_overlay_string)
	(get_overlay_strings_1, push_display_prop): Set up the bidi
	iterator for displaying display or overlay strings.
	(forward_to_next_line_start): Don't use the shortcut if
	bidi-iterating.
	(back_to_previous_visible_line_start): If handle_display_prop
	pushed the iterator stack, restore the internal state of the bidi
	iterator by calling bidi_pop_it same number of times.
	(reseat_at_next_visible_line_start): If ON_NEWLINE_P is non-zero,
	and we are bidi-iterating, don't decrement the iterator position;
	instead, set the first_elt flag in the bidi iterator, to produce
	the same effect.
	(reseat_1): Remove redundant setting of string_from_display_prop_p.
	(push_display_prop): xassert that we are iterating a buffer.
	(push_it, pop_it): Save and restore paragraph_embedding member.
	(handle_single_display_spec, next_overlay_string)
	(get_overlay_strings_1, reseat_1, reseat_to_string)
	(push_display_prop): Set up the `unibyte' member of bidi_it.string
	correctly.  Don't assume unibyte strings are not bidi-reordered.
	(compute_display_string_pos)
	(compute_display_string_end): Fix handling the case of C string.
	(push_it, pop_it): Save and restore from_disp_prop_p.
	(handle_single_display_spec, push_display_prop): Set the
	from_disp_prop_p flag.
	(get_overlay_strings_1): Reset the from_disp_prop_p flag.
	(pop_it): Call iterate_out_of_display_property only if we are
	popping after iteration over a string that came from a display
	property.  Fix a typo in popping stretch info.  Add an assertion
	for verifying that the iterator position is in sync with the bidi
	iterator.
	(handle_single_display_spec, get_overlay_strings_1)
	(push_display_prop): Fix initialization of paragraph direction for
	string when that of the parent object is not yet determined.
	(reseat_1): Call bidi_init_it to resync the bidi
	iterator with IT's position.  (Bug#7616)
	(find_row_edges): If ROW->start.pos gives position
	smaller than min_pos, use it as ROW->minpos.  (Bug#7616)
	(handle_stop, back_to_previous_visible_line_start, reseat_1):
	Reset the from_disp_prop_p flag.
	(SAVE_IT, RESTORE_IT): New macros.
	(pos_visible_p, face_before_or_after_it_pos)
	(back_to_previous_visible_line_start)
	(move_it_in_display_line_to, move_it_in_display_line)
	(move_it_to, move_it_vertically_backward, move_it_by_lines)
	(try_scrolling, redisplay_window, display_line): Use them when
	saving a temporary copy of the iterator and restoring it back.
	(back_to_previous_visible_line_start, reseat_1)
	(init_iterator): Empty the bidi cache "stack".
	(move_it_in_display_line_to): If iterator ended up at
	EOL, but we never saw any buffer positions smaller than
	to_charpos, return MOVE_POS_MATCH_OR_ZV.  Fixes vertical cursor
	motion in bidi-reordered lines.
	(move_it_in_display_line_to): Record prev_method and prev_pos
	immediately before the call to set_iterator_to_next.  Fixes cursor
	motion in bidi-reordered lines with stretch glyphs and strings
	displayed in margins.  (Bug#8133) (Bug#8867)
	Return MOVE_POS_MATCH_OR_ZV only if iterator position is past
	TO_CHARPOS.
	(pos_visible_p): Support positions in bidi-reordered lines.
	Save and restore bidi cache.

	* bidi.c (bidi_level_of_next_char): clen should be EMACS_NT, not int.
	(bidi_paragraph_info): Delete unused struct.
	(bidi_cache_idx, bidi_cache_last_idx): Declare EMACS_INT.
	(bidi_cache_start): New variable.
	(bidi_cache_reset): Reset bidi_cache_idx to bidi_cache_start, not
	to zero.
	(bidi_cache_fetch_state, bidi_cache_search)
	(bidi_cache_find_level_change, bidi_cache_iterator_state)
	(bidi_cache_find, bidi_peek_at_next_level)
	(bidi_level_of_next_char, bidi_find_other_level_edge)
	(bidi_move_to_visually_next): Compare cache index with
	bidi_cache_start rather than with zero.
	(bidi_fetch_char): Accept new argument STRING; all callers
	changed.  Support iteration over a string.  Support strings with
	display properties.  Support unibyte strings.  Fix the type of
	`len' according to what STRING_CHAR_AND_LENGTH expects.
	(bidi_paragraph_init, bidi_resolve_explicit_1)
	(bidi_resolve_explicit, bidi_resolve_weak)
	(bidi_level_of_next_char, bidi_move_to_visually_next):
	Support iteration over a string.
	(bidi_set_sor_type, bidi_resolve_explicit_1)
	(bidi_resolve_explicit, bidi_type_of_next_char): ignore_bn_limit
	can now be zero (for strings); special values 0 and -1 were
	changed to -1 and -2, respectively.
	(bidi_char_at_pos): New function.
	(bidi_paragraph_init, bidi_resolve_explicit, bidi_resolve_weak):
	Call it instead of FETCH_MULTIBYTE_CHAR.
	(bidi_move_to_visually_next): Abort if charpos or bytepos were not
	initialized to valid values.
	(bidi_init_it): Don't initialize charpos and bytepos with invalid
	values.
	(bidi_level_of_next_char): Allow the sentinel "position" to pass
	the test for valid cached positions.  Fix the logic for looking up
	the sentinel state in the cache.  GCPRO the Lisp string we are
	iterating.
	(bidi_push_it, bidi_pop_it): New functions.
	(bidi_initialize): Initialize the bidi cache start stack pointer.
	(bidi_cache_ensure_space): New function, refactored from part of
	bidi_cache_iterator_state.  Don't assume the required size is just
	one BIDI_CACHE_CHUNK away.
	(bidi_cache_start_stack, bidi_push_it): Use IT_STACK_SIZE.
	(bidi_count_bytes, bidi_char_at_pos): New functions.
	(bidi_cache_search): Don't assume bidi_cache_last_idx is
	always valid if bidi_cache_idx is valid.
	(bidi_cache_find_level_change): xassert that bidi_cache_last_idx
	is valid if it's going to be used.
	(bidi_shelve_cache, bidi_unshelve_cache): New functions.
	(bidi_cache_fetch_state, bidi_cache_search)
	(bidi_cache_find_level_change, bidi_cache_ensure_space)
	(bidi_cache_iterator_state, bidi_cache_find)
	(bidi_find_other_level_edge, bidi_cache_start_stack):
	All variables related to cache indices are now EMACS_INT.

	* dispextern.h (struct bidi_string_data): New structure.
	(struct bidi_it): New member `string'.  Make flag members be 1-bit
	fields, and put them last in the struct.
	(compute_display_string_pos, compute_display_string_end):
	Update prototypes.
	(bidi_push_it, bidi_pop_it): Add prototypes.
	(struct iterator_stack_entry): New members bidi_p,
	paragraph_embedding, and from_disp_prop_p.
	(struct it): Member bidi_p is now a bit field 1 bit wide.
	(bidi_shelve_cache, bidi_unshelve_cache):
	Declare prototypes.

	* .gdbinit (xvectype, xvector, xcompiled, xchartable, xboolvector)
	(xpr, xfont, xbacktrace): Use "header.size" when accessing vectors
	and vector-like objects.

	* dispnew.c (buffer_posn_from_coords): Save and restore the bidi
	cache around display iteration.

	* window.c (Fwindow_end, window_scroll_pixel_based)
	(displayed_window_lines, Frecenter): Save and restore the bidi
	cache around display iteration.

2011-07-14  Lars Magne Ingebrigtsen  <larsi@gnus.org>

	* editfns.c (Fdelete_region): Clarify the use of the named
	parameters (bug#6788).

2011-07-14  Martin Rudalics  <rudalics@gmx.at>

	* indent.c (Fvertical_motion): Set and restore w->pointm when
	saving and restoring the window's buffer (Bug#9006).

2011-07-13  Lars Magne Ingebrigtsen  <larsi@gnus.org>

	* editfns.c (Fstring_to_char): Clarify just what is returned
	(bug#6576).  Text by Eli Zaretskii.

2011-07-13  Juanma Barranquero  <lekktu@gmail.com>

	* gnutls.c (init_gnutls_functions): Honor gnutls_log_level (bug#9059).

2011-07-13  Eli Zaretskii  <eliz@gnu.org>

	* buffer.c (mmap_find): Fix a typo.

2011-07-13  Johan Bockgård  <bojohan@gnu.org>

	Fix execution of x selection hooks.
	* xselect.c (Qx_lost_selection_functions)
	(Qx_sent_selection_functions): New vars.
	(syms_of_xselect): DEFSYM them.
	(x_handle_selection_request): Pass Qx_sent_selection_functions
	rather than Vx_sent_selection_functions to Frun_hook_with_args.
	(x_handle_selection_clear,x_clear_frame_selections):
	Pass Qx_lost_selection_functions rather than
	Vx_lost_selection_functions to Frun_hook_with_args.

2011-07-13  Paul Eggert  <eggert@cs.ucla.edu>

	* buffer.c (Fget_buffer_create): Initialize inhibit_shrinking.
	The old code sometimes used this field without initializing it.

	* alloc.c (gc_sweep): Don't read past end of array.
	In theory, the old code could also have corrupted Emacs internals,
	though it'd be very unlikely.

2011-07-12  Andreas Schwab  <schwab@linux-m68k.org>

	* character.c (Fcharacterp): Don't advertise optional ignored
	argument.  (Bug#4026)

2011-07-12  Lars Magne Ingebrigtsen  <larsi@gnus.org>

	* keymap.c (syms_of_keymap): Clarify that "modifier" is "modifier
	key" (bug#4257).

	* window.c (Fset_window_start): Doc fix (bug#4199).
	(Fset_window_hscroll): Ditto.

2011-07-12  Paul Eggert  <eggert@cs.ucla.edu>

	Fix minor new problems caught by GCC 4.6.1.
	* term.c (init_tty): Remove unused local.
	* xsettings.c (store_monospaced_changed): Define this function only
	if (defined HAVE_GSETTINGS || defined HAVE_GCONF), as it's
	not used otherwise.

2011-07-12  Chong Yidong  <cyd@stupidchicken.com>

	* xdisp.c (Vresize_mini_windows): Minor doc fix (Bug#3300).

2011-07-11  Lars Magne Ingebrigtsen  <larsi@gnus.org>

	* xdisp.c (syms_of_xdisp): Make it explicit that the mini-windows
	are the mini-buffer and the echo area (bug#3320).

	* term.c (init_tty): Remove support for supdup, c10 and perq
	terminals, which are no longer supported (bug#1482).

2011-07-10  Johan Bockgård  <bojohan@gnu.org>

	* xdisp.c (Ftool_bar_lines_needed): Fix WINDOWP check.

2011-07-10  Jan Djärv  <jan.h.d@swipnet.se>

	* xmenu.c (menu_highlight_callback): Only pass frame to show_help_event
	for non-popups (Bug#3642).

2011-07-10  Andreas Schwab  <schwab@linux-m68k.org>

	* alloc.c (reset_malloc_hooks): Protoize.
	* buffer.c (mmap_init, mmap_find, mmap_free_1, mmap_enlarge)
	(mmap_set_vars, mmap_alloc, mmap_free, mmap_realloc): Likewise.
	* cm.c (losecursor): Likewise.
	* data.c (fmod): Likewise.
	* dispnew.c (swap_glyphs_in_rows): Likewise.
	* emacs.c (memory_warning_signal): Likewise.
	* floatfns.c (float_error): Likewise.
	* font.c (check_gstring, check_otf_features, otf_tag_symbol)
	(otf_open, font_otf_capability, generate_otf_features)
	(font_otf_DeviceTable, font_otf_ValueRecord, font_otf_Anchor):
	Likewise.
	* image.c (pbm_read_file): Likewise.
	* indent.c (string_display_width): Likewise.
	* intervals.c (check_for_interval, search_for_interval)
	(inc_interval_count, count_intervals, root_interval)
	(adjust_intervals_for_insertion, make_new_interval): Likewise.
	* lread.c (defalias): Likewise.
	* ralloc.c (r_alloc_check): Likewise.
	* regex.c (set_image_of_range_1, set_image_of_range)
	(regex_grow_registers): Likewise.
	* sysdep.c (strerror): Likewise.
	* termcap.c (valid_filename_p, tprint, main): Likewise.
	* tparam.c (main): Likewise.
	* unexhp9k800.c (run_time_remap, save_data_space)
	(update_file_ptrs, read_header, write_header, calculate_checksum)
	(copy_file, copy_rest, display_header): Likewise.
	* widget.c (mark_shell_size_user_specified, create_frame_gcs):
	Likewise.
	* xdisp.c (check_it): Likewise.
	* xfaces.c (register_color, unregister_color, unregister_colors):
	Likewise.
	* xfns.c (print_fontset_result): Likewise.
	* xrdb.c (member, fatal, main): Likewise.

2011-07-10  Paul Eggert  <eggert@cs.ucla.edu>

	Fix minor problems found by static checking (Bug#9031).
	* chartab.c (char_table_set_range, map_sub_char_table):
	Remove unused locals.
	(uniprop_table): Now static.
	* composite.c (_work_char): Remove unused static var.

2011-07-09  Juanma Barranquero  <lekktu@gmail.com>

	* chartab.c (uniprop_table_uncompress): Remove unused local variable.

2011-07-09  Jan Djärv  <jan.h.d@swipnet.se>

	* gtkutil.c (qttip_cb): Remove code without function.

2011-07-09  Eli Zaretskii  <eliz@gnu.org>

	* w32.c (pthread_sigmask): New stub.

2011-07-08  Paul Eggert  <eggert@cs.ucla.edu>

	Use pthread_sigmask, not sigprocmask (Bug#9010).
	sigprocmask is portable only for single-threaded applications, and
	Emacs can be multi-threaded when it uses GTK.
	* Makefile.in (LIB_PTHREAD_SIGMASK): New macro.
	(LIBES): Use it.
	* callproc.c (Fcall_process):
	* process.c (create_process):
	* sysdep.c (sys_sigblock, sys_sigunblock, sys_sigsetmask):
	Use pthread_sigmask, not sigprocmask.

2011-07-08  Jan Djärv  <jan.h.d@swipnet.se>

	* gtkutil.c (qttip_cb): Set line wrap to FALSE for tooltip widget.
	(xg_prepare_tooltip): Revert text in x->ttip_lbl, margins was
	wrong (Bug#8591).

2011-07-08  Jan Djärv  <jan.h.d@swipnet.se>

	* gtkutil.c (xg_prepare_tooltip): Fix indentation and comment.
	Put text in x->ttip_lbl instead of gtk_tooltip_set_text (Bug#8591).
	(xg_hide_tooltip): Fix comment.

	* nsterm.m (initFrameFromEmacs): Don't use ns_return_types
	in registerServicesMenuSendTypes.
	(validRequestorForSendType): Don't check ns_return_types.

	* nsfns.m (Fx_open_connection): Put NSStringPboardType into
	ns_return_type.

2011-07-08  Jason Rumney  <jasonr@gnu.org>

	* w32term.c (x_make_frame_visible): Use SH_SHOWNORMAL rather than
	SH_SHOW for hidden windows (Bug#5482).

	* w32fns.c (w32_wnd_proc) [WM_TIMER, WM_SET_CURSOR]: Avoid using
	frame struct members of non-existent frames (Bug#6284).

2011-07-08  Jan Djärv  <jan.h.d@swipnet.se>

	* nsterm.m (keyDown): Call to wantsToDelayTextChangeNotifications and
	variable firstTime not needed on OSX >= 10.6.
	(setPosition): setFloatValue:knobProportion: is deprecated on OSX
	>= 10.5.  Use setKnobProportion, setDoubleValue.

	* nsterm.h (MAC_OS_X_VERSION_10_3, MAC_OS_X_VERSION_10_4)
	(MAC_OS_X_VERSION_10_5): Define if not defined.
	(EmacsView, EmacsTooltip): Implements NSWindowDelegate on OSX >= 10.6.
	(EmacsMenu): Implements NSMenuDelegate on OSX >= 10.6.
	(EmacsToolbar): Implements NSToolbarDelegate on OSX >= 10.6.

	* nsselect.m (ns_string_from_pasteboard): Don't use deprecated methods
	cString and lossyCString on OSX >= 10.4

	* nsmenu.m (fillWithWidgetValue): Don't use deprecated method
	sizeToFit on OSX >= 10.2.

	* nsimage.m (allocInitFromFile): Don't use deprecated method
	bestRepresentationForDevice on OSX >= 10.6.

	* nsfns.m (check_ns_display_info): Cast to long and use %ld in error
	to avoid warning.

	* emacs.c: Declare unexec_init_emacs_zone.

	* nsgui.h: Fix compiler warning about gnulib redefining verify.

	* nsselect.m (ns_get_local_selection): Change to extern (Bug#8842).

	* nsmenu.m (ns_update_menubar): Remove useless setDelegate call
	on svcsMenu (Bug#8842).

	* nsfns.m (Fx_open_connection): Remove NSStringPboardType from
	ns_return_types.
	(Fns_list_services): Just return Qnil on 10.6, code not working there.

	* nsterm.m (QUTF8_STRING): Declare.
	(initFrameFromEmacs): Call registerServicesMenuSendTypes.
	(validRequestorForSendType): Return type is (id).
	Change indexOfObjectIdenticalTo to indexOfObject.
	Check if we have local selection before returning self (Bug#8842).
	(writeSelectionToPasteboard): Put local selection into paste board
	if we have a local selection (Bug#8842).
	(syms_of_nsterm): DEFSYM QUTF8_STRING.

	* nsterm.h (MAC_OS_X_VERSION_10_6): Define here instead of nsterm.m.
	(ns_get_local_selection): Declare.

2011-07-07  Lars Magne Ingebrigtsen  <larsi@gnus.org>

	* keymap.c (describe_map_tree): Don't insert a double newline at
	the end of the buffer (bug#1169) and return whether we inserted
	something.

	* callint.c (Fcall_interactively): Change "reading args" to
	"providing args" to try to clarify what it does (bug#1010).

2011-07-07  Kenichi Handa  <handa@m17n.org>

	* composite.c (composition_compute_stop_pos): Ignore a static
	composition starting before CHARPOS (Bug#8915).

	* xdisp.c (handle_composition_prop): Likewise.

2011-07-07  Eli Zaretskii  <eliz@gnu.org>

	* term.c (produce_glyphs) <xassert>: Allow IT_GLYPHLESS in it->what.
	(Bug#9015)

2011-07-07  Kenichi Handa  <handa@m17n.org>

	* character.h (unicode_category_t): New enum type.

	* chartab.c (uniprop_decoder_t, uniprop_encoder_t): New types.
	(Qchar_code_property_table): New variable.
	(UNIPROP_TABLE_P, UNIPROP_GET_DECODER)
	(UNIPROP_COMPRESSED_FORM_P): New macros.
	(char_table_ascii): Uncompress the compressed values.
	(sub_char_table_ref): New arg is_uniprop.  Callers changed.
	Uncompress the compressed values.
	(sub_char_table_ref_and_range): Likewise.
	(char_table_ref_and_range): Uncompress the compressed values.
	(sub_char_table_set): New arg is_uniprop.  Callers changed.
	Uncompress the compressed values.
	(sub_char_table_set_range): Args changed.  Callers changed.
	(char_table_set_range): Adjuted for the above change.
	(map_sub_char_table): Delete args default_val and parent.  Add arg
	top.  Give decoded values to a Lisp function.
	(map_char_table): Adjust for the above change.  Give decoded
	values to a Lisp function.  Gcpro more variables.
	(uniprop_table_uncompress)
	(uniprop_decode_value_run_length): New functions.
	(uniprop_decoder, uniprop_decoder_count): New variables.
	(uniprop_get_decoder, uniprop_encode_value_character)
	(uniprop_encode_value_run_length, uniprop_encode_value_numeric):
	New functions.
	(uniprop_encoder, uniprop_encoder_count): New variables.
	(uniprop_get_encoder, uniprop_table)
	(Funicode_property_table_internal, Fget_unicode_property_internal)
	(Fput_unicode_property_internal): New functions.
	(syms_of_chartab): DEFSYM Qchar_code_property_table, defsubr
	Sunicode_property_table_internal, Sget_unicode_property_internal,
	and Sput_unicode_property_internal.  Defvar_lisp
	char-code-property-alist.

	* composite.c (CHAR_COMPOSABLE_P): Adjust for the change of
	Vunicode_category_table.

	* font.c (font_range): Adjust for the change of
	Vunicode_category_table.

2011-07-07  Dan Nicolaescu  <dann@ics.uci.edu>

	* m/iris4d.h: Remove file, move contents ...
	* s/irix6-5.h: ... here.

2011-07-06  Paul Eggert  <eggert@cs.ucla.edu>

	Remove unportable assumption about struct layout (Bug#8884).
	* alloc.c (mark_buffer):
	* buffer.c (reset_buffer_local_variables, Fbuffer_local_variables)
	(clone_per_buffer_values): Don't assume that
	sizeof (struct buffer) is a multiple of sizeof (Lisp_Object).
	This isn't true in general, and it's particularly not true
	if Emacs is configured with --with-wide-int.
	* buffer.h (FIRST_FIELD_PER_BUFFER, LAST_FIELD_PER_BUFFER):
	New macros, used in the buffer.c change.

2011-07-05  Jan Djärv  <jan.h.d@swipnet.se>

	* xsettings.c: Use both GConf and GSettings if both are available.
	(store_config_changed_event): Add comment.
	(dpyinfo_valid, store_font_name_changed, map_tool_bar_style)
	(store_tool_bar_style_changed): New functions.
	(store_monospaced_changed): Add comment.  Call dpyinfo_valid.
	(struct xsettings): Move font inside HAVE_XFT.
	(GSETTINGS_TOOL_BAR_STYLE, GSETTINGS_FONT_NAME): New defines.
	(GSETTINGS_MONO_FONT): Rename from SYSTEM_MONO_FONT.
	Move inside HAVE_XFT.
	(something_changed_gsettingsCB): Rename from something_changedCB.
	Check for changes in GSETTINGS_TOOL_BAR_STYLE and GSETTINGS_FONT_NAME
	also.
	(GCONF_TOOL_BAR_STYLE, GCONF_FONT_NAME): New defines.
	(GCONF_MONO_FONT): Rename from SYSTEM_MONO_FONT.  Move inside HAVE_XFT.
	(something_changed_gconfCB): Rename from something_changedCB.
	Check for changes in GCONF_TOOL_BAR_STYLE and GCONF_FONT_NAME also.
	(parse_settings): Move check for font inside HAVE_XFT.
	(read_settings, apply_xft_settings): Add comment.
	(read_and_apply_settings): Add comment.  Call map_tool_bar_style and
	store_tool_bar_style_changed.  Move check for font inside HAVE_XFT and
	call store_font_name_changed.
	(xft_settings_event): Add comment.
	(init_gsettings): Add comment.  Get values for GSETTINGS_TOOL_BAR_STYLE
	and GSETTINGS_FONT_NAME.  Move check for fonts within HAVE_XFT.
	(init_gconf): Add comment.  Get values for GCONF_TOOL_BAR_STYLE
	and GCONF_FONT_NAME.  Move check for fonts within HAVE_XFT.
	(xsettings_initialize): Call init_gsettings last.
	(xsettings_get_system_font, xsettings_get_system_normal_font):
	Add comment.

2011-07-05  Paul Eggert  <eggert@cs.ucla.edu>

	Random fixes.  E.g., (random) never returned negative values.
	* fns.c (Frandom): Use GET_EMACS_TIME for random seed, and add the
	subseconds part to the entropy, as that's a bit more random.
	Prefer signed to unsigned, since the signedness doesn't matter and
	in general we prefer signed.  When given a limit, use a
	denominator equal to INTMASK + 1, not to VALMASK + 1, because the
	latter isn't right if USE_2_TAGS_FOR_INTS.
	* sysdep.c (get_random): Return a value in the range 0..INTMASK,
	not 0..VALMASK.  Don't discard "excess" bits that random () returns.

2011-07-04  Stefan Monnier  <monnier@iro.umontreal.ca>

	* textprop.c (text_property_stickiness):
	Obey Vtext_property_default_nonsticky.
	(syms_of_textprop): Add `display' to Vtext_property_default_nonsticky.
	* w32fns.c (syms_of_w32fns):
	* xfns.c (syms_of_xfns): Don't Add `display' since it's there by default.

2011-07-04  Paul Eggert  <eggert@cs.ucla.edu>

	* fileio.c (barf_or_query_if_file_exists): Use S_ISDIR.
	This is more efficient than Ffile_directory_p and avoids a minor race.

2011-07-04  Lars Magne Ingebrigtsen  <larsi@gnus.org>

	* buffer.c (Foverlay_put): Say what the return value is
	(bug#7835).

	* fileio.c (barf_or_query_if_file_exists): Check first if the file
	is a directory before asking whether to use the file name
	(bug#7564).
	(barf_or_query_if_file_exists): Make the "File is a directory"
	error be more correct.

	* fns.c (Frequire): Remove the mention of the .gz files, since
	that's installation-specific, but keep the mention of
	`get-load-suffixes'.

2011-07-04  Paul Eggert  <eggert@cs.ucla.edu>

	* editfns.c (Fformat_time_string): Don't assume strlen fits in int.
	Report string overflow if the output is too long.

2011-07-04  Juanma Barranquero  <lekktu@gmail.com>

	* gnutls.c (Fgnutls_boot): Don't mention :verify-error.
	(syms_of_gnutls): Remove duplicate DEFSYM for
	Qgnutls_bootprop_verify_hostname_error, an error for
	Qgnutls_bootprop_verify_error (which is no longer used).

	* eval.c (find_handler_clause): Remove parameters `sig' and `data',
	unused since 2011-01-26T20:02:07Z!monnier@iro.umontreal.ca.  All callers changed.
	Also (re)move comments that are misplaced or no longer relevant.

2011-07-03  Lars Magne Ingebrigtsen  <larsi@gnus.org>

	* callint.c (Finteractive): Clarify the meaning of "@" (bug#8813).

2011-07-03  Chong Yidong  <cyd@stupidchicken.com>

	* xfaces.c (Finternal_merge_in_global_face): Modify the foreground
	and background color parameters if they have been changed.

2011-07-03  Lars Magne Ingebrigtsen  <larsi@gnus.org>

	* editfns.c (Fformat): Clarify the - and 0 flags (bug#6659).

2011-07-03  Paul Eggert  <eggert@cs.ucla.edu>

	* xsettings.c (SYSTEM_FONT): Define only when used.
	No need to define when HAVE_GSETTINGS || !HAVE_XFT.

	* keymap.c (access_keymap_1): Now static.

2011-07-02  Chong Yidong  <cyd@stupidchicken.com>

	* keyboard.c (command_loop_1): If a down-mouse event is unbound,
	leave any prefix arg for the up event (Bug#1586).

2011-07-02  Lars Magne Ingebrigtsen  <larsi@gnus.org>

	* lread.c (syms_of_lread): Mention single symbols defined by
	`defvar' or `defconst' (bug#7154).

	* fns.c (Frequire): Mention .el.gz files (bug#7314).
	(Frequire): Mention get-load-suffixes.

2011-07-02  Martin Rudalics  <rudalics@gmx.at>

	* window.h (window): Remove clone_number slot.
	* window.c (Fwindow_clone_number, Fset_window_clone_number):
	Remove.
	(make_parent_window, make_window, saved_window)
	(Fset_window_configuration, save_window_save): Don't deal with
	clone numbers.
	* buffer.c (Qclone_number): Remove declaration.
	(sort_overlays, overlay_strings): Don't deal with clone numbers.

2011-07-02  Stefan Monnier  <monnier@iro.umontreal.ca>

	Add multiple inheritance to keymaps.
	* keymap.c (Fmake_composed_keymap): New function.
	(Fset_keymap_parent): Simplify.
	(fix_submap_inheritance): Remove.
	(access_keymap_1): New function extracted from access_keymap to handle
	embedded parents and handle lists of maps.
	(access_keymap): Use it.
	(Fkeymap_prompt, map_keymap_internal, map_keymap, store_in_keymap)
	(Fcopy_keymap): Handle embedded parents.
	(Fcommand_remapping, define_as_prefix): Simplify.
	(Fkey_binding): Simplify.
	(syms_of_keymap): Move minibuffer-local-completion-map,
	minibuffer-local-filename-completion-map,
	minibuffer-local-must-match-map, and
	minibuffer-local-filename-must-match-map to Elisp.
	(syms_of_keymap): Defsubr make-composed-keymap.
	* keyboard.c (menu_bar_items): Use map_keymap_canonical.
	(parse_menu_item): Trivial simplification.

2011-07-01  Glenn Morris  <rgm@gnu.org>

	* Makefile.in (SETTINGS_LIBS): Fix typo.

2011-07-01  Kazuhiro Ito  <kzhr@d1.dion.ne.jp>  (tiny patch)

	* coding.c (Fencode_coding_string): Record the last coding system
	used, as the function doc string says (bug#8738).

2011-07-01  Jan Djärv  <jan.h.d@swipnet.se>

	* xsettings.c (store_monospaced_changed): Take new font as arg and
	check for change against current_mono_font.
	(EMACS_TYPE_SETTINGS): Remove this and related defines.
	(emacs_settings_constructor, emacs_settings_get_property)
	(emacs_settings_set_property, emacs_settings_class_init)
	(emacs_settings_init, gsettings_obj): Remove.
	(something_changedCB): New function for HAVE_GSETTINGS.
	(something_changedCB): HAVE_GCONF: Call store_monospaced_changed
	with value as argument.
	(init_gsettings): Check that GSETTINGS_SCHEMA exists before calling
	g_settings_new (Bug#8967).  Do not create gsettings_obj.
	Remove calls to g_settings_bind.  Connect something_changedCB to
	"changed".

	* xgselect.c: Add defined (HAVE_GSETTINGS).
	(xgselect_initialize): Ditto.

	* process.c: Add defined (HAVE_GSETTINGS) for xgselect.h
	(wait_reading_process_output): Add defined (HAVE_GSETTINGS) for
	xg_select.

2011-07-01  Paul Eggert  <eggert@cs.ucla.edu>

	* eval.c (struct backtrace): Simplify and port the data structure.
	Do not assume that "int nargs : BITS_PER_INT - 2;" produces a
	signed bit field, as this assumption is not portable and it makes
	Emacs crash when compiled with Sun C 5.8 on sparc.  Do not use
	"char debug_on_exit : 1" as this is not portable either; instead,
	use the portable "unsigned int debug_on_exit : 1".  Remove unused
	member evalargs.  Remove obsolete comments about cc bombing out.

2011-06-30  Jan Djärv  <jan.h.d@swipnet.se>

	* xsettings.c: Include glib-object.h, gio/gio.h if HAVE_GSETTINGS.
	Let HAVE_GSETTINGS override HAVE_GCONF.
	(store_monospaced_changed): New function.
	(EMACS_SETTINGS): A new type derived from GObject to handle
	GSettings notifications.
	(emacs_settings_constructor, emacs_settings_get_property)
	(emacs_settings_set_property, emacs_settings_class_init):
	New functions.
	(gsettings_client, gsettings_obj): New variables.
	(GSETTINGS_SCHEMA): New define.
	(something_changedCB): Call store_monospaced_changed.
	(init_gsettings): New function.
	(xsettings_initialize): Call init_gsettings.
	(syms_of_xsettings): Initialize gsettings_client, gsettings_obj
	to NULL.

	* Makefile.in (SETTINGS_CFLAGS, SETTINGS_LIBS): Rename from
	GCONF_CFLAGS/LIBS.

2011-06-29  Martin Rudalics  <rudalics@gmx.at>

	* window.c (resize_root_window, grow_mini_window)
	(shrink_mini_window): Rename Qresize_root_window to
	Qwindow_resize_root_window and Qresize_root_window_vertically to
	Qwindow_resize_root_window_vertically.

2011-06-28  Paul Eggert  <eggert@cs.ucla.edu>

	* gnutls.c (Qgnutls_bootprop_verify_error): Remove unused var.

2011-06-27  Juanma Barranquero  <lekktu@gmail.com>

	* makefile.w32-in: Redesign dependencies so they reflect more
	clearly which files are directly included by each source file,
	and not through other includes.

2011-06-27  Martin Rudalics  <rudalics@gmx.at>

	* buffer.c (Qclone_number): Declare static and DEFSYM it.
	(sort_overlays, overlay_strings): When an overlay's clone number
	matches the window's clone number process the overlay even if
	the overlay's window property doesn't match the current window.

	* window.c (Fwindow_vchild): Rename to Fwindow_top_child.
	(Fwindow_hchild): Rename to Fwindow_left_child.
	(Fwindow_next): Rename to Fwindow_next_sibling.
	(Fwindow_prev): Rename to Fwindow_prev_sibling.
	(resize_window_check): Rename to window_resize_check.
	(resize_window_apply): Rename to window_resize_apply.
	(Fresize_window_apply): Rename to Fwindow_resize_apply.
	(Fdelete_other_windows_internal, resize_frame_windows)
	(Fsplit_window_internal, Fdelete_window_internal)
	(grow_mini_window, shrink_mini_window)
	(Fresize_mini_window_internal): Fix callers accordingly.

2011-06-26  Jan Djärv  <jan.h.d@swipnet.se>

	* emacsgtkfixed.h: State that this is only used with Gtk+3.
	(emacs_fixed_set_min_size): Remove.
	(emacs_fixed_new): Take frame as argument.

	* emacsgtkfixed.c: State that this is only used with Gtk+3.
	(_EmacsFixedPrivate): Remove minwidth/height.
	Add struct frame *f.
	(emacs_fixed_init): Initialize priv->f.
	(get_parent_class, emacs_fixed_set_min_size): Remove.
	(emacs_fixed_new): Set priv->f to argument.
	(emacs_fixed_get_preferred_width)
	(emacs_fixed_get_preferred_height): Use min_width/height from
	frames size_hint to set minimum and natural (Bug#8919).
	(XSetWMSizeHints, XSetWMNormalHints): Override these functions
	and use min_width/height from frames size_hint to set
	min_width/height (Bug#8919).

	* gtkutil.c (xg_create_frame_widgets): Pass f to emacs_fixed_new.
	(x_wm_set_size_hint): Remove call to emacs_fixed_set_min_size.
	Fix indentation.

2011-06-26  Eli Zaretskii  <eliz@gnu.org>

	* bidi.c (bidi_paragraph_init): Test for ZV_BYTE before calling
	bidi_at_paragraph_end, since fast_looking_at doesn't like to be
	called at ZV.

2011-06-26  Chong Yidong  <cyd@stupidchicken.com>

	* process.c (wait_reading_process_output): Bypass select if
	waiting for a cell while ignoring keyboard input, and input is
	pending.  Suggested by Jan Djärv (Bug#8869).

2011-06-25  Paul Eggert  <eggert@cs.ucla.edu>

	Use gnulib's dup2 module instead of rolling our own.
	* sysdep.c (dup2) [!HAVE_DUP2]: Remove; gnulib now does this.

2011-06-25  YAMAMOTO Mitsuharu  <mituharu@math.s.chiba-u.ac.jp>

	* dispnew.c (scrolling_window): Before scrolling, turn off a
	mouse-highlight in the window being scrolled.

2011-06-24  Juanma Barranquero  <lekktu@gmail.com>

	Move DEFSYM to lisp.h and use everywhere.

	* character.h (DEFSYM): Move declaration...
	* lisp.h (DEFSYM): ...here.

	* gnutls.c:
	* minibuf.c:
	* w32menu.c:
	* w32proc.c:
	* w32select.c: Don't include character.h.

	* alloc.c (syms_of_alloc):
	* buffer.c (syms_of_buffer):
	* bytecode.c (syms_of_bytecode):
	* callint.c (syms_of_callint):
	* casefiddle.c (syms_of_casefiddle):
	* casetab.c (init_casetab_once):
	* category.c (init_category_once, syms_of_category):
	* ccl.c (syms_of_ccl):
	* cmds.c (syms_of_cmds):
	* composite.c (syms_of_composite):
	* dbusbind.c (syms_of_dbusbind):
	* dired.c (syms_of_dired):
	* dispnew.c (syms_of_display):
	* doc.c (syms_of_doc):
	* editfns.c (syms_of_editfns):
	* emacs.c (syms_of_emacs):
	* eval.c (syms_of_eval):
	* fileio.c (syms_of_fileio):
	* fns.c (syms_of_fns):
	* frame.c (syms_of_frame):
	* fringe.c (syms_of_fringe):
	* insdel.c (syms_of_insdel):
	* keymap.c (syms_of_keymap):
	* lread.c (init_obarray, syms_of_lread):
	* macros.c (syms_of_macros):
	* msdos.c (syms_of_msdos):
	* print.c (syms_of_print):
	* process.c (syms_of_process):
	* search.c (syms_of_search):
	* sound.c (syms_of_sound):
	* syntax.c (init_syntax_once, syms_of_syntax):
	* terminal.c (syms_of_terminal):
	* textprop.c (syms_of_textprop):
	* undo.c (syms_of_undo):
	* w32.c (globals_of_w32):
	* window.c (syms_of_window):
	* xdisp.c (syms_of_xdisp):
	* xfaces.c (syms_of_xfaces):
	* xfns.c (syms_of_xfns):
	* xmenu.c (syms_of_xmenu):
	* xsettings.c (syms_of_xsettings):
	* xterm.c (syms_of_xterm): Use DEFSYM.

2011-06-24  Teodor Zlatanov  <tzz@lifelogs.com>

	* gnutls.c (syms_of_gnutls): Use the DEFSYM macro from character.h.

2011-06-23  Paul Eggert  <eggert@cs.ucla.edu>

	Integer and buffer overflow fixes (Bug#8873).

	* print.c (printchar, strout): Check for string overflow.
	(PRINTPREPARE, printchar, strout):
	Don't set size unless allocation succeeds.

	* minibuf.c (read_minibuf_noninteractive): Use ptrdiff_t, not int,
	for sizes.  Check for string overflow more accurately.
	Simplify newline removal at end; this suppresses a GCC 4.6.0 warning.

	* macros.c: Integer and buffer overflow fixes.
	* keyboard.h (struct keyboard.kbd_macro_bufsize):
	* macros.c (Fstart_kbd_macro, store_kbd_macro_char):
	Use ptrdiff_t, not int, for sizes.
	Don't increment bufsize until after realloc succeeds.
	Check for size-calculation overflow.
	(Fstart_kbd_macro): Use EMACS_INT, not int, for XINT result.

	* lisp.h (DEFVAR_KBOARD): Use offsetof instead of char * finagling.

	* lread.c: Integer overflow fixes.
	(read_integer): Radix is now EMACS_INT, not int,
	to improve quality of diagnostics for out-of-range radices.
	Calculate buffer size correctly for out-of-range radices.
	(read1): Check for integer overflow in radices, and in
	read-circle numbers.
	(read_escape): Avoid int overflow.
	(Fload, openp, read_buffer_size, read1)
	(substitute_object_recurse, read_vector, read_list, map_obarray):
	Use ptrdiff_t, not int, for sizes.
	(read1): Use EMACS_INT, not int, for sizes.
	Check for size overflow.

	* image.c (cache_image): Check for size arithmetic overflow.

	* lread.c: Integer overflow issues.
	(saved_doc_string_size, saved_doc_string_length)
	(prev_saved_doc_string_size, prev_saved_doc_string_length):
	Now ptrdiff_t, not int.
	(read1): Don't assume doc string length fits in int.  Check for
	out-of-range doc string lengths.
	(read_list): Don't assume file position fits in int.
	(read_escape): Check for hex character overflow.

2011-06-22  Leo Liu  <sdl.web@gmail.com>

	* minibuf.c (Fcompleting_read_default, Vcompleting_read_function):
	Move to minibuffer.el.

2011-06-22  Paul Eggert  <eggert@cs.ucla.edu>

	Fixes for GLYPH_DEBUG found by GCC 4.6.0 static checking.
	The following patches are for when GLYPH_DEBUG && !XASSERT.
	* dispextern.h (trace_redisplay_p, dump_glyph_string):
	* dispnew.c (flush_stdout):
	* xdisp.c (dump_glyph_row, dump_glyph_matrix, dump_glyph):
	Mark as externally visible.
	* dispnew.c (check_window_matrix_pointers): Now static.
	* dispnew.c (window_to_frame_vpos):
	* xfns.c (unwind_create_frame):
	* xterm.c (x_check_font): Remove unused local.
	* scroll.c (CHECK_BOUNDS):
	* xfaces.c (cache_fache): Rename local to avoid shadowing.
	* xfns.c, w32fns.c (image_cache_refcount, dpyinfo_refcount): Now static.
	* xdisp.c (check_window_end): Now a no-op if !XASSERTS.
	(debug_first_unchanged_at_end_vpos, debug_last_unchanged_at_beg_vpos)
	(debug_dvpos, debug_dy, debug_delta, debug_delta_bytes, debug_end_vpos):
	Now static.
	(debug_method_add): Use va_list and vsprintf rather than relying
	on undefined behavior with wrong number of arguments.
	(dump_glyph, dump_glyph_row, Fdump_glyph_matrix):
	Don't assume ptrdiff_t and EMACS_INT are the same width as int.
	In this code, it's OK to assume C99 behavior for ptrdiff_t formats
	since we're not interested in debugging glyphs with old libraries.
	* xfaces.c (cache_face): Move debugging code earlier; this pacifies
	GCC 4.6.0's static checking.

2011-06-22  Paul Eggert  <eggert@cs.ucla.edu>

	Integer overflow and signedness fixes (Bug#8873).
	A few related buffer overrun fixes, too.

	* font.c (font_score): Use EMACS_INT, not int, to store XINT value.

	* dispextern.h (struct face.stipple):
	* image.c (x_bitmap_height, x_bitmap_width, x_bitmap_pixmap)
	(x_bitmap_mask, x_allocate_bitmap_record)
	(x_create_bitmap_from_data, x_create_bitmap_from_file)
	(x_destroy_bitmap, x_destroy_all_bitmaps, x_create_bitmap_mask)
	(x_create_bitmap_from_xpm_data):
	* nsterm.h (struct ns_display_info.bitmaps_size, .bitmaps_last):
	* w32term.h (struct w32_display_info.icon_bitmap_id, .bitmaps_size)
	(.bitmaps_last):
	* xfaces.c (load_pixmap):
	* xterm.c (x_bitmap_icon, x_wm_set_icon_pixmap):
	* xterm.h (struct x_display_info.icon_bitmap_id, .bitmaps_size)
	(.bitmaps_last, struct x_output.icon_bitmap):
	Use ptrdiff_t, not int, for bitmap indexes.
	(x_allocate_bitmap_record): Check for size overflow.
	* dispextern.h, lisp.h: Adjust to API changes elsewhere.

	Use ptrdiff_t, not int, for overlay counts.
	* buffer.h (overlays_at, sort_overlays, GET_OVERLAYS_AT):
	* editfns.c (overlays_around, get_pos_property):
	* textprop.c (get_char_property_and_overlay):
	* xdisp.c (next_overlay_change, note_mouse_highlight):
	* xfaces.c (face_at_buffer_position):
	* buffer.c (OVERLAY_COUNT_MAX): New macro.
	(overlays_at, overlays_in, sort_overlays, Foverlays_at)
	(Fnext_overlay_change, Fprevious_overlay_change)
	(mouse_face_overlay_overlaps, Foverlays_in):
	Use ptrdiff_t, not int, for sizes.
	(overlays_at, overlays_in): Check for size-calculation overflow.

	* xterm.c (xim_initialize, same_x_server): Strlen may not fit in int.

	* xsmfns.c (smc_save_yourself_CB, x_session_initialize): Avoid strlen.
	(x_session_initialize): Do not assume string length fits in int.

	* xsettings.c (apply_xft_settings): Fix potential buffer overrun.
	This is unlikely, but can occur if DPI is outlandish.

	* xsettings.c (Ffont_get_system_normal_font, Ffont_get_system_font):
	* xselect.c (Fx_get_atom_name): Avoid need for strlen.

	* xrdb.c: Don't assume strlen fits in int; avoid some strlens.
	* xrdb.c (magic_file_p, search_magic_path):
	Omit last arg SUFFIX; it was always 0.  All callers changed.
	(magic_file_p): Use ptrdiff_t, not int.  Check for size overflow.

	* xfont.c (xfont_match): Avoid need for strlen.

	* xfns.c: Don't assume strlen fits in int.
	(xic_create_fontsetname, x_window): Use ptrdiff_t, not int.

	* xdisp.c (message_log_check_duplicate): Return intmax_t,
	not unsigned long, as we prefer signed integers.  All callers changed.
	Detect integer overflow in repeat count.
	(message_dolog): Don't assume print length fits in 39 bytes.
	(display_mode_element): Don't assume strlen fits in int.

	* termcap.c: Don't assume sizes fit in int and never overflow.
	(struct termcap_buffer, tgetent): Use ptrdiff_t, not int, for sizes.
	(gobble_line): Check for size-calculation overflow.

	* minibuf.c (Fread_buffer):
	* lread.c (intern, intern_c_string):
	* image.c (xpm_scan) [HAVE_NS && !HAVE_XPM]:
	Don't assume string length fits in int.

	* keyboard.c (parse_tool_bar_item):
	* gtkutil.c (style_changed_cb): Avoid need for strlen.

	* font.c: Don't assume string length fits in int.
	(font_parse_xlfd, font_parse_fcname, font_unparse_fcname):
	Use ptrdiff_t, not int.
	(font_intern_prop): Don't assume string length fits in int.
	Don't assume integer property fits in fixnum.
	* font.h (font_intern_prop): 2nd arg is now ptrdiff_t, not int.

	* filelock.c: Fix some buffer overrun and integer overflow issues.
	(get_boot_time): Don't assume gzip command string fits in 100 bytes.
	Reformulate so as not to need the command string.
	Invoke gzip -cd rather than gunzip, as it's more portable.
	(lock_info_type, lock_file_1, lock_file):
	Don't assume pid_t and time_t fit in unsigned long.
	(LOCK_PID_MAX): Remove; we now use more-reliable bounds.
	(current_lock_owner): Prefer signed type for sizes.
	Use memcpy, not strncpy, where memcpy is what is really wanted.
	Don't assume (via atoi) that time_t and pid_t fit in int.
	Check for time_t and/or pid_t out of range, e.g., via a network share.
	Don't alloca where an auto var works fine.

	* fileio.c: Fix some integer overflow issues.
	(file_name_as_directory, Fexpand_file_name, Fsubstitute_in_file_name):
	Don't assume string length fits in int.
	(directory_file_name): Don't assume string length fits in long.
	(make_temp_name): Don't assume pid fits in int, or that its print
	length is less than 20.

	* data.c (Fsubr_name): Rewrite to avoid a strlen call.

	* coding.c (make_subsidiaries): Don't assume string length fits in int.

	* callproc.c (child_setup): Rewrite to avoid two strlen calls.

	* process.c (Fformat_network_address): Use EMACS_INT, not EMACS_UINT.
	We prefer signed integers, even for size calculations.

	* emacs.c: Don't assume string length fits in 'int'.
	(DEFINE_DUMMY_FUNCTION, sort_args): Use ptrdiff_t, not int.
	(main): Don't invoke strlen when not needed.

	* dbusbind.c (XD_ERROR): Don't arbitrarily truncate string.
	(XD_DEBUG_MESSAGE): Don't waste a byte.

	* callproc.c (getenv_internal_1, getenv_internal)
	(Fgetenv_internal):
	* buffer.c (init_buffer): Don't assume string length fits in 'int'.

	* lread.c (invalid_syntax): Omit length argument.
	All uses changed.  This doesn't fix a bug, but it simplifies the
	code away from its former Hollerith-constant appearance, and it's
	one less 'int' to worry about when looking at integer-overflow issues.
	(string_to_number): Simplify 2011-04-26 change by invoking xsignal1.

	* lisp.h (DEFUN): Remove bogus use of sizeof (struct Lisp_Subr).
	This didn't break anything, but it didn't help either.
	It's confusing to put a bogus integer in a place where the actual
	value does not matter.
	(LIST_END_P): Remove unused macro and its bogus comment.
	(make_fixnum_or_float): Remove unnecessary cast to EMACS_INT.

	* lisp.h (union Lisp_Object.i): EMACS_INT, not EMACS_UINT.
	This is for consistency with the ordinary, non-USE_LISP_UNION_TYPE,
	implementation.
	(struct Lisp_Bool_Vector.size): EMACS_INT, not EMACS_UINT.
	We prefer signed types, and the value cannot exceed the EMACS_INT
	range anyway (because otherwise the length would not be representable).
	(XSET) [USE_LISP_UNION_TYPE]: Use uintptr_t and intptr_t,
	not EMACS_UINT and EMACS_INT, when converting pointer to integer.
	This avoids a GCC warning when WIDE_EMACS_INT.

	* indent.c (sane_tab_width): New function.
	(current_column, scan_for_column, Findent_to, position_indentation)
	(compute_motion): Use it.  This is just for clarity.
	(Fcompute_motion): Don't assume hscroll and tab offset fit in int.

	* image.c (xbm_image_p): Don't assume stated width, height fit in int.

	* lisp.h (lint_assume): New macro.
	* composite.c (composition_gstring_put_cache):
	* ftfont.c (ftfont_shape_by_flt): Use it to pacify GCC 4.6.0.

	* editfns.c, insdel.c:
	Omit unnecessary forward decls, to simplify future changes.

	* ftfont.c (ftfont_shape_by_flt): Use signed integers for lengths.

	* font.c (Ffont_shape_gstring): Don't assume glyph len fits in 'int'.

	* fns.c (Ffillarray): Don't assume bool vector size fits in 'int'.
	Use much-faster test for byte-length change.
	Don't assume string byte-length fits in 'int'.
	Check that character arg fits in 'int'.
	(mapcar1): Declare byte as byte, for clarity.

	* alloc.c (Fmake_bool_vector): Avoid unnecessary multiplication.

	* fns.c (concat): Catch string overflow earlier.
	Do not rely on integer wraparound.

	* dispextern.h (struct it.overlay_strings_charpos)
	(struct it.selective): Now EMACS_INT, not int.
	* xdisp.c (forward_to_next_line_start)
	(back_to_previous_visible_line_start)
	(reseat_at_next_visible_line_start, next_element_from_buffer):
	Don't arbitrarily truncate the value of 'selective' to int.

	* xdisp.c (init_iterator): Use XINT, not XFASTINT; it might be < 0.

	* composite.c: Don't truncate sizes to 'int'.
	(composition_gstring_p, composition_reseat_it)
	(composition_adjust_point): Use EMACS_INT, not int.
	(get_composition_id, composition_gstring_put_cache): Use EMACS_INT,
	not EMACS_UINT, for indexes.

	* category.h (CATEGORY_SET_P): Remove unnecessary cast to EMACS_INT.

	* buffer.c: Include <verify.h>.
	(struct sortvec.priority, struct sortstr.priority):
	Now EMACS_INT, not int.
	(compare_overlays, cmp_for_strings): Avoid subtraction overflow.
	(struct sortstr.size, record_overlay_string)
	(struct sortstrlist.size, struct sortlist.used):
	Don't truncate size to int.
	(record_overlay_string): Check for size-calculation overflow.
	(init_buffer_once): Check at compile-time, not run-time.

2011-06-22  Jim Meyering  <meyering@redhat.com>

	Don't leak an XBM-image-sized buffer
	* image.c (xbm_load): Free the image buffer after using it.

2011-06-21  Paul Eggert  <eggert@cs.ucla.edu>

	Port to Sun C.
	* composite.c (find_automatic_composition): Omit needless 'return 0;'
	that Sun C diagnosed.
	* fns.c (secure_hash): Fix pointer signedness issue.
	* intervals.c (static_offset_intervals): New function.
	(offset_intervals): Use it.

2011-06-21  Leo Liu  <sdl.web@gmail.com>

	* deps.mk (fns.o):
	* makefile.w32-in ($(BLD)/fns.$(O)): Include sha256.h and
	sha512.h.

	* fns.c (secure_hash): Rename from crypto_hash_function and change
	the first arg to accept symbols.
	(Fsecure_hash): New primitive.
	(syms_of_fns): New symbols.

2011-06-20  Deniz Dogan  <deniz@dogan.se>

	* process.c (Fset_process_buffer): Clarify return value in
	docstring.

2011-06-18  Chong Yidong  <cyd@stupidchicken.com>

	* dispnew.c (add_window_display_history): Use BVAR.

	* xdisp.c (debug_method_add): Use BVAR.
	(check_window_end, dump_glyph_matrix, dump_glyph)
	(dump_glyph_row, dump_glyph_string): Convert arglist to ANSI C.

	* xfaces.c (check_lface_attrs, check_lface, dump_realized_face):
	Likewise.

	* xfns.c (Fx_create_frame, x_create_tip_frame): Delay image cache
	check till after the cache is created in init_frame_faces.

2011-06-17  Stefan Monnier  <monnier@iro.umontreal.ca>

	* fns.c (Fsafe_length): Yet another int/Lisp_Object mixup.

2011-06-16  Paul Eggert  <eggert@cs.ucla.edu>

	* lisp.h: Include <limits.h>, for INT_MAX, LONG_MAX, LLONG_MAX.
	Without this, prin1 mishandles Lisp_Misc_Save_Value printing on
	hosts with pre-C99 libraries, because pD is wrongly defined to "t".

	Improve buffer-overflow checking (Bug#8873).
	* fileio.c (Finsert_file_contents):
	* insdel.c (insert_from_buffer_1, replace_range, replace_range_2):
	Remove the old (too-loose) buffer overflow checks.
	They weren't needed, since make_gap checks for buffer overflow.
	* insdel.c (make_gap_larger): Catch buffer overflows that were missed.
	The old code merely checked for Emacs fixnum overflow, and relied
	on undefined (wraparound) behavior.  The new code avoids undefined
	behavior, and also checks for ptrdiff_t and/or size_t overflow.

	* editfns.c (Finsert_char): Don't dump core with very negative counts.
	Tune.  Don't use wider integers than needed.  Don't use alloca.
	Use a bigger 'string' buffer.  Rewrite to avoid 'n > 0' test.

	* insdel.c (replace_range): Fix buf overflow when insbytes < outgoing.

	* insdel.c, lisp.h (buffer_overflow): New function.
	(insert_from_buffer_1, replace_range, replace_range_2):
	* insdel.c (make_gap_larger):
	* editfns.c (Finsert_char):
	* fileio.c (Finsert_file_contents): Use it, to normalize wording.

	* buffer.h (BUF_BYTES_MAX): Cast to ptrdiff_t so that it's signed.

2011-06-15  Paul Eggert  <eggert@cs.ucla.edu>

	Integer overflow and signedness fixes (Bug#8873, Bug#8828).

	* ccl.c (ASCENDING_ORDER): New macro, to work around GCC bug 43772.
	(GET_CCL_RANGE, IN_INT_RANGE): Use it.

	* fileio.c: Don't assume EMACS_INT fits in off_t.
	(emacs_lseek): New static function.
	(Finsert_file_contents, Fwrite_region): Use it.
	Use SEEK_SET, SEEK_CUR, SEEK_END as appropriate.

	* fns.c (Fload_average): Don't assume 100 * load average fits in int.

	* fns.c: Don't overflow int when computing a list length.
	* fns.c (QUIT_COUNT_HEURISTIC): New constant.
	(Flength, Fsafe_length): Use EMACS_INT, not int, to avoid unwanted
	truncation on 64-bit hosts.  Check for QUIT every
	QUIT_COUNT_HEURISTIC entries rather than every other entry; that's
	faster and is responsive enough.
	(Flength): Report an error instead of overflowing an integer.
	(Fsafe_length): Return a float if the value is not representable
	as a fixnum.  This shouldn't happen except in contrived situations.
	(Fnthcdr, Fsort): Don't assume list length fits in int.
	(Fcopy_sequence): Don't assume vector length fits in int.

	* alloc.c: Check that resized vectors' lengths fit in fixnums.
	(header_size, word_size): New constants.
	(allocate_vectorlike): Don't check size overflow here.
	(allocate_vector): Check it here instead, since this is the only
	caller of allocate_vectorlike that could cause overflow.
	Check that the new vector's length is representable as a fixnum.

	* fns.c (next_almost_prime): Don't return a multiple of 3 or 5.
	The previous code was bogus.  For example, next_almost_prime (32)
	returned 39, which is undesirable as it is a multiple of 3; and
	next_almost_prime (24) returned 25, which is a multiple of 5 so
	why was the code bothering to check for multiples of 7?

	* bytecode.c (exec_byte_code): Use ptrdiff_t, not int, for vector length.

	* eval.c, doprnt.c (SIZE_MAX): Remove; inttypes.h defines this now.

	Variadic C functions now count arguments with ptrdiff_t.
	This partly undoes my 2011-03-30 change, which replaced int with size_t.
	Back then I didn't know that the Emacs coding style prefers signed int.
	Also, in the meantime I found a few more instances where arguments
	were being counted with int, which may truncate counts on 64-bit
	machines, or EMACS_INT, which may be unnecessarily wide.
	* lisp.h (struct Lisp_Subr.function.aMANY)
	(DEFUN_ARGS_MANY, internal_condition_case_n, safe_call):
	Arg counts are now ptrdiff_t, not size_t.
	All variadic functions and their callers changed accordingly.
	(struct gcpro.nvars): Now size_t, not size_t.  All uses changed.
	* bytecode.c (exec_byte_code): Check maxdepth for overflow,
	to avoid potential buffer overrun.  Don't assume arg counts fit in 'int'.
	* callint.c (Fcall_interactively): Check arg count for overflow,
	to avoid potential buffer overrun.  Use signed char, not 'int',
	for 'varies' array, so that we needn't bother to check its size
	calculation for overflow.
	* editfns.c (Fformat): Use ptrdiff_t, not EMACS_INT, to count args.
	* eval.c (apply_lambda):
	* fns.c (Fmapconcat): Use XFASTINT, not XINT, to get args length.
	(struct textprop_rec.argnum): Now ptrdiff_t, not int.  All uses changed.
	(mapconcat): Use ptrdiff_t, not int and EMACS_INT, to count args.

	* callint.c (Fcall_interactively): Don't use index var as event count.

	* vm-limit.c (check_memory_limits): Fix incorrect extern function decls.
	* mem-limits.h (SIZE): Remove; no longer used.

	* xterm.c (x_alloc_nearest_color_1): Prefer int to long when int works.

	Remove unnecessary casts.
	* xterm.c (x_term_init):
	* xfns.c (x_set_border_pixel):
	* widget.c (create_frame_gcs): Remove casts to unsigned long etc.
	These aren't needed now that we assume ANSI C.

	* sound.c (Fplay_sound_internal): Remove cast to unsigned long.
	It's more likely to cause problems (due to unsigned overflow)
	than to cure them.

	* dired.c (Ffile_attributes): Don't use 32-bit hack on 64-bit hosts.

	* unexelf.c (unexec): Don't assume BSS addr fits in unsigned.

	* xterm.c (handle_one_xevent): Omit unnecessary casts to unsigned.

	* keyboard.c (modify_event_symbol): Don't limit alist len to UINT_MAX.

	* lisp.h (CHAR_TABLE_SET): Omit now-redundant test.

	* lread.c (Fload): Don't compare a possibly-garbage time_t value.

	GLYPH_CODE_FACE returns EMACS_INT, not int.
	* dispextern.h (merge_faces):
	* xfaces.c (merge_faces):
	* xdisp.c (get_next_display_element, next_element_from_display_vector):
	Don't assume EMACS_INT fits in int.

	* character.h (CHAR_VALID_P): Remove unused parameter.
	* fontset.c, lisp.h, xdisp.c: All uses changed.

	* editfns.c (Ftranslate_region_internal): Omit redundant test.

	* fns.c (concat): Minor tuning based on overflow analysis.
	This doesn't fix any bugs.  Use int to hold character, instead
	of constantly refetching from Emacs object.  Use XFASTINT, not
	XINT, for value known to be a character.  Don't bother comparing
	a single byte to 0400, as it's always less.

	* floatfns.c (Fexpt):
	* fileio.c (make_temp_name): Omit unnecessary cast to unsigned.

	* editfns.c (Ftranslate_region_internal): Use int, not EMACS_INT
	for characters.

	* doc.c (get_doc_string): Omit (unsigned)c that mishandled negatives.

	* data.c (Faset): If ARRAY is a string, check that NEWELT is a char.
	Without this fix, on a 64-bit host (aset S 0 4294967386) would
	incorrectly succeed when S was a string, because 4294967386 was
	truncated before it was used.

	* chartab.c (Fchar_table_range): Use CHARACTERP to check range.
	Otherwise, an out-of-range integer could cause undefined behavior
	on a 64-bit host.

	* composite.c: Use int, not EMACS_INT, for characters.
	(fill_gstring_body, composition_compute_stop_pos): Use int, not
	EMACS_INT, for values that are known to be in character range.
	This doesn't fix any bugs but is the usual style inside Emacs and
	may generate better code on 32-bit machines.

	Make sure a 64-bit char is never passed to ENCODE_CHAR.
	This is for reasons similar to the recent CHAR_STRING fix.
	* charset.c (Fencode_char): Check that character arg is actually
	a character.  Pass an int to ENCODE_CHAR.
	* charset.h (ENCODE_CHAR): Verify that the character argument is no
	wider than 'int', as a compile-time check to prevent future regressions
	in this area.

	* character.c (char_string): Remove unnecessary casts.

	Make sure a 64-bit char is never passed to CHAR_STRING.
	Otherwise, CHAR_STRING would do the wrong thing on a 64-bit platform,
	by silently ignoring the top 32 bits, allowing some values
	that were far too large to be valid characters.
	* character.h: Include <verify.h>.
	(CHAR_STRING, CHAR_STRING_ADVANCE): Verify that the character
	arguments are no wider than unsigned, as a compile-time check
	to prevent future regressions in this area.
	* data.c (Faset):
	* editfns.c (Fchar_to_string, general_insert_function, Finsert_char)
	(Fsubst_char_in_region):
	* fns.c (concat):
	* xdisp.c (decode_mode_spec_coding):
	Adjust to CHAR_STRING's new requirement.
	* editfns.c (Finsert_char, Fsubst_char_in_region):
	* fns.c (concat): Check that character args are actually
	characters.  Without this test, these functions did the wrong
	thing with wildly out-of-range values on 64-bit hosts.

	Remove incorrect casts to 'unsigned' that lose info on 64-bit hosts.
	These casts should not be needed on 32-bit hosts, either.
	* keyboard.c (read_char):
	* lread.c (Fload): Remove casts to unsigned.

	* lisp.h (UNSIGNED_CMP): New macro.
	This fixes comparison bugs on 64-bit hosts.
	(ASCII_CHAR_P): Use it.
	* casefiddle.c (casify_object):
	* character.h (ASCII_BYTE_P, CHAR_VALID_P)
	(SINGLE_BYTE_CHAR_P, CHAR_STRING):
	* composite.h (COMPOSITION_ENCODE_RULE_VALID):
	* dispextern.h (FACE_FROM_ID):
	* keyboard.c (read_char): Use UNSIGNED_CMP.

	* xmenu.c (dialog_selection_callback) [!USE_GTK]: Cast to intptr_t,
	not to EMACS_INT, to avoid GCC warning.

	* xfns.c (x_set_scroll_bar_default_width): Remove unused 'int' locals.

	* buffer.h (PTR_BYTE_POS, BUF_PTR_BYTE_POS): Remove harmful cast.
	The cast incorrectly truncated 64-bit byte offsets to 32 bits, and
	isn't needed on 32-bit machines.

	* buffer.c (Fgenerate_new_buffer_name):
	Use EMACS_INT for count, not int.
	(advance_to_char_boundary): Return EMACS_INT, not int.

	* data.c (Qcompiled_function): Now static.

	* window.c (window_body_lines): Now static.

	* image.c (gif_load): Rename local to avoid shadowing.

	* lisp.h (SAFE_ALLOCA_LISP): Check for integer overflow.
	(struct Lisp_Save_Value): Use ptrdiff_t, not int, for 'integer' member.
	* alloc.c (make_save_value): Integer argument is now of type
	ptrdiff_t, not int.
	(mark_object): Use ptrdiff_t, not int.
	* lisp.h (pD): New macro.
	* print.c (print_object): Use it.

	* alloc.c: Use EMACS_INT, not int, to count objects.
	(total_conses, total_markers, total_symbols, total_vector_size)
	(total_free_conses, total_free_markers, total_free_symbols)
	(total_free_floats, total_floats, total_free_intervals)
	(total_intervals, total_strings, total_free_strings):
	Now EMACS_INT, not int.  All uses changed.
	(Fgarbage_collect): Compute overall total using a double, so that
	integer overflow is less likely to be a problem.  Check for overflow
	when converting back to an integer.
	(n_interval_blocks, n_string_blocks, n_float_blocks, n_cons_blocks)
	(n_vectors, n_symbol_blocks, n_marker_blocks): Remove.
	These were 'int' variables that could overflow on 64-bit hosts;
	they were never used, so remove them instead of repairing them.
	(nzombies, ngcs, max_live, max_zombies): Now EMACS_INT, not 'int'.
	(inhibit_garbage_collection): Set gc_cons_threshold to max value.
	Previously, this ceilinged at INT_MAX, but that doesn't work on
	64-bit machines.
	(allocate_pseudovector): Don't use EMACS_INT when int would do.

	* alloc.c (Fmake_bool_vector): Don't assume vector size fits in int.
	(allocate_vectorlike): Check for ptrdiff_t overflow.
	(mark_vectorlike, mark_char_table, mark_object): Avoid EMACS_UINT
	when a (possibly-narrower) signed value would do just as well.
	We prefer using signed arithmetic, to avoid comparison confusion.

	* alloc.c: Catch some string size overflows that we were missing.
	(XMALLOC_OVERRUN_CHECK_SIZE) [!XMALLOC_OVERRUN_CHECK]: Define to 0,
	for convenience in STRING_BYTES_MAX.
	(STRING_BYTES_MAX): New macro, superseding the old one in lisp.h.
	The definition here is exact; the one in lisp.h was approximate.
	(allocate_string_data): Check for string overflow.  This catches
	some instances we weren't catching before.  Also, it catches
	size_t overflow on (unusual) hosts where SIZE_MAX <= min
	(PTRDIFF_MAX, MOST_POSITIVE_FIXNUM), e.g., when size_t is 32 bits
	and ptrdiff_t and EMACS_INT are both 64 bits.

	* character.c, coding.c, doprnt.c, editfns.c, eval.c:
	All uses of STRING_BYTES_MAX replaced by STRING_BYTES_BOUND.
	* lisp.h (STRING_BYTES_BOUND): Rename from STRING_BYTES_MAX.

	* character.c (string_escape_byte8): Fix nbytes/nchars typo.

	* alloc.c (Fmake_string): Check for out-of-range init.

2011-06-15  Stefan Monnier  <monnier@iro.umontreal.ca>

	* eval.c (Fdefvaralias): Also mark the target as variable-special-p.

2011-06-14  Jan Djärv  <jan.h.d@swipnet.se>

	* xfns.c (x_set_scroll_bar_default_width): Remove argument to
	xg_get_default_scrollbar_width.

	* gtkutil.c: Include emacsgtkfixed.h if HAVE_GTK3.
	(int_gtk_range_get_value): Move to the scroll bar part of the file.
	(style_changed_cb): Call update_theme_scrollbar_width and call
	x_set_scroll_bar_default_width and xg_frame_set_char_size for
	all frames (Bug#8505).
	(xg_create_frame_widgets): Call emacs_fixed_new if HAVE_GTK3 (Bug#8505).
	Call gtk_window_set_resizable if HAVE_GTK3.
	(x_wm_set_size_hint): Call emacs_fixed_set_min_size with min width
	and height if HAVE_GTK3 (Bug#8505).
	(scroll_bar_width_for_theme): New variable.
	(update_theme_scrollbar_width): New function.
	(xg_get_default_scrollbar_width): Move code to
	update_theme_scrollbar_width, just return scroll_bar_width_for_theme.
	(xg_initialize): Call update_theme_scrollbar_width.

	* gtkutil.h (xg_get_default_scrollbar_width): Remove argument.

	* emacsgtkfixed.c, emacsgtkfixed.h: New files.

2011-06-12  Martin Rudalics  <rudalics@gmx.at>

	* frame.c (make_frame): Call other_buffer_safely instead of
	other_buffer.

	* window.c (temp_output_buffer_show): Call display_buffer with
	second argument Vtemp_buffer_show_specifiers and reset latter
	immediately after the call.
	(Vtemp_buffer_show_specifiers): New variable.
	(auto_window_vscroll_p, next_screen_context_lines)
	(Vscroll_preserve_screen_position): Remove leading asterisks from
	doc-strings.

2011-06-12  Paul Eggert  <eggert@cs.ucla.edu>

	Fix minor problems found by GCC 4.6.0 static checking.
	* buffer.c (Qclone_number): Remove for now, as it's unused.
	(record_buffer, Funrecord_buffer): Rename local to avoid shadowing.
	(record_buffer): Remove unused local.
	* frame.c (other_visible_frames, frame_buffer_list): Now static.
	(set_frame_buffer_list): Remove; unused.
	* frame.h (other_visible_frames): Remove decl.
	* keyboard.h (menu_items_inuse): Declare only if USE_GTK || USE_MOTIF.
	* lisp.h (frame_buffer_list, set_frame_buffer_list): Remove decls.
	(add_gpm_wait_descriptor, delete_gpm_wait_descriptor): Declare only
	if HAVE_GPM.
	* menu.c (menu_items_inuse): Now static unless USE_GTK || USE_MOTIF.
	* process.c (add_gpm_wait_descriptor, delete_gpm_wait_descriptor):
	Define only if HAVE_GPM.
	* widget.c (EmacsFrameResize, emacsFrameClassRec): Now static.
	(update_hints_inhibit): Remove; never set.  All uses removed.
	* widgetprv.h (emacsFrameClassRec): Remove decl.
	* window.c (delete_deletable_window): Now returns void, since it
	wasn't returning anything.
	(compare_window_configurations): Remove unused locals.
	* xfns.c (x_set_scroll_bar_default_width): Remove unused locals.
	* xmenu.c (x_menu_set_in_use): Define only if USE_GTK || USE_MOTIF.
	(dialog_selection_callback) [!USE_GTK]: Prefer intptr_t for integers
	the same widths as pointers.  This follows up on the 2011-05-06 patch.
	* xterm.c (x_alloc_lighter_color_for_widget): Define only if USE_LUCID.
	* xterm.h: Likewise.
	(x_menu_set_in_use): Declare only if USE_GTK || USE_MOTIF.

2011-06-12  Juanma Barranquero  <lekktu@gmail.com>

	* makefile.w32-in: Update dependencies.
	(LISP_H): Add lib/intprops.h.

2011-06-11  Chong Yidong  <cyd@stupidchicken.com>

	* image.c (gif_load): Add animation frame delay to the metadata.
	(syms_of_image): Use DEFSYM.  New symbol `delay'.

2011-06-11  Martin Rudalics  <rudalics@gmx.at>

	* window.c (delete_deletable_window): Re-add.
	(Fset_window_configuration): Rewrite to handle dead buffers and
	consequently deletable windows.
	(window_tree, Fwindow_tree): Remove.  Supply functionality in
	window.el.
	(compare_window_configurations): Simplify code.

2011-06-11  Andreas Schwab  <schwab@linux-m68k.org>

	* image.c (imagemagick_load_image): Fix type mismatch.
	(Fimagemagick_types): Likewise.

	* window.h (replace_buffer_in_windows): Declare.

2011-06-11  Martin Rudalics  <rudalics@gmx.at>

	* buffer.c: New Lisp objects Qbuffer_list_update_hook and
	Qclone_number.  Remove external declaration of Qdelete_window.
	(Fbuffer_list): Rewrite doc-string.  Minor restructuring of
	code.
	(Fget_buffer_create, Fmake_indirect_buffer, Frename_buffer):
	Run Qbuffer_list_update_hook if allowed.
	(Fother_buffer): Rewrite doc-string.  Major rewrite for new
	buffer list implementation.
	(other_buffer_safely): New function.
	(Fkill_buffer): Replace call to replace_buffer_in_all_windows by
	calls to replace_buffer_in_windows and
	replace_buffer_in_windows_safely.  Run Qbuffer_list_update_hook
	if allowed.
	(record_buffer): Inhibit quitting and rewrite using quittable
	functions.  Run Qbuffer_list_update_hook if allowed.
	(Frecord_buffer, Funrecord_buffer): New functions.
	(switch_to_buffer_1, Fswitch_to_buffer): Remove.
	Move switch-to-buffer to window.el.
	(bury-buffer): Move to window.el.
	(Vbuffer_list_update_hook): New variable.

	* lisp.h (other_buffer_safely): Add prototype in buffer.c
	section.

	* window.h (resize_frame_windows): Move up in code.
	(Fwindow_frame): Remove EXFUN.
	(replace_buffer_in_all_windows): Remove prototype.
	(replace_buffer_in_windows_safely): Add prototype.

	* window.c: Declare Qdelete_window static again.  Move down
	declaration of select_count.
	(Fnext_window, Fprevious_window): Rewrite doc-strings.
	(Fother_window): Move to window.el.
	(window_loop): Remove DELETE_BUFFER_WINDOWS and UNSHOW_BUFFER
	cases.  Add REPLACE_BUFFER_IN_WINDOWS_SAFELY case.
	(Fdelete_windows_on, Freplace_buffer_in_windows): Move to
	window.el.
	(replace_buffer_in_windows): Implement by calling
	Qreplace_buffer_in_windows.
	(replace_buffer_in_all_windows): Remove with some functionality
	moved into replace_buffer_in_windows_safely.
	(replace_buffer_in_windows_safely): New function.
	(select_window_norecord, select_frame_norecord): Move in front
	of run_window_configuration_change_hook.  Remove now obsolete
	declarations.
	(Fset_window_buffer): Rewrite doc-string.
	Call Qrecord_window_buffer.
	(keys_of_window): Move binding for other-window to window.el.

2011-06-11  Chong Yidong  <cyd@stupidchicken.com>

	* dispextern.h (struct image): Replace data member, whose int_val
	and ptr_val fields were not used by anything, with a single
	lisp_val object.

	* image.c (Fimage_metadata, make_image, mark_image, tiff_load)
	(gif_clear_image, gif_load, imagemagick_load_image)
	(gs_clear_image, gs_load): Callers changed.

2011-06-10  Paul Eggert  <eggert@cs.ucla.edu>

	* buffer.h: Include <time.h>, for time_t.
	Needed to build on FreeBSD 8.2.  Problem reported by Herbert J. Skuhra.

	Fix minor problems found by static checking.

	* image.c (PixelGetMagickColor): Declare if ImageMagick headers don't.

	Make identifiers static if they are not used in other modules.
	* data.c (Qcompiled_function, Qframe, Qvector):
	* image.c (QimageMagick, Qsvg):
	* minibuf.c (Qmetadata):
	* window.c (resize_window_check, resize_root_window): Now static.
	* window.h (resize_window_check, resize_root_window): Remove decls.

	* window.c (window_deletion_count, delete_deletable_window):
	Remove; unused.
	(window_body_lines): Now static.
	(Fdelete_other_windows_internal): Mark vars as initialized.
	Make sure 'resize_failed' is initialized.
	(run_window_configuration_change_hook): Rename local to avoid shadowing.
	(resize_window_apply): Remove unused local.
	* window.h (delete_deletable_window): Remove decl.

	* image.c (gif_load, svg_load_image): Rename locals to avoid shadowing.
	(imagemagick_load_image): Fix pointer signedness problem by changing
	last arg from unsigned char * to char *.  All uses changed.
	Also, fix a local for similar reasons.
	Remove unused locals.  Remove locals to avoid shadowing.
	(fn_rsvg_handle_free): Remove; unused.
	(svg_load, svg_load_image): Fix pointer signedness problem.
	(imagemagick_load_image): Don't use garbage pointer image_wand.

	* ftfont.c (ftfont_get_metrics, ftfont_drive_otf): Remove unused locals.

2011-06-10  Chong Yidong  <cyd@stupidchicken.com>

	* image.c (gif_load): Fix omitted cast error introduced by
	2011-06-06 change.

2011-06-10  Martin Rudalics  <rudalics@gmx.at>

	* window.h (resize_proportionally, orig_total_lines)
	(orig_top_line): Remove from window structure.
	(set_window_height, set_window_width, change_window_heights)
	(Fdelete_window): Remove prototypes.
	(resize_frame_windows): Remove duplicate declaration.

2011-06-10  Eli Zaretskii  <eliz@gnu.org>

	* window.h (resize_frame_windows, resize_window_check)
	(delete_deletable_window, resize_root_window)
	(resize_frame_windows): Declare prototypes.

	* window.c (resize_window_apply): Make definition be "static" to
	match the prototype.

2011-06-10  Martin Rudalics  <rudalics@gmx.at>

	* window.c: Remove declarations of Qwindow_size_fixed,
	window_min_size_1, window_min_size_2, window_min_size,
	size_window, window_fixed_size_p, enlarge_window, delete_window.
	Remove static from declaration of Qdelete_window, it's
	temporarily needed by Fbury_buffer.
	(replace_window): Don't assign orig_top_line and
	orig_total_lines.
	(Fdelete_window, delete_window): Remove.  Window deletion is
	handled by window.el.
	(window_loop): Remove DELETE_OTHER_WINDOWS case.
	Replace Fdelete_window calls with calls to Qdelete_window.
	(Fdelete_other_windows): Remove.  Deleting other windows is
	handled by window.el.
	(window_fixed_size_p): Remove.  Fixed-sizeness of windows is
	handled in window.el.
	(window_min_size_2, window_min_size_1, window_min_size): Remove.
	Window minimum sizes are handled in window.el.
	(shrink_windows, size_window, set_window_height)
	(set_window_width, change_window_heights, window_height)
	(window_width, CURBEG, CURSIZE, enlarge_window)
	(adjust_window_trailing_edge, Fadjust_window_trailing_edge)
	(Fenlarge_window, Fshrink_window): Remove.  Window resizing is
	handled in window.el.
	(make_dummy_parent): Rename to make_parent_window and give it a
	second argument horflag.
	(make_window): Don't set resize_proportionally any more.
	(Fsplit_window): Remove.  Windows are split in window.el.
	(save_restore_action, save_restore_orig_size)
	(shrink_window_lowest_first, save_restore_orig_size): Remove.
	Resize mini windows in window.el.
	(grow_mini_window, shrink_mini_window): Implement by calling
	Qresize_root_window_vertically, resize_window_check and
	resize_window_apply.
	(saved_window, Fset_window_configuration, save_window_save):
	Do not handle orig_top_line, orig_total_lines, and
	resize_proportionally.
	(window_min_height, window_min_width): Move to window.el.
	(keys_of_window): Move bindings for delete-other-windows,
	split-window, delete-window and enlarge-window to window.el.

	* buffer.c: Temporarily extern Qdelete_window.
	(Fbury_buffer): Temporarily call Qdelete_window instead of
	Fdelete_window (Fbury_buffer will move to window.el soon).

	* frame.c (set_menu_bar_lines_1): Remove code handling
	orig_top_line and orig_total_lines.

	* dispnew.c (adjust_frame_glyphs_initially): Don't use
	set_window_height but set heights directly.
	(change_frame_size_1): Use resize_frame_windows.

	* xdisp.c (init_xdisp): Don't use set_window_height but set
	heights directly.

	* xfns.c (x_set_menu_bar_lines, x_set_tool_bar_lines):
	Use resize_frame_windows instead of change_window_heights and run
	run_window_configuration_change_hook.

	* w32fns.c (x_set_tool_bar_lines): Use resize_frame_windows
	instead of change_window_heights and run
	run_window_configuration_change_hook.

2011-06-09  Martin Rudalics  <rudalics@gmx.at>

	* window.c (replace_window): Rename second argument REPLACEMENT to
	NEW.  New third argument SETFLAG.  Rewrite.
	(delete_window, make_dummy_parent): Call replace_window with
	third argument 1.
	(window_list_1): Move down in code.
	(run_window_configuration_change_hook): Move set_buffer part
	before select_frame_norecord part in order to unwind correctly.
	Rename count1 to count.
	(recombine_windows, delete_deletable_window, resize_root_window)
	(Fdelete_other_windows_internal)
	(Frun_window_configuration_change_hook, make_parent_window)
	(resize_window_check, resize_window_apply, Fresize_window_apply)
	(resize_frame_windows, Fsplit_window_internal)
	(Fdelete_window_internal, Fresize_mini_window_internal):
	New functions.
	(syms_of_window): New variables Vwindow_splits and Vwindow_nest.

2011-06-08  Martin Rudalics  <rudalics@gmx.at>

	* window.h (window): Add some new members to window structure -
	normal_lines, normal_cols, new_total, new_normal, clone_number,
	splits, nest, prev_buffers, next_buffers.
	(WINDOW_TOTAL_SIZE): Move here from window.c.
	(MIN_SAFE_WINDOW_WIDTH, MIN_SAFE_WINDOW_HEIGHT): Define here.

	* window.c (Fwindow_height, Fwindow_width, Fwindow_full_width_p):
	Remove.
	(make_dummy_parent): Set new members of windows structure.
	(make_window): Move down in code.  Handle new members of window
	structure.
	(Fwindow_clone_number, Fwindow_splits, Fset_window_splits)
	(Fwindow_nest, Fset_window_nest, Fwindow_new_total)
	(Fwindow_normal_size, Fwindow_new_normal, Fwindow_prev_buffers)
	(Fset_window_prev_buffers, Fwindow_next_buffers)
	(Fset_window_next_buffers, Fset_window_clone_number):
	New functions.
	(Fwindow_hscroll, Fwindow_at, Fwindow_point, Fwindow_start)
	(Fwindow_end, Fwindow_line_height, Fset_window_dedicated_p):
	Doc-string fixes.
	(Fwindow_parameters, Fwindow_parameter, Fset_window_parameter):
	Argument WINDOW can be now internal window too.
	(Fwindow_use_time): Move up in code.
	(Fget_buffer_window): Rename argument FRAME to ALL-FRAMES.
	Rewrite doc-string.
	(Fset_window_configuration, saved_window)
	(Fcurrent_window_configuration, save_window_save): Handle new
	members of window structure.
	(WINDOW_TOTAL_SIZE, MIN_SAFE_WINDOW_WIDTH)
	(MIN_SAFE_WINDOW_HEIGHT): Move to window.h.
	(syms_of_window): New Lisp objects Qrecord_window_buffer,
	Qwindow_deletable_p, Qdelete_window, Qreplace_buffer_in_windows,
	Qget_mru_window, Qresize_root_window,
	Qresize_root_window_vertically, Qsafe, Qabove, Qbelow,
	Qauto_buffer_name; staticpro them.

2011-06-07  Martin Rudalics  <rudalics@gmx.at>

	* window.c (Fwindow_total_size, Fwindow_left_column)
	(Fwindow_top_line, window_body_lines, Fwindow_body_size)
	(Fwindow_list_1): New functions.
	(window_box_text_cols): Replace with window_body_cols.
	(Fwindow_width, Fscroll_left, Fscroll_right):
	Use window_body_cols instead of window_box_text_cols.
	(delete_window, Fset_window_configuration):
	Call delete_all_subwindows with window as argument.
	(delete_all_subwindows): Take a window as argument and not a
	structure.  Rewrite.
	(window_loop): Remove handling of GET_LRU_WINDOW and
	GET_LARGEST_WINDOW.
	(Fget_lru_window, Fget_largest_window): Move to window.el.

	* window.h: Extern window_body_cols instead of
	window_box_text_cols.  delete_all_subwindows now takes a
	Lisp_Object as argument.

	* indent.c (compute_motion, Fcompute_motion):
	Use window_body_cols instead of window_box_text_cols.

	* frame.c (delete_frame): Call delete_all_subwindows with root
	window as argument.

2011-06-07  Daniel Colascione  <dan.colascione@gmail.com>

	* fns.c (Fputhash): Document return value.

2011-06-06  Chong Yidong  <cyd@stupidchicken.com>

	* image.c (gif_load): Implement gif89a spec "no disposal" method.

2011-06-06  Paul Eggert  <eggert@cs.ucla.edu>

	Cons<->int and similar integer overflow fixes (Bug#8794).

	Check for overflow when converting integer to cons and back.
	* charset.c (Fdefine_charset_internal, Fdecode_char):
	Use cons_to_unsigned to catch overflow.
	(Fencode_char): Use INTEGER_TO_CONS.
	* composite.h (LGLYPH_CODE): Use cons_to_unsigned.
	(LGLYPH_SET_CODE): Use INTEGER_TO_CONS.
	* data.c (long_to_cons, cons_to_long): Remove.
	(cons_to_unsigned, cons_to_signed): New functions.
	These signal an error for invalid or out-of-range values.
	* dired.c (Ffile_attributes): Use INTEGER_TO_CONS.
	* fileio.c (Fset_visited_file_modtime): Use CONS_TO_INTEGER.
	* font.c (Ffont_variation_glyphs):
	* fontset.c (Finternal_char_font): Use INTEGER_TO_CONS.
	* lisp.h: Include <intprops.h>.
	(INTEGER_TO_CONS, CONS_TO_INTEGER): New macros.
	(cons_to_signed, cons_to_unsigned): New decls.
	(long_to_cons, cons_to_long): Remove decls.
	* undo.c (record_first_change): Use INTEGER_TO_CONS.
	(Fprimitive_undo): Use CONS_TO_INTEGER.
	* xfns.c (Fx_window_property): Likewise.
	* xselect.c: Include <limits.h>.
	(x_own_selection, selection_data_to_lisp_data):
	Use INTEGER_TO_CONS.
	(x_handle_selection_request, x_handle_selection_clear)
	(x_get_foreign_selection, Fx_disown_selection_internal)
	(Fx_get_atom_name, x_send_client_event): Use CONS_TO_INTEGER.
	(lisp_data_to_selection_data): Use cons_to_unsigned.
	(x_fill_property_data): Use cons_to_signed.
	Report values out of range.

	Check for buffer and string overflow more precisely.
	* buffer.h (BUF_BYTES_MAX): New macro.
	* lisp.h (STRING_BYTES_MAX): New macro.
	* alloc.c (Fmake_string):
	* character.c (string_escape_byte8):
	* coding.c (coding_alloc_by_realloc):
	* doprnt.c (doprnt):
	* editfns.c (Fformat):
	* eval.c (verror):
	Use STRING_BYTES_MAX, not MOST_POSITIVE_FIXNUM,
	since they may not be the same number.
	* editfns.c (Finsert_char):
	* fileio.c (Finsert_file_contents):
	Likewise for BUF_BYTES_MAX.

	* image.c: Use ptrdiff_t, not int, for sizes.
	(slurp_file): Switch from int to ptrdiff_t.
	All uses changed.
	(slurp_file): Check that file size fits in both size_t (for
	malloc) and ptrdiff_t (for sanity and safety).

	* fileio.c (Fverify_visited_file_modtime): Avoid time overflow
	if b->modtime has its maximal value.

	* dired.c (Ffile_attributes): Don't assume EMACS_INT has >32 bits.

	Don't assume time_t can fit into int.
	* buffer.h (struct buffer.modtime): Now time_t, not int.
	* fileio.c (Fvisited_file_modtime): No need for time_t cast now.
	* undo.c (Fprimitive_undo): Use time_t, not int, for time_t value.

	Minor fixes for signed vs unsigned integers.
	* character.h (MAYBE_UNIFY_CHAR):
	* charset.c (maybe_unify_char):
	* keyboard.c (read_char, reorder_modifiers):
	XINT -> XFASTINT, since the integer must be nonnegative.
	* ftfont.c (ftfont_spec_pattern):
	* keymap.c (access_keymap, silly_event_symbol_error):
	XUINT -> XFASTINT, since the integer must be nonnegative.
	(Fsingle_key_description, preferred_sequence_p): XUINT -> XINT,
	since it makes no difference and we prefer signed.
	* keyboard.c (record_char): Use XUINT when all the neighbors do.
	(access_keymap): NATNUMP -> INTEGERP, since the integer must be
	nonnegative.

2011-06-06  Stefan Monnier  <monnier@iro.umontreal.ca>

	* window.h (Fwindow_frame): Declare.

2011-06-06  Paul Eggert  <eggert@cs.ucla.edu>

	* alloc.c: Simplify handling of large-request failures (Bug#8800).
	(SPARE_MEMORY): Always define.
	(LARGE_REQUEST): Remove.
	(memory_full): Use SPARE_MEMORY rather than LARGE_REQUEST.

2011-06-06  Martin Rudalics  <rudalics@gmx.at>

	* lisp.h: Move EXFUNS for Fframe_root_window,
	Fframe_first_window and Fset_frame_selected_window to window.h.

	* window.h: Move EXFUNS for Fframe_root_window,
	Fframe_first_window and Fset_frame_selected_window here from
	lisp.h.

	* frame.c (Fwindow_frame, Fframe_first_window)
	(Fframe_root_window, Fframe_selected_window)
	(Fset_frame_selected_window): Move to window.c.
	(Factive_minibuffer_window): Move to minibuf.c.
	(Fother_visible_frames_p): New function.

	* minibuf.c (Factive_minibuffer_window): Move here from frame.c.

	* window.c (decode_window, decode_any_window): Move up in code.
	(Fwindowp, Fwindow_live_p): Rewrite doc-strings.
	(inhibit_frame_unsplittable): Remove unused variable.
	(Fwindow_buffer): Move up and rewrite doc-string.
	(Fwindow_parent, Fwindow_vchild, Fwindow_hchild, Fwindow_next)
	(Fwindow_prev): New functions.
	(Fwindow_frame): Move here from frame.c.  Accept any window as
	argument.
	(Fframe_root_window, Fframe_first_window)
	(Fframe_selected_window): Move here from frame.c.  Accept frame
	or arbitrary window as argument.  Update doc-strings.
	(Fminibuffer_window): Move up in code.
	(Fwindow_minibuffer_p): Move up in code and simplify.
	(Fset_frame_selected_window): Move here from frame.c.
	Marginal rewrite.
	(Fselected_window, select_window, Fselect_window): Move up in
	code.  Minor doc-string fixes.

2011-06-06  Paul Eggert  <eggert@cs.ucla.edu>

	* alloc.c (memory_full) [SYSTEM_MALLOC]: Port to MacOS (Bug#8800).
	Do not assume that spare memory exists; that assumption is valid
	only if SYSTEM_MALLOC.
	(LARGE_REQUEST): New macro, so that the issue of large requests
	is separated from the issue of spare memory.

2011-06-05  Andreas Schwab  <schwab@linux-m68k.org>

	* editfns.c (Fformat): Correctly handle zero flag with hexadecimal
	format.  (Bug#8806)

	* gtkutil.c (xg_get_default_scrollbar_width): Avoid warning.

	* xfns.c (x_set_scroll_bar_default_width): Move declarations
	before statements.

2011-06-05  Jan Djärv  <jan.h.d@swipnet.se>

	* gtkutil.c (xg_get_default_scrollbar_width): New function.

	* gtkutil.h: Declare xg_get_default_scrollbar_width.

	* xfns.c (x_set_scroll_bar_default_width): If USE_GTK, get
	min width by calling x_set_scroll_bar_default_width (Bug#8505).

2011-06-05  Juanma Barranquero  <lekktu@gmail.com>

	* xdisp.c (single_display_spec_intangible_p): Remove declaration.

2011-06-04  Chong Yidong  <cyd@stupidchicken.com>

	* xselect.c (x_clipboard_manager_save): Remove redundant arg.
	(x_clipboard_manager_save): Add return value.
	(x_clipboard_manager_error_1, x_clipboard_manager_error_2):
	New error handlers.
	(x_clipboard_manager_save_frame, x_clipboard_manager_save_all):
	Obey Vx_select_enable_clipboard_manager.  Catch errors in
	x_clipboard_manager_save (Bug#8779).
	(Vx_select_enable_clipboard_manager): New variable.
	(x_get_foreign_selection): Reduce scope of x_catch_errors (Bug#8790).

2011-06-04  Dan Nicolaescu  <dann@ics.uci.edu>

	* emacs.c (main): Warn when starting a GTK emacs in daemon mode.

2011-06-04  YAMAMOTO Mitsuharu  <mituharu@math.s.chiba-u.ac.jp>

	* fringe.c (update_window_fringes): Don't update overlay arrow bitmap
	in the current matrix if keep_current_p is non-zero.

2011-06-04  Eli Zaretskii  <eliz@gnu.org>

	* bidi.c (bidi_level_of_next_char): Fix last change.

2011-06-03  Eli Zaretskii  <eliz@gnu.org>

	Support bidi reordering of text covered by display properties.

	* bidi.c (bidi_copy_it): Use offsetof instead of emulating it.
	(bidi_fetch_char, bidi_fetch_char_advance): New functions.
	(bidi_cache_search, bidi_cache_iterator_state)
	(bidi_paragraph_init, bidi_resolve_explicit, bidi_resolve_weak)
	(bidi_level_of_next_char, bidi_move_to_visually_next):
	Support character positions inside a run of characters covered by a
	display string.
	(bidi_paragraph_init, bidi_resolve_explicit_1)
	(bidi_level_of_next_char): Call bidi_fetch_char and
	bidi_fetch_char_advance instead of FETCH_CHAR and
	FETCH_CHAR_ADVANCE.
	(bidi_init_it): Initialize new members.
	(LRE_CHAR, RLE_CHAR, PDF_CHAR, LRO_CHAR, RLO_CHAR): Remove macro
	definitions.
	(bidi_explicit_dir_char): Lookup character type in bidi_type_table,
	instead of using explicit *_CHAR codes.
	(bidi_resolve_explicit, bidi_resolve_weak):
	Use FETCH_MULTIBYTE_CHAR instead of FETCH_CHAR, as reordering of
	bidirectional text is supported only in multibyte buffers.
	(bidi_init_it): Accept additional argument FRAME_WINDOW_P and use
	it to initialize the frame_window_p member of struct bidi_it.
	(bidi_cache_iterator_state, bidi_resolve_explicit_1)
	(bidi_resolve_explicit, bidi_resolve_weak)
	(bidi_level_of_next_char, bidi_move_to_visually_next): Abort if
	bidi_it->nchars is non-positive.
	(bidi_level_of_next_char): Don't try to lookup the cache for the
	next/previous character if nothing is cached there yet, or if we
	were just reseat()'ed to a new position.

	* xdisp.c (set_cursor_from_row): Set start and stop points
	according to the row's direction when priming the loop that looks
	for the glyph on which to display cursor.
	(single_display_spec_intangible_p): Function deleted.
	(display_prop_intangible_p): Reimplement to call
	handle_display_spec instead of single_display_spec_intangible_p.
	Accept 3 additional arguments needed by handle_display_spec.
	This fixes incorrect cursor motion across display property with complex
	values: lists, `(when COND...)' forms, etc.
	(single_display_spec_string_p): Support property values that are
	lists with the argument STRING its top-level element.
	(display_prop_string_p): Fix the condition for processing a
	property that is a list to be consistent with handle_display_spec.
	(handle_display_spec): New function, refactored from the
	last portion of handle_display_prop.
	(compute_display_string_pos): Accept additional argument
	FRAME_WINDOW_P.  Call handle_display_spec to determine whether the
	value of a `display' property is a "replacing spec".
	(handle_single_display_spec): Accept 2 additional arguments BUFPOS
	and FRAME_WINDOW_P.  If IT is NULL, don't set up the iterator from
	the display property, but just return a value indicating whether
	the display property will replace the characters it covers.
	(Fcurrent_bidi_paragraph_direction): Initialize the nchars and
	frame_window_p members of struct bidi_it.
	(compute_display_string_pos, compute_display_string_end):
	New functions.
	(push_it): Accept second argument POSITION, where pop_it should
	jump to continue iteration.
	(reseat_1): Initialize bidi_it.disp_pos.

	* keyboard.c (adjust_point_for_property): Adjust the call to
	display_prop_intangible_p to its new signature.

	* dispextern.h (struct bidi_it): New member frame_window_p.
	(bidi_init_it): Update prototypes.
	(display_prop_intangible_p): Update prototype.
	(compute_display_string_pos, compute_display_string_end):
	Declare prototypes.
	(struct bidi_it): New members nchars and disp_pos.  ch_len is now
	EMACS_INT.

2011-06-02  Paul Eggert  <eggert@cs.ucla.edu>

	Malloc failure behavior now depends on size of allocation.
	* alloc.c (buffer_memory_full, memory_full): New arg NBYTES.
	* lisp.h: Change signatures accordingly.
	* alloc.c, buffer.c, editfns.c, menu.c, minibuf.c, xterm.c:
	All callers changed.  (Bug#8762)

	* gnutls.c: Use Emacs's memory allocators.
	Without this change, the gnutls library would invoke malloc etc.
	directly, which causes problems on non-SYNC_INPUT hosts, and which
	runs afoul of improving memory_full behavior.  (Bug#8761)
	(fn_gnutls_global_set_mem_functions): New macro or function pointer.
	(emacs_gnutls_global_init): Use it to specify xmalloc, xrealloc,
	xfree instead of the default malloc, realloc, free.
	(Fgnutls_boot): No need to check for memory allocation failure,
	since xmalloc does that for us.

	Remove arbitrary limit of 2**31 entries in hash tables.  (Bug#8771)
	* category.c (hash_get_category_set):
	* ccl.c (ccl_driver):
	* charset.c (Fdefine_charset_internal):
	* charset.h (struct charset.hash_index):
	* composite.c (get_composition_id, gstring_lookup_cache)
	(composition_gstring_put_cache):
	* composite.h (struct composition.hash_index):
	* dispextern.h (struct image.hash):
	* fns.c (next_almost_prime, larger_vector, cmpfn_eql)
	(cmpfn_equal, cmpfn_user_defined, hashfn_eq, hashfn_eql)
	(hashfn_equal, hashfn_user_defined, make_hash_table)
	(maybe_resize_hash_table, hash_lookup, hash_put)
	(hash_remove_from_table, hash_clear, sweep_weak_table, SXHASH_COMBINE)
	(sxhash_string, sxhash_list, sxhash_vector, sxhash_bool_vector)
	(Fsxhash, Fgethash, Fputhash, Fmaphash):
	* image.c (make_image, search_image_cache, lookup_image)
	(xpm_put_color_table_h):
	* lisp.h (struct Lisp_Hash_Table):
	* minibuf.c (Ftry_completion, Fall_completions, Ftest_completion):
	* print.c (print): Use 'EMACS_UINT' and 'EMACS_INT'
	for hashes and hash indexes, instead of 'unsigned' and 'int'.
	* alloc.c (allocate_vectorlike):
	Check for overflow in vector size calculations.
	* ccl.c (ccl_driver):
	Check for overflow when converting EMACS_INT to int.
	* fns.c, image.c: Remove unnecessary static decls that would otherwise
	need to be updated by these changes.
	* fns.c (make_hash_table, maybe_resize_hash_table):
	Check for integer overflow with large hash tables.
	(make_hash_table, maybe_resize_hash_table, Fmake_hash_table):
	Prefer the faster XFLOAT_DATA to XFLOATINT where either will do.
	(SXHASH_REDUCE): New macro.
	(sxhash_string, sxhash_list, sxhash_vector, sxhash_bool_vector):
	Use it instead of discarding useful hash info with large hash values.
	(sxhash_float): New function.
	(sxhash): Use it.  No more need for "& INTMASK" due to above changes.
	* lisp.h (FIXNUM_BITS): New macro, useful for SXHASH_REDUCE etc.
	(MOST_NEGATIVE_FIXNUM, MOST_POSITIVE_FIXNUM, INTMASK):
	Rewrite to use FIXNUM_BITS, as this simplifies things.
	(next_almost_prime, larger_vector, sxhash, hash_lookup, hash_put):
	Adjust signatures to match updated version of code.
	(consing_since_gc): Now EMACS_INT, since a single hash table can
	use more than INT_MAX bytes.

2011-06-01  Dan Nicolaescu  <dann@ics.uci.edu>

	Make it possible to build with GCC-4.6+ -O2 -flto.

	* emacs.c (__malloc_initialize_hook): Mark as EXTERNALLY_VISIBLE.

2011-06-01  Stefan Monnier  <monnier@iro.umontreal.ca>

	* minibuf.c (get_minibuffer, read_minibuf_unwind):
	Call minibuffer-inactive-mode.

2011-05-31  Juanma Barranquero  <lekktu@gmail.com>

	* makefile.w32-in ($(BLD)/data.$(O), $(BLD)/editfns.$(O)):
	Update dependencies.

2011-05-31  Dan Nicolaescu  <dann@ics.uci.edu>

	* data.c (init_data): Remove code for UTS, this system is not
	supported anymore.

2011-05-31  Dan Nicolaescu  <dann@ics.uci.edu>

	Don't force ./temacs to start in terminal mode.

	* frame.c (make_initial_frame): Initialize faces in all cases, not
	only when CANNOT_DUMP is defined.
	* dispnew.c (init_display): Remove CANNOT_DUMP condition.

2011-05-31  Dan Nicolaescu  <dann@ics.uci.edu>

	* dispnew.c (add_window_display_history): Use const for the string
	pointer.  Remove declaration, not needed.

2011-05-31  Paul Eggert  <eggert@cs.ucla.edu>

	Use 'inline', not 'INLINE'.
	<http://lists.gnu.org/archive/html/emacs-devel/2011-05/msg00914.html>
	* alloc.c, fontset.c (INLINE): Remove.
	* alloc.c, bidi.c, charset.c, coding.c, dispnew.c, fns.c, image.c:
	* intervals.c, keyboard.c, process.c, syntax.c, textprop.c, w32term.c:
	* xdisp.c, xfaces.c, xterm.c: Replace all uses of INLINE with inline.
	* gmalloc.c (register_heapinfo): Use inline unconditionally.
	* lisp.h (LISP_MAKE_RVALUE): Use inline, not __inline__.

2011-05-31  Dan Nicolaescu  <dann@ics.uci.edu>

	Make it possible to run ./temacs.

	* callproc.c (set_initial_environment): Remove CANNOT_DUMP code,
	syms_of_callproc does the same thing.  Remove test for
	"initialized", do it in the caller.
	* emacs.c (main): Avoid calling set_initial_environment when dumping.

2011-05-31  Stefan Monnier  <monnier@iro.umontreal.ca>

	* minibuf.c (Finternal_complete_buffer): Return `category' metadata.
	(read_minibuf): Use get_minibuffer.
	(syms_of_minibuf): Use DEFSYM.
	(Qmetadata): New var.
	* data.c (Qbuffer): Don't make it static.
	(syms_of_data): Use DEFSYM.

2011-05-31  Paul Eggert  <eggert@cs.ucla.edu>

	* ccl.c (CCL_CODE_RANGE): Allow negative numbers.  (Bug#8751)
	(CCL_CODE_MIN): New macro.

2011-05-30  Paul Eggert  <eggert@cs.ucla.edu>

	* alloc.c (lisp_align_malloc): Omit unnecessary val==NULL tests.

	* eval.c (Qdebug): Now static.
	* lisp.h (Qdebug): Remove decl.  This reverts a part of the
	2011-04-26T11:26:05Z!dan.colascione@gmail.com that inadvertently undid part of
	2011-04-14T06:48:41Z!eggert@cs.ucla.edu.

2011-05-29  Chong Yidong  <cyd@stupidchicken.com>

	* image.c: Various fixes to ImageMagick code comments.
	(Fimagemagick_types): Doc fix.

2011-05-29  Paul Eggert  <eggert@cs.ucla.edu>

	Minor fixes prompted by GCC 4.6.0 warnings.

	* xselect.c (converted_selections, conversion_fail_tag): Now static.

	* emacs.c [HAVE_X_WINDOWS]: Include "xterm.h".
	(x_clipboard_manager_save_all): Move extern decl to ...
	* xterm.h: ... here, so that it can be checked for consistency.

2011-05-29  Chong Yidong  <cyd@stupidchicken.com>

	* xselect.c (x_clipboard_manager_save_frame)
	(x_clipboard_manager_save_all): New functions.
	(Fx_clipboard_manager_save): Lisp function deleted.

	* emacs.c (Fkill_emacs): Call x_clipboard_manager_save_all.
	* frame.c (delete_frame): Call x_clipboard_manager_save_frame.

	* xterm.h: Update prototype.

2011-05-28  William Xu  <william.xwl@gmail.com>

	* nsterm.m (ns_term_shutdown): Synchronize user defaults before
	exiting (Bug#8239).

2011-05-28  Jim Meyering  <meyering@redhat.com>

	Avoid a sign-extension bug in crypto_hash_function.
	* fns.c (to_uchar): Define.
	(crypto_hash_function): Use it to convert some newly-signed
	variables to unsigned, to avoid sign-extension bugs.  For example,
	without this change, (md5 "truc") would evaluate to
	45723a2aff78ff4fff7fff1114760e62 rather than the expected
	45723a2af3788c4ff17f8d1114760e62.  Reported by Antoine Levitt in
	https://lists.gnu.org/archive/html/emacs-devel/2011-05/msg00883.html.

2011-05-27  Paul Eggert  <eggert@cs.ucla.edu>

	Integer overflow fixes.

	* dbusbind.c: Serial number integer overflow fixes.
	(CHECK_DBUS_SERIAL_GET_SERIAL): New macro.
	(Fdbus_call_method_asynchronously, xd_read_message_1): Use a float
	to hold a serial number that is too large for a fixnum.
	(Fdbus_method_return_internal, Fdbus_method_error_internal):
	Check for serial numbers out of range.  Decode any serial number
	that was so large that it became a float.  (Bug#8722)

	* dbusbind.c: Use XFASTINT rather than XUINT, and check for nonneg.
	(Fdbus_call_method, Fdbus_call_method_asynchronously):
	Use XFASTINT rather than XUINT when numbers are nonnegative.
	(xd_append_arg, Fdbus_method_return_internal):
	(Fdbus_method_error_internal): Likewise.  Also, for unsigned
	arguments, check that Lisp number is nonnegative, rather than
	silently wrapping negative numbers around.  (Bug#8722)
	(xd_read_message_1): Don't assume dbus_uint32_t can fit in int.
	(Bug#8722)

	* data.c (arith_driver, Flsh): Avoid unnecessary casts to EMACS_UINT.

	* ccl.c (ccl_driver): Redo slightly to avoid the need for 'unsigned'.

	ccl: Add integer overflow checks.
	* ccl.c (CCL_CODE_MAX, GET_CCL_RANGE, GET_CCL_CODE, GET_CCL_INT):
	(IN_INT_RANGE): New macros.
	(ccl_driver): Use them to check for integer overflow when
	decoding a CCL program.  Many of the new checks are whether XINT (x)
	fits in int; it doesn't always, on 64-bit hosts.  The new version
	doesn't catch all possible integer overflows, but it's an
	improvement.  (Bug#8719)

	* alloc.c (make_event_array): Use XINT, not XUINT.
	There's no need for unsigned here.

	* mem-limits.h (EXCEEDS_LISP_PTR) [!USE_LSB_TAG]: EMACS_UINT -> uintptr_t
	This follows up to the 2011-05-06 change that substituted uintptr_t
	for EMACS_INT.  This case wasn't caught back then.

	Rework Fformat to avoid integer overflow issues.
	* editfns.c: Include <float.h> unconditionally, as it's everywhere
	now (part of C89).  Include <verify.h>.
	(MAX_10_EXP, CONVERTED_BYTE_SIZE): Remove; no longer needed.
	(pWIDE, pWIDElen, signed_wide, unsigned_wide): New defns.
	(Fformat): Avoid the prepass trying to compute sizes; it was only
	approximate and thus did not catch overflow reliably.  Instead, walk
	through the format just once, formatting and computing sizes as we go,
	checking for integer overflow at every step, and allocating a larger
	buffer as needed.  Keep track separately whether the format is
	multibyte.  Keep only the most-recently calculated precision, rather
	than them all.  Record whether each argument has been converted to
	string.  Use EMACS_INT, not int, for byte and char and arg counts.
	Support field widths and precisions larger than INT_MAX.  Avoid
	sprintf's undefined behavior with conversion specifications such as %#d
	and %.0c.  Fix bug with strchr succeeding on '\0' when looking for
	flags.  Fix bug with (format "%c" 256.0).  Avoid integer overflow when
	formatting out-of-range floating point numbers with int
	formats.  (Bug#8668)

	* lisp.h (FIXNUM_OVERFLOW_P): Work even if arg is a NaN.

	* data.c: Avoid integer truncation in expressions involving floats.
	* data.c: Include <intprops.h>.
	(arith_driver): When there's an integer overflow in an expression
	involving floating point, convert the integers to floating point
	so that the resulting value does not suffer from catastrophic
	integer truncation.  For example, on a 64-bit host (* 4
	most-negative-fixnum 0.5) should yield about -4.6e+18, not zero.
	Do not rely on undefined behavior after integer overflow.

	merge count_size_as_multibyte, parse_str_to_multibyte
	* character.c, character.h (count_size_as_multibyte):
	Rename from parse_str_to_multibyte; all uses changed.
	Check for integer overflow.
	* insdel.c, lisp.h (count_size_as_multibyte): Remove,
	since it's now a duplicate of the other.  This is more of
	a character than a buffer op, so better that it's in character.c.
	* fns.c, print.c: Adjust to above changes.

2011-05-27  Stefan Monnier  <monnier@iro.umontreal.ca>

	* xselect.c (x_convert_selection): Yet another int/Lisp_Object mixup.

2011-05-27  Paul Eggert  <eggert@cs.ucla.edu>

	* xselect.c: Fix minor problems prompted by GCC 4.6.0 warnings.
	(x_handle_selection_request, frame_for_x_selection): Remove unused vars.
	(x_clipboard_manager_save): Now static.
	(Fx_clipboard_manager_save): Rename local to avoid shadowing.

	* fns.c: Fix minor problems prompted by GCC 4.6.0 warnings.
	(crypto_hash_function): Now static.
	Fix pointer signedness problems.  Avoid unnecessary initializations.

2011-05-27  Chong Yidong  <cyd@stupidchicken.com>

	* termhooks.h (Vselection_alist): Make it terminal-local.

	* terminal.c (create_terminal): Initialize it.

	* xselect.c: Support for clipboard managers.
	(Vselection_alist): Move to termhooks.h as terminal-local var.
	(LOCAL_SELECTION): New macro.
	(x_atom_to_symbol): Handle x_display_info_for_display fail case.
	(symbol_to_x_atom): Remove gratuitous arg.
	(x_handle_selection_request, lisp_data_to_selection_data)
	(x_get_foreign_selection, Fx_register_dnd_atom): Callers changed.
	(x_own_selection, x_get_local_selection, x_convert_selection):
	New arg, specifying work frame.  Use terminal-local Vselection_alist.
	(some_frame_on_display): Delete unused function.
	(Fx_own_selection_internal, Fx_get_selection_internal)
	(Fx_disown_selection_internal, Fx_selection_owner_p)
	(Fx_selection_exists_p): New optional frame arg.
	(frame_for_x_selection, Fx_clipboard_manager_save): New functions.
	(x_handle_selection_clear): Don't treat other terminals with the
	same keyboard specially.  Use the terminal-local Vselection_alist.
	(x_clear_frame_selections): Use Frun_hook_with_args.

	* xterm.c (x_term_init): Intern ATOM and CLIPBOARD_MANAGER atoms.

	* xterm.h: Add support for those atoms.

2011-05-26  Chong Yidong  <cyd@stupidchicken.com>

	* xselect.c: ICCCM-compliant handling of MULTIPLE targets.
	(converted_selections, conversion_fail_tag): New global variables.
	(x_selection_request_lisp_error): Free the above.
	(x_get_local_selection): Remove unnecessary code.
	(x_reply_selection_request): Args changed; handle arbitrary array
	of converted selections stored in converted_selections.
	Separate the XChangeProperty and SelectionNotify steps.
	(x_handle_selection_request): Rewrite to handle MULTIPLE target.
	(x_convert_selection): New function.
	(x_handle_selection_event): Simplify.
	(x_get_foreign_selection): Don't ignore incoming requests while
	waiting for an answer; this will fail when we implement
	SAVE_TARGETS, and seems unnecessary anyway.
	(selection_data_to_lisp_data): Recognize ATOM_PAIR type.
	(Vx_sent_selection_functions): Doc fix.

2011-05-26  Leo Liu  <sdl.web@gmail.com>

	* editfns.c (Ftranspose_regions): Allow empty regions.  (Bug#8699)

2011-05-25  YAMAMOTO Mitsuharu  <mituharu@math.s.chiba-u.ac.jp>

	* dispextern.h (struct glyph_row): New member fringe_bitmap_periodic_p.

	* dispnew.c (shift_glyph_matrix, scrolling_window): Mark scrolled row
	for fringe update if it has periodic bitmap.
	(row_equal_p): Also compare left_fringe_offset, right_fringe_offset,
	and fringe_bitmap_periodic_p.

	* fringe.c (get_fringe_bitmap_data): New function.
	(draw_fringe_bitmap_1, update_window_fringes): Use it.
	(update_window_fringes): Record periodicity of fringe bitmap in glyph
	row.  Mark glyph row for fringe update if periodicity changed.

	* xdisp.c (try_window_reusing_current_matrix): Don't mark scrolled row
	for fringe update unless it has periodic bitmap.

2011-05-25  Kenichi Handa  <handa@m17n.org>

	* xdisp.c (get_next_display_element): Set correct it->face_id for
	a static composition.

2011-05-24  Leo Liu  <sdl.web@gmail.com>

	* deps.mk (fns.o):
	* makefile.w32-in ($(BLD)/fns.$(O)): Include sha1.h.

	* fns.c (crypto_hash_function, Fsha1): New function.
	(Fmd5): Use crypto_hash_function.
	(syms_of_fns): Add Ssha1.

2011-05-22  Paul Eggert  <eggert@cs.ucla.edu>

	* gnutls.c: Remove unused macros.
	(fn_gnutls_transport_set_lowat, fn_gnutls_transport_set_pull_function):
	(fn_gnutls_transport_set_push_function) [!WINDOWSNT]:
	Remove macros that are defined and never used.
	Caught by gcc -Wunused-macros (GCC 4.6.0, Fedora 14).

2011-05-22  Chong Yidong  <cyd@stupidchicken.com>

	* xselect.c (syms_of_xselect): Remove unused symbol SAVE_TARGETS.
	(Fx_get_selection_internal): Minor cleanup.
	(Fx_own_selection_internal): Rename arguments for consistency with
	select.el.

2011-05-22  Paul Eggert  <eggert@cs.ucla.edu>

	* xselect.c (QSAVE_TARGETS): New static var, to fix build failure.

2011-05-22  Chong Yidong  <cyd@stupidchicken.com>

	* xselect.c (syms_of_xselect): Include character.h; use DEFSYM.

2011-05-21  YAMAMOTO Mitsuharu  <mituharu@math.s.chiba-u.ac.jp>

	* dispnew.c (scrolling_window): Don't exclude the case that the
	last enabled row in the desired matrix touches the bottom boundary.

2011-05-21  Glenn Morris  <rgm@gnu.org>

	* Makefile.in ($(etc)/DOC): Make second command line even shorter.
	(SOME_MACHINE_OBJECTS): Replace FONT_OBJ by its maximal expansion,
	and add some more files.

2011-05-20  Eli Zaretskii  <eliz@gnu.org>

	* callproc.c (Fcall_process) [MSDOS]: Fix arguments to
	report_file_error introduced by the change from 2011-05-07.

2011-05-20  Paul Eggert  <eggert@cs.ucla.edu>

	* systime.h (Time): Define only if emacs is defined.
	This is to allow ../lib-src/profile.c to be compiled on FreeBSD,
	where the include path doesn't have X11/X.h by default.  See
	<http://lists.gnu.org/archive/html/emacs-devel/2011-05/msg00561.html>.

2011-05-20  Kenichi Handa  <handa@m17n.org>

	* composite.c (find_automatic_composition): Fix previous change.

2011-05-20  Glenn Morris  <rgm@gnu.org>

	* lisp.mk: New file, split from Makefile.in.
	* Makefile.in (lisp): Move to separate file, inserted by @lisp_frag@.
	(shortlisp): Remove.
	($(etc)/DOC): Edit lisp.mk rather than using $shortlisp.

2011-05-19  Glenn Morris  <rgm@gnu.org>

	* Makefile.in (MSDOS_SUPPORT_REAL, MSDOS_SUPPORT, NS_SUPPORT)
	(REAL_MOUSE_SUPPORT, GPM_MOUSE_SUPPORT, MOUSE_SUPPORT, TOOLTIP_SUPPORT)
	(BASE_WINDOW_SUPPORT, X_WINDOW_SUPPORT, WINDOW_SUPPORT): Remove.
	(lisp): Set the order to that of loadup.el.
	(shortlisp): Make it a copy of $lisp.
	(SOME_MACHINE_LISP): Remove.
	($(etc)/DOC): Depend just on $lisp, not $SOME_MACHINE_LISP too.
	Use just $shortlisp, not $SOME_MACHINE_LISP too.

2011-05-18  Kenichi Handa  <handa@m17n.org>

	* composite.c (CHAR_COMPOSABLE_P): Add more check for efficiency.
	(BACKWARD_CHAR): Wrap the arg STOP by parenthesis.
	(find_automatic_composition): Mostly rewrite for efficiency.

2011-05-18  Juanma Barranquero  <lekktu@gmail.com>

	* makefile.w32-in: Update dependencies.

2011-05-18  Christoph Scholtes  <cschol2112@googlemail.com>

	* menu.c: Include limits.h (fixes the MS-Windows build broken by
	2011-06-18T18:49:19Z!cyd@stupidchicken.com).

2011-05-18  Paul Eggert  <eggert@cs.ucla.edu>

	Fix some integer overflow issues, such as string length overflow.

	* insdel.c (count_size_as_multibyte): Check for string overflow.

	* character.c (lisp_string_width): Check for string overflow.
	Use EMACS_INT, not int, for string indexes and lengths; in
	particular, 2nd arg is now EMACS_INT, not int.  Do not crash if
	the resulting string length overflows an EMACS_INT; instead,
	report a string overflow if no precision given.  When checking for
	precision exhaustion, use a check that cannot possibly have
	integer overflow.  (Bug#8675)
	* character.h (lisp_string_width): Adjust to new signature.

	* alloc.c (string_overflow): New function.
	(Fmake_string): Use it.  This doesn't change behavior, but saves
	a few bytes and will simplify future changes.
	* character.c (string_escape_byte8): Likewise.
	* lisp.h (string_overflow): New decl.

	Fixups, following up to the user-interface timestamp change.
	* nsterm.m (last_mouse_movement_time, ns_mouse_position): Use Time
	for UI timestamps, instead of unsigned long.
	* msdos.c (mouse_get_pos): Likewise.
	* w32inevt.c (movement_time, w32_console_mouse_position): Likewise.
	* w32gui.h (Time): Define by including "systime.h" rather than by
	declaring it ourselves.  (Bug#8664)

	* dispextern.h (struct image): Don't assume time_t <= unsigned long.
	* image.c (clear_image_cache): Likewise.

	* term.c (term_mouse_position): Don't assume time_t wraparound.

	Be more systematic about user-interface timestamps.
	Before, the code sometimes used 'Time', sometimes 'unsigned long',
	and sometimes 'EMACS_UINT', to represent these timestamps.
	This change causes it to use 'Time' uniformly, as that's what X uses.
	This makes the code easier to follow, and makes it easier to catch
	integer overflow bugs such as Bug#8664.
	* frame.c (Fmouse_position, Fmouse_pixel_position):
	Use Time, not unsigned long, for user-interface timestamps.
	* keyboard.c (last_event_timestamp, kbd_buffer_get_event): Likewise.
	(button_down_time, make_lispy_position, make_lispy_movement): Likewise.
	* keyboard.h (last_event_timestamp): Likewise.
	* menu.c (Fx_popup_menu) [!HAVE_X_WINDOWS]: Likewise.
	* menu.h (xmenu_show): Likewise.
	* term.c (term_mouse_position): Likewise.
	* termhooks.h (struct input_event.timestamp): Likewise.
	(struct terminal.mouse_position_hook): Likewise.
	* xmenu.c (create_and_show_popup_menu, xmenu_show): Likewise.
	* xterm.c (XTmouse_position, x_scroll_bar_report_motion): Likewise.
	* systime.h (Time): New decl.  Pull it in from <X11/X.h> if
	HAVE_X_WINDOWS, otherwise define it as unsigned long, which is
	what it was before.
	* menu.h, termhooks.h: Include "systime.h", for Time.

	* keyboard.c (make_lispy_event): Fix problem in integer overflow.
	Don't assume that the difference between two unsigned long values
	can fit into an integer.  At this point, we know button_down_time
	<= event->timestamp, so the difference must be nonnegative, so
	there's no need to cast the result if double-click-time is
	nonnegative, as it should be; check that it's nonnegative, just in
	case.  This bug is triggered when events are more than 2**31 ms
	apart (about 25 days).  (Bug#8664)

	* xselect.c (last_event_timestamp): Remove duplicate decl.
	(x_own_selection): Remove needless cast to unsigned long.

	* xmenu.c (set_frame_menubar): Use int, not EMACS_UINT, for indexes
	that always fit in int.  Use a sentinel instead of a counter, to
	avoid a temp and to allay GCC's concerns about possible int overflow.
	* frame.h (struct frame): Use int for menu_bar_items_used
	instead of EMACS_INT, since it always fits in int.

	* menu.c (grow_menu_items): Check for int overflow.

	* xmenu.c (set_frame_menubar): Don't mishandle vectors with no nils.

	* xterm.c: Use EMACS_INT for Emacs modifiers, and int for X modifiers.
	Before, the code was not consistent.  These values cannot exceed
	2**31 - 1 so there's no need to make them unsigned.
	(x_x_to_emacs_modifiers): Accept int and return EMACS_INT.
	(x_emacs_to_x_modifiers): Accept EMACS_INT and return int.
	(x_x_to_emacs_modifiers, x_emacs_to_x_modifiers): Reject non-integers
	as modifiers.
	* xterm.h (x_x_to_emacs_modifiers): Adjust to signature change.

	* lisp.h (XINT) [USE_LISP_UNION_TYPE]: Cast to EMACS_INT.
	(XUINT) [USE_LISP_UNION_TYPE]: Cast to EMACS_UINT.
	Otherwise, GCC 4.6.0 warns about printf (pI, XINT (...)),
	presumably because the widths might not match.

	* window.c (size_window): Avoid needless test at loop start.

2011-05-18  Courtney Bane  <emacs-bugs-7626@cbane.org>  (tiny change)

	* term.c (Fresume_tty): Restore hooks before reinitializing (bug#8687).

2011-05-12  Drew Adams  <drew.adams@oracle.com>

	* textprop.c (Fprevious_single_char_property_change): Doc fix (bug#8655).

2011-05-12  YAMAMOTO Mitsuharu  <mituharu@math.s.chiba-u.ac.jp>

	* w32term.c (w32_draw_fringe_bitmap): Rename local vars `left' and
	`width' to `bar_area_x' and `bar_area_width', respectively.
	(x_scroll_run): Take account of fringe background extension.

	* xterm.c (x_draw_fringe_bitmap) [USE_TOOLKIT_SCROLL_BARS]:
	Rename local vars `left' and `width' to `bar_area_x' and
	`bar_area_width', respectively.
	(x_scroll_run) [USE_TOOLKIT_SCROLL_BARS]: Take account of fringe
	background extension.

2011-05-10  Jim Meyering  <meyering@redhat.com>

	* xdisp.c (x_intersect_rectangles): Fix typo "the the -> the".

2011-05-10  Juanma Barranquero  <lekktu@gmail.com>

	* image.c (Finit_image_library): Return t for built-in image types,
	like pbm and xbm.  (Bug#8640)

2011-05-09  Andreas Schwab  <schwab@linux-m68k.org>

	* w32menu.c (set_frame_menubar): Fix submenu allocation.

2011-05-07  Eli Zaretskii  <eliz@gnu.org>

	* w32console.c (Fset_screen_color): Doc fix.
	(Fget_screen_color): New function.
	(syms_of_ntterm): Defsubr it.

	* callproc.c (call_process_cleanup) [MSDOS]: Don't close and
	unlink the temporary file if Fcall_process didn't create it in the
	first place.
	(Fcall_process) [MSDOS]: Don't create tempfile if stdout of the
	child process will be redirected to a file specified with `:file'.
	Don't try to re-open tempfile in that case, and set fd[0] to -1 as
	cue to call_process_cleanup not to close that handle.

2011-05-07  Ben Key  <bkey76@gmail.com>

	* makefile.w32-in: The bootstrap-temacs rule now makes use of
	one of two shell specific rules, either bootstrap-temacs-CMD or
	bootstrap-temacs-SH.  The bootstrap-temacs-SH rule is identical
	to the previous implementation of the bootstrap-temacs rule.
	The bootstrap-temacs-CMD rule is similar to the previous
	implementation of the bootstrap-temacs rule except that it
	makes use of the ESC_CFLAGS variable instead of the CFLAGS
	variable.

	These changes, along with some changes to nt/configure.bat,
	nt/gmake.defs, and nt/nmake.defs, are required to extend my
	earlier fix to add support for --cflags and --ldflags options
	that include quotes so that it works whether make uses cmd or
	sh as the shell.

2011-05-06  Michael Albinus  <michael.albinus@gmx.de>

	* dbusbind.c (QCdbus_type_unix_fd): Declare static.
	(xd_remove_watch): Don't check QCdbus_type_unix_fd for SYMBOLP, it
	is a constant.
	(Fdbus_init_bus, xd_read_queued_messages): Bus can be a symbol or
	a string.  Handle both cases.
	(Fdbus_call_method_asynchronously, Fdbus_register_signal)
	(Fdbus_register_method): Use Qinvalid_function.

2011-05-06  Juanma Barranquero  <lekktu@gmail.com>

	* makefile.w32-in: Update dependencies.
	(LISP_H): Add inttypes.h and stdin.h.
	(PROCESS_H): Add unistd.h.

2011-05-06  Eli Zaretskii  <eliz@gnu.org>

	* lread.c: Include limits.h (fixes the MS-Windows build broken by
	2011-05-06T07:13:19Z!eggert@cs.ucla.edu).

2011-05-06  Paul Eggert  <eggert@cs.ucla.edu>

	* image.c (Finit_image_library) [!HAVE_NTGUI]: Omit unused local.

	* term.c (vfatal): Remove stray call to va_end.
	It's not needed and the C Standard doesn't allow it here anyway.

	Use C99's va_copy to avoid undefined behavior on x86-64 GNU/Linux.
	* eval.c (verror): doprnt a copy of ap, not the original.  (Bug#8545)

	* eval.c (verror): OK to create a string of up to MOST_POSITIVE_FIXNUM
	bytes.

	* term.c: Don't include <stdarg.h>, as <lisp.h> does that.

	* callproc.c (Fcall_process): Use 'volatile' to avoid vfork clobbering.

	* process.c (Fformat_network_address): Fix typo: args2 -> *args2.

	* xmenu.c (set_frame_menubar): Fix typo: int * -> int (3 times).

	* coding.c (detect_coding_charset): Fix typo: * 2 -> *4 (Bug#8601).

	* charset.h (struct charset.code_space): Now has 15 elements, not 16.
	* charset.c (Fdefine_charset_internal): Don't initialize
	charset.code_space[15].  The value was garbage, on hosts with
	32-bit int (Bug#8600).

	* lread.c (read_integer): Be more consistent with string-to-number.
	Use string_to_number to do the actual conversion; this avoids
	rounding errors and fixes some other screwups.  Without this fix,
	for example, #x1fffffffffffffff was misread as -2305843009213693952.
	(digit_to_number): Move earlier, for benefit of read_integer.
	Return -1 if the digit is out of range for the base, -2 if it is
	not a digit in any supported base.  (Bug#8602)

	* doprnt.c (doprnt): Support arbitrary pI values, such as "I64".

	* dispnew.c (scrolling_window): Return 1 if we scrolled,
	to match comment at start of function.  This also removes a
	GCC warning about overflow in a 32+64-bit port.

	* lisp.h (EMACS_INT, EMACS_UINT, BITS_PER_EMACS_INT, pI): Simplify.

	* dbusbind.c: Do not use XPNTR on a value that may be an integer.
	Reported by Stefan Monnier in
	<http://lists.gnu.org/archive/html/emacs-devel/2011-04/msg00919.html>.
	(xd_remove_watch, Fdbus_init_bus, xd_read_queued_messages):
	Use SYMBOLP-guarded XSYMBOL, not XPNTR.

	* lisp.h (EMACS_INTPTR): Remove.  All uses changed to intptr_t.
	(EMACS_UINTPTR): Likewise, with uintptr_t.

	* lisp.h: Prefer 64-bit EMACS_INT if available.
	(EMACS_INT, EMACS_UINT, BITS_PER_EMACS_INT, pI): Define to 64-bit
	on 32-bit hosts that have 64-bit int, so that they can access
	large files.
	However, temporarily disable this change unless the temporary
	symbol WIDE_EMACS_INT is defined.

	* lread.c, process.c: Do not include <inttypes.h>; lisp.h does it now.

	Prefer intptr_t/uintptr_t for integers the same widths as pointers.
	This removes an assumption that EMACS_INT and long are the same
	width as pointers.  The assumption is true for Emacs porting targets
	now, but we want to make other targets possible.
	* lisp.h: Include <inttypes.h>, for INTPTR_MAX, UINTPTR_MAX.
	(EMACS_INTPTR, EMACS_UINTPTR): New macros.
	In the rest of the code, change types of integers that hold casted
	pointers to EMACS_INTPTR and EMACS_UINTPTR, systematically
	replacing EMACS_INT, long, EMACS_UINT, and unsigned long.
	(XTYPE): Don't cast arg to EMACS_UINT; normally is not needed.
	(XSET): Cast type of XTYPE arg to EMACS_INTPTR; it is needed here.
	No need to cast type when ORing.
	(XPNTR): Return a value of type EMACS_INTPTR or EMACS_UINTPTR.
	* alloc.c (lisp_align_malloc): Remove a no-longer-needed cast.
	* doc.c (store_function_docstring): Use EMACS_INTPTR, so as not to
	assume EMACS_INT is the same width as char *.
	* gtkutil.c (xg_gtk_scroll_destroy, xg_tool_bar_button_cb):
	(xg_tool_bar_callback, xg_tool_bar_help_callback, xg_make_tool_item):
	Remove no-longer-needed casts.
	(xg_create_scroll_bar, xg_tool_bar_button_cb, xg_tool_bar_callback):
	(xg_tool_bar_help_callback, xg_make_tool_item):
	Use EMACS_INTPTR to hold an integer
	that will be cast to void *; this can avoid a GCC warning
	if EMACS_INT is not the same width as void *.
	* menu.c (find_and_call_menu_selection): Remove no-longer-needed cast.
	* xdisp.c (display_echo_area_1, resize_mini_window_1):
	(current_message_1, set_message_1):
	Use a local to convert to proper width without a cast.
	* xmenu.c (dialog_selection_callback): Likewise.

	* sysdep.c (get_random): Don't assume EMACS_INT is no wider than long.
	Also, don't assume VALBITS / RAND_BITS is less than 5,
	and don't rely on undefined behavior when shifting a 1 left into
	the sign bit.
	* lisp.h (get_random): Change signature to match.

	* lread.c (hash_string): Use size_t, not int, for hash computation.
	Normally we prefer signed values; but hashing is special, because
	it's better to use unsigned division on hash table sizes so that
	the remainder is nonnegative.  Also, size_t is the natural width
	for hashing into memory.  The previous code used 'int', which doesn't
	retain enough info to hash well into very large tables.
	(oblookup, oblookup_last_bucket_number, Funintern): Likewise.

	* dbusbind.c: Don't possibly lose pointer info when converting.
	(xd_remove_watch, Fdbus_init_bus, xd_read_queued_messages):
	Use XPNTR rather than XHASH, so that the high-order bits of
	the pointer aren't lost when converting through void *.

	* eval.c (Fautoload): Don't double-shift a pointer.

	* fns.c (Frandom): Let EMACS_UINT be wider than unsigned long.

2011-05-06  Juanma Barranquero  <lekktu@gmail.com>

	* gnutls.c (DEF_GNUTLS_FN):
	* image.c (DEF_IMGLIB_FN): Make function pointers static.

2011-05-05  Andreas Schwab  <schwab@linux-m68k.org>

	* lread.c (lisp_file_lexically_bound_p): Stop scanning at end
	marker.  (Bug#8610)

2011-05-05  Eli Zaretskii  <eliz@gnu.org>

	* w32heap.c (allocate_heap) [USE_LISP_UNION_TYPE || USE_LSB_TAG]:
	New version that can reserve upto 2GB of heap space.

2011-05-05  Chong Yidong  <cyd@stupidchicken.com>

	* nsfns.m (Fns_read_file_name): Doc fix (Bug#8534).

2011-05-05  Teodor Zlatanov  <tzz@lifelogs.com>

	* gnutls.c (fn_gnutls_certificate_set_x509_key_file): Add alias to
	`gnutls_certificate_set_x509_key_file'.

2011-05-05  Juanma Barranquero  <lekktu@gmail.com>

	* makefile.w32-in ($(BLD)/image.$(O), $(BLD)/process.$(O)):
	Update dependencies.

2011-05-04  Juanma Barranquero  <lekktu@gmail.com>

	* gnutls.h (emacs_gnutls_write, emacs_gnutls_read):
	* gnutls.c (emacs_gnutls_write, emacs_gnutls_read):
	Remove unused parameter `fildes'.
	* process.c (read_process_output, send_process): Don't pass it.

2011-05-04  Juanma Barranquero  <lekktu@gmail.com>

	Fix previous change: the library cache is defined in w32.c.
	* image.c (CACHE_IMAGE_TYPE) [!HAVE_NTGUI]: Define to noop.
	(Finit_image_library): Wrap Vlibrary_cache on "#ifdef HAVE_NTGUI".

2011-05-04  Juanma Barranquero  <lekktu@gmail.com>

	Implement dynamic loading of GnuTLS on Windows.

	* gnutls.h (GNUTLS_EMACS_ERROR_NOT_LOADED): New macro.
	(emacs_gnutls_write, emacs_gnutls_read): Mark as extern.
	(emacs_gnutls_record_check_pending, emacs_gnutls_transport_set_errno):
	Declare.

	* gnutls.c (Qgnutls_dll): Define.
	(DEF_GNUTLS_FN, LOAD_GNUTLS_FN): New macros.
	(gnutls_*): Declare function pointers.
	(init_gnutls_functions): New function to initialize function pointers.
	(emacs_gnutls_handshake, Fgnutls_error_string, Fgnutls_deinit)
	(emacs_gnutls_global_init, Fgnutls_bye): Use function pointers.
	(emacs_gnutls_record_check_pending, emacs_gnutls_transport_set_errno):
	Wrappers for gnutls_record_check_pending and gnutls_transport_set_errno.
	(emacs_gnutls_write, emacs_gnutls_read)
	(emacs_gnutls_handle_error, Fgnutls_error_fatalp)
	(Fgnutls_available_p): New function.
	(Fgnutls_boot): Call Fgnutls_available_p.  Use function pointers.
	(syms_of_gnutls) <Qgnutls_dll>: Initialize and staticpro it.
	(syms_of_gnutls) <Sgnutls_available_p>: defsubr it.

	* image.c: Include w32.h.
	(Vimage_type_cache): Delete.
	(syms_of_image) <Vimage_type_cache>: Don't initialize and staticpro it.
	(CACHE_IMAGE_TYPE, Finit_image_library): Use Vlibrary_cache instead.
	(w32_delayed_load): Move to w32.c.

	* w32.h (VlibraryCache, QCloaded_from, w32_delayed_load): Declare.

	* w32.c (QCloaded_from, Vlibrary_cache): Define.
	(w32_delayed_load): Move from image.c.  When loading a library, record
	its filename in the :loaded-from property of the library id.
	(globals_of_w32) <QCloaded_from, Vlibrary_cache>:
	Initialize and staticpro them.
	(emacs_gnutls_pull, emacs_gnutls_push): Call emacs_gnutls_* functions.

	* process.c: Include lisp.h before w32.h, not after.
	(wait_reading_process_output): Call emacs_gnutls_record_check_pending
	instead of gnutls_record_check_pending.

	* callproc.c, emacs.c: Include lisp.h before w32.h, not after.

2011-05-04  Teodor Zlatanov  <tzz@lifelogs.com>

	* gnutls.c (Fgnutls_boot): Support :keylist and :crlfiles options
	instead of :keyfiles.  Give GnuTLS the keylist and the CRL lists
	as passed in.

2011-05-03  Jan Djärv  <jan.h.d@swipnet.se>

	* xterm.c (x_set_frame_alpha): Do not set property on anything
	else than FRAME_X_OUTER_WINDOW (Bug#8608).

2011-05-02  Juanma Barranquero  <lekktu@gmail.com>

	* sysdep.c (get_tty_size) [WINDOWSNT]: Implement.  (Bug#8596)

2011-05-02  Juanma Barranquero  <lekktu@gmail.com>

	* gnutls.c (Qgnutls_log_level, Qgnutls_code, Qgnutls_anon)
	(Qgnutls_x509pki, Qgnutls_e_interrupted, Qgnutls_e_again)
	(Qgnutls_e_invalid_session, Qgnutls_e_not_ready_for_handshake)
	(gnutls_global_initialized, Qgnutls_bootprop_priority)
	(Qgnutls_bootprop_trustfiles, Qgnutls_bootprop_keyfiles)
	(Qgnutls_bootprop_callbacks, Qgnutls_bootprop_loglevel)
	(Qgnutls_bootprop_hostname, Qgnutls_bootprop_verify_flags)
	(Qgnutls_bootprop_verify_error, Qgnutls_bootprop_verify_hostname_error)
	(Qgnutls_bootprop_callbacks_verify): Make static.

2011-05-01  Andreas Schwab  <schwab@linux-m68k.org>

	* callproc.c: Indentation fixup.

	* sysdep.c (wait_for_termination_1): Make static.
	(wait_for_termination, interruptible_wait_for_termination):
	Move after wait_for_termination_1.

2011-05-01  Lars Magne Ingebrigtsen  <larsi@gnus.org>

	* sysdep.c (interruptible_wait_for_termination): New function
	which is like wait_for_termination, but allows keyboard
	interruptions.

	* callproc.c (Fcall_process): Add (:file "file") as an option for
	the STDOUT buffer.
	(Fcall_process_region): Ditto.

2011-04-30  Eli Zaretskii  <eliz@gnu.org>

	* dosfns.c (Fint86, Fdos_memget, Fdos_memput): Use `ASIZE (FOO)'
	rather than `XVECTOR (FOO)->size'.

	* process.c: Remove HAVE_INTTYPES_H condition from inclusion of
	inttypes.h, as a gnulib replacement is used if it not available in
	system headers.

2011-04-21  Eli Zaretskii  <eliz@gnu.org>

	Lift the MOST_POSITIVE_FIXNUM/4 limitation on visited files.
	* fileio.c (Finsert_file_contents): Don't limit file size to 1/4
	of MOST_POSITIVE_FIXNUM.  (Bug#8528)

	* coding.c (coding_alloc_by_realloc): Error out if destination
	will grow beyond MOST_POSITIVE_FIXNUM.
	(decode_coding_emacs_mule): Abort if there isn't enough place in
	charbuf for the composition carryover bytes.  Reserve an extra
	space for up to 2 characters produced in a loop.
	(decode_coding_iso_2022): Abort if there isn't enough place in
	charbuf for the composition carryover bytes.

2011-04-21  Eli Zaretskii  <eliz@gnu.org>

	* doprnt.c (doprnt) [!HAVE_LONG_LONG_INT]: Error out instead of
	aborting when %lld or %lll format is passed.
	[!HAVE_UNSIGNED_LONG_LONG_INT]: Error out instead of aborting when
	%llo or %llx format is passed.  (Bug#8545)

	* window.c (window_scroll_line_based): Use a marker instead of
	simple variables to record original value of point.  (Bug#7952)

	* doprnt.c (doprnt): Fix the case where a multibyte sequence
	produced by %s or %c overflows available buffer space.  (Bug#8545)

2011-04-28  Paul Eggert  <eggert@cs.ucla.edu>

	* doprnt.c (doprnt): Omit useless test; int overflow check (Bug#8545).
	(SIZE_MAX): Move defn after all includes, as they might #define it.

2011-04-28  Juanma Barranquero  <lekktu@gmail.com>

	* w32.c (init_environment): Warn about defaulting HOME to C:\.

2011-04-28  Juanma Barranquero  <lekktu@gmail.com>

	* keyboard.c (Qdelayed_warnings_hook): Define.
	(command_loop_1): Run `delayed-warnings-hook'
	if Vdelayed_warnings_list is non-nil.
	(syms_of_keyboard) <delayed-warnings-hook>: DEFSYM it.
	(syms_of_keyboard) <delayed-warnings-list>: DEFVAR_LISP it.

2011-04-28  Eli Zaretskii  <eliz@gnu.org>

	* doprnt.c (doprnt): Don't return value smaller than the buffer
	size if the message was truncated.  (Bug#8545).

2011-04-28  Juanma Barranquero  <lekktu@gmail.com>

	* w32fns.c (Fx_change_window_property, Fx_delete_window_property)
	(Fx_window_property): #if-0 the whole functions, not just the bodies.

2011-04-27  Paul Eggert  <eggert@cs.ucla.edu>

	* doprnt.c (doprnt): Support "ll" length modifier, for long long.

2011-04-27  Juanma Barranquero  <lekktu@gmail.com>

	* makefile.w32-in: Update dependencies.

2011-04-27  Eli Zaretskii  <eliz@gnu.org>

	Improve `doprnt' and its usage.  (Bug#8545)
	* doprnt.c (doprnt): Make sure `format' is never accessed beyond
	`format_end'.  Remove support for %l as a conversion specifier.
	Don't use xrealloc.  Improve diagnostics when the %l size modifier
	is used.  Update the commentary.

	* eval.c (verror): Simplify calculation of size_t.

	* coding.c (Ffind_operation_coding_system): Fix diagnostic error
	messages.

2011-04-27  Yoshiaki Kasahara  <kasahara@nc.kyushu-u.ac.jp>  (tiny change)

	* buffer.c (init_buffer) [USE_MMAP_FOR_BUFFERS]: Adjust to aliasing
	change.

2011-04-27  Paul Eggert  <eggert@cs.ucla.edu>

	* nsmenu.m: Replace all uses of XVECTOR with ASIZE and AREF.
	This makes this file independent of the recent pseudovector change.

2011-04-26  Paul Eggert  <eggert@cs.ucla.edu>

	* keyboard.c (handle_user_signal): Fix pointer signedness problem.

	* gnutls.c (emacs_gnutls_handle_error): Remove unused local.
	(Fgnutls_boot): gnutls_certificate_verify_peers2 wants unsigned *.
	Remove unused local.
	(emacs_gnutls_write): Don't use uninitialized rtnval if nbyte <= 0.

	* lisp.h: Fix a problem with aliasing and vector headers.  (Bug#8546)
	GCC 4.6.0 optimizes based on type-based alias analysis.
	For example, if b is of type struct buffer * and v of type struct
	Lisp_Vector *, then gcc -O2 was incorrectly assuming that &b->size
	!= &v->size, and therefore "v->size = 1; b->size = 2; return
	v->size;" must therefore return 1.  This assumption is incorrect
	for Emacs, since it type-puns struct Lisp_Vector * with many other
	types.  To fix this problem, this patch adds a new type struct
	vectorlike_header that documents the constraints on layout of vectors
	and pseudovectors, and helps optimizing compilers not get fooled
	by Emacs's type punning.  It also adds the macros XSETTYPED_PVECTYPE
	XSETTYPED_PSEUDOVECTOR, TYPED_PSEUDOVECTORP, for similar reasons.
	* lisp.h (XSETTYPED_PVECTYPE): New macro, specifying the name of
	the size member.
	(XSETPVECTYPE): Rewrite in terms of new macro.
	(XSETPVECTYPESIZE): New macro, specifying both type and size.
	This is a bit clearer, and further avoids the possibility of
	undesirable aliasing.
	(XSETTYPED_PSEUDOVECTOR): New macro, specifying the size.
	(XSETPSEUDOVECTOR): Rewrite in terms of XSETTYPED_PSEUDOVECTOR.
	(XSETSUBR): Rewrite in terms of XSETTYPED_PSEUDOVECTOR and XSIZE,
	since Lisp_Subr is a special case (no "next" field).
	(ASIZE): Now uses header.size rather than size.
	All previous uses of XVECTOR (foo)->size replaced to use this macro,
	to avoid the hassle of writing XVECTOR (foo)->header.size.
	(struct vectorlike_header): New type.
	(TYPED_PSEUDOVECTORP): New macro, also specifying the C type of the
	object, to help avoid aliasing.
	(PSEUDOVECTORP): Rewrite in terms of TYPED_PSEUDOVECTORP.
	(SUBRP): Likewise, since Lisp_Subr is a special case.
	* lisp.h (struct Lisp_Vector, struct Lisp_Char_Table):
	(struct Lisp_Sub_Char_Table, struct Lisp_Bool_Vector):
	(struct Lisp_Hash_Table): Combine first two members into a single
	struct vectorlike_header member.  All uses of "size" and "next" members
	changed to be "header.size" and "header.next".
	* buffer.h (struct buffer): Likewise.
	* font.h (struct font_spec, struct font_entity, struct font): Likewise.
	* frame.h (struct frame): Likewise.
	* process.h (struct Lisp_Process): Likewise.
	* termhooks.h (struct terminal): Likewise.
	* window.c (struct save_window_data, struct saved_window): Likewise.
	* window.h (struct window): Likewise.
	* alloc.c (allocate_buffer, Fmake_bool_vector, allocate_pseudovector):
	Use XSETPVECTYPESIZE, not XSETPVECTYPE, to avoid aliasing problems.
	* buffer.c (init_buffer_once): Likewise.
	* lread.c (defsubr): Use XSETTYPED_PVECTYPE, since Lisp_Subr is a
	special case.
	* process.c (Fformat_network_address): Use local var for size,
	for brevity.

	* bytecode.c (exec_byte_code): Don't use XVECTOR before CHECK_VECTOR.

	Make the Lisp reader and string-to-float more consistent (Bug#8525)
	* data.c (atof): Remove decl; no longer used or needed.
	(digit_to_number): Move to lread.c.
	(Fstring_to_number): Use new string_to_number function, to be
	consistent with how the Lisp reader treats infinities and NaNs.
	Do not assume that floating-point numbers represent EMACS_INT
	without losing information; this is not true on most 64-bit hosts.
	Avoid double-rounding errors, by insisting on integers when
	parsing non-base-10 numbers, as the documentation specifies.
	* lisp.h (string_to_number): New decl, replacing ...
	(isfloat_string): Remove.
	* lread.c: Include <inttypes.h>, for uintmax_t and strtoumax.
	(read1): Do not accept +. and -. as integers; this
	appears to have been a coding error.  Similarly, do not accept
	strings like +-1e0 as floating point numbers.  Do not report
	overflow for integer overflows unless the base is not 10 which
	means we have no simple and reliable way to continue.
	Break out the floating-point parsing into a new
	function string_to_number, so that Fstring_to_number parses
	floating point numbers consistently with the Lisp reader.
	(digit_to_number): Move here from data.c.  Make it static inline.
	(E_CHAR, EXP_INT): Remove, replacing with ...
	(E_EXP): New macro, to solve the "1.0e+" problem mentioned below.
	(string_to_number): New function, replacing isfloat_string.
	This function checks for valid syntax and produces the resulting
	Lisp float number too.  Rework it so that string-to-number
	no longer mishandles examples like "1.0e+".  Use strtoumax,
	so that overflow for non-base-10 numbers is reported only when
	there's no portable and simple way to convert to floating point.

	* textprop.c (set_text_properties_1): Rewrite for clarity,
	and to avoid GCC warning about integer overflow.

	* intervals.h (struct interval): Use EMACS_INT for members
	where EMACS_UINT might cause problems.  See
	<http://lists.gnu.org/archive/html/emacs-devel/2011-04/msg00514.html>.
	(CHECK_TOTAL_LENGTH): Remove cast to EMACS_INT; no longer needed.
	* intervals.c (interval_deletion_adjustment): Now returns EMACS_INT.
	All uses changed.
	(offset_intervals): Tell GCC not to worry about length overflow
	when negating a negative length.

	* alloc.c (overrun_check_malloc, overrun_check_realloc): Now static.
	(overrun_check_free): Likewise.

	* alloc.c (SDATA_SIZE) [!GC_CHECK_STRING_BYTES]: Avoid runtime check
	in the common case where SDATA_DATA_OFFSET is a multiple of Emacs
	word size.

	* gnutls.c: Fix problems found by GCC 4.6.0 on Ubuntu 10.10.
	(gnutls_make_error): Rename local to avoid shadowing.
	(gnutls_emacs_global_deinit): ifdef out; not used.
	(Fgnutls_boot): Use const for pointer to readonly storage.
	Comment out unused local.  Fix pointer signedness problems.

	* lread.c (openp): Don't stuff size_t into an 'int'.
	Use <= on length, not < on length + 1, to avoid GCC 4.6.0 warning
	about possible signed overflow.

	* gtkutil.c: Fix problems found by GCC 4.6.0 on Ubuntu 10.10.
	(GDK_KEY_g): Don't define if already defined.
	(xg_prepare_tooltip): Avoid pointer signedness problem.
	(xg_set_toolkit_scroll_bar_thumb): Redo to avoid two casts.

	* process.c (Fnetwork_interface_info): Avoid left-shift undefined
	behavior with 1 << 31.  GCC 4.6.0 warns about this on 32-bit hosts.

	* xfns.c (Fx_window_property): Simplify a bit,
	to make a bit faster and to avoid GCC 4.6.0 warning.
	* xselect.c (x_get_window_property, x_handle_dnd_message): Likewise.

	* fns.c (internal_equal): Don't assume size_t fits in int.

	* alloc.c (compact_small_strings): Tighten assertion a little.

	Replace pEd with more-general pI, and fix some printf arg casts.
	* lisp.h (pI): New macro, generalizing old pEd macro to other
	conversion specifiers.  For example, use "...%"pI"d..." rather
	than "...%"pEd"...".
	(pEd): Remove.  All uses replaced with similar uses of pI.
	* m/amdx86-64.h, m/ia64.h, m/ibms390x.h: Likewise.
	* alloc.c (check_pure_size): Don't overflow by converting size to int.
	* bidi.c (bidi_dump_cached_states): Use pI to avoid cast.
	* data.c (Fnumber_to_string): Use pI instead of if-then-else-abort.
	* dbusbind.c (xd_append_arg): Use pI to avoid cast.
	(Fdbus_method_return_internal, Fdbus_method_error_internal): Likewise.
	* font.c (font_unparse_xlfd): Avoid potential buffer overrun on
	64-bit hosts.
	(font_unparse_xlfd, font_unparse_fcname): Use pI to avoid casts.
	* keyboard.c (record_char, modify_event_symbol): Use pI to avoid casts.
	* print.c (safe_debug_print, print_object): Likewise.
	(print_object): Don't overflow by converting EMACS_INT or EMACS_UINT
	to int.
	Use pI instead of if-then-else-abort.  Use %p to avoid casts,
	avoiding the 0 flag, which is not portable.
	* process.c (Fmake_network_process): Use pI to avoid cast.
	* region-cache.c (pp_cache): Likewise.
	* xdisp.c (decode_mode_spec): Likewise.
	* xrdb.c (x_load_resources) [USE_MOTIF]: Use pI to avoid undefined
	behavior on 64-bit hosts with printf arg.
	* xselect.c (x_queue_event): Use %p to avoid casts, avoiding 0 flag.
	(x_stop_queuing_selection_requests): Likewise.
	(x_get_window_property): Don't truncate byte count to an 'int'
	when tracing.

	* frame.c (frame_name_fnn_p): Get rid of strtol, which isn't right
	here, since it parses constructs like leading '-' and spaces,
	which are not wanted; and it overflows with large numbers.
	Instead, simply match F[0-9]+, which is what is wanted anyway.

	* alloc.c: Remove unportable assumptions about struct layout.
	(SDATA_SELECTOR, SDATA_DATA_OFFSET): New macros.
	(SDATA_OF_STRING, SDATA_SIZE, allocate_string_data):
	(allocate_vectorlike, make_pure_vector): Use the new macros,
	plus offsetof, to remove unportable assumptions about struct layout.
	These assumptions hold on all porting targets that I know of, but
	they are not guaranteed, they're easy to remove, and removing them
	makes further changes easier.

	* alloc.c (BLOCK BYTES): Fix typo by changing "ablock" to "ablocks".
	This doesn't fix a bug but makes the code clearer.
	(string_overrun_cookie): Now const.  Use initializers that
	don't formally overflow signed char, to avoid warnings.
	(allocate_string_data) [GC_CHECK_STRING_OVERRUN]: Fix typo that
	can cause Emacs to crash when string overrun checking is enabled.
	(allocate_buffer): Don't assume sizeof (struct buffer) is a
	multiple of sizeof (EMACS_INT); it need not be, if
	alignof(EMACS_INT) < sizeof (EMACS_INT).
	(check_sblock, check_string_bytes, check_string_free_list): Protoize.

2011-04-26  Juanma Barranquero  <lekktu@gmail.com>

	* keyboard.c (QCrtl): Rename from Qrtl.  All uses changed.

2011-04-26  Teodor Zlatanov  <tzz@lifelogs.com>

	* gnutls.c (emacs_gnutls_handshake): Return an error if we're not
	supposed to be handshaking.  (Bug#8556)
	Reported by Paul Eggert <eggert@cs.ucla.edu>.

2011-04-26  Daniel Colascione  <dan.colascione@gmail.com>

	* lisp.h (Qdebug): List symbol.
	* eval.c (Qdebug): Restore global linkage.
	* keyboard.c (debug-on-event): New variable.
	(handle_user_signal): Break into debugger when debug-on-event
	matches the current signal symbol.

2011-04-25  Dan Nicolaescu  <dann@ics.uci.edu>

	* alloc.c (check_sblock, check_string_bytes)
	(check_string_free_list): Convert to standard C.

2011-04-25  Teodor Zlatanov  <tzz@lifelogs.com>

	* w32.c (emacs_gnutls_push): Fix typo.

2011-04-25  Eli Zaretskii  <eliz@gnu.org>

	* gnutls.c (emacs_gnutls_handshake): Avoid compiler warnings about
	"cast to pointer from integer of different size".

	Improve doprnt and its use in verror.  (Bug#8545)
	* doprnt.c (doprnt): Document the set of format control sequences
	supported by the function.  Use SAFE_ALLOCA instead of always
	using `alloca'.

	* eval.c (verror): Don't limit the buffer size at size_max-1, that
	is one byte too soon.  Don't use xrealloc; instead xfree and
	xmalloc anew.

2011-04-24  Teodor Zlatanov  <tzz@lifelogs.com>

	* gnutls.h: Add GNUTLS_STAGE_CALLBACKS enum to denote we're in the
	callbacks stage.

	* gnutls.c: Renamed global_initialized to
	gnutls_global_initialized.  Added internals for the
	:verify-hostname-error, :verify-error, and :verify-flags
	parameters of `gnutls-boot' and documented those parameters in the
	docstring.  Start callback support.
	(emacs_gnutls_handshake): Add Woe32 support.  Retry handshake
	unless a fatal error occurred.  Call gnutls_alert_send_appropriate
	on error.  Return error code.
	(emacs_gnutls_write): Call emacs_gnutls_handle_error.
	(emacs_gnutls_read): Likewise.
	(Fgnutls_boot): Return handshake error code.
	(emacs_gnutls_handle_error): New function.
	(wsaerror_to_errno): Likewise.

	* w32.h (emacs_gnutls_pull): Add prototype.
	(emacs_gnutls_push): Likewise.

	* w32.c (emacs_gnutls_pull): New function for GnuTLS on Woe32.
	(emacs_gnutls_push): Likewise.

2011-04-24  Claudio Bley  <claudio.bley@gmail.com>  (tiny change)

	* process.c (wait_reading_process_output): Check if GnuTLS
	buffered some data internally if no FDs are set for TLS
	connections.

	* makefile.w32-in (OBJ2): Add gnutls.$(O).
	(LIBS): Link to USER_LIBS.
	($(BLD)/gnutls.$(0)): New target.

2011-04-24  Eli Zaretskii  <eliz@gnu.org>

	* xdisp.c (handle_single_display_spec): Rename the
	display_replaced_before_p argument into display_replaced_p, to
	make it consistent with the commentary.  Fix typos in the
	commentary.

	* textprop.c (syms_of_textprop): Remove dead code.
	(copy_text_properties): Delete obsolete commentary about an
	interface that was deleted long ago.  Fix typos in the description
	of arguments.

	* msdos.c (XMenuActivate, XMenuAddSelection): Adjust argument list
	to changes in oldXMenu/XMenu.h from 2011-04-16.
	<menu_help_message, prev_menu_help_message>: Constify.
	(IT_menu_make_room): menu->help_text is now `const char **';
	adjust.

	* msdos.h (XMenuActivate, XMenuAddSelection): Adjust prototypes
	to changes in oldXMenu/XMenu.h from 2011-04-16.
	(struct XMenu): Declare `help_text' `const char **'.

	* xfaces.c <Qunspecified>: Make extern again.

	* syntax.c: Include sys/types.h before including regex.h, as
	required by Posix.

	* doc.c (get_doc_string): Improve the format passed to `error'.

	* doprnt.c (doprnt): Improve commentary.

	* term.c (init_tty) [MSDOS]: Fix 1st argument to maybe_fatal.

	* Makefile.in (TAGS): Depend on $(M_FILE) and $(S_FILE), and scan
	them with etags.

	* makefile.w32-in (globals.h): Add a dummy recipe, to make any
	changes in globals.h immediately force recompilation.
	(TAGS): Depend on $(CURDIR)/m/intel386.h and
	$(CURDIR)/s/ms-w32.h.
	(TAGS-gmake): Scan $(CURDIR)/m/intel386.h and $(CURDIR)/s/ms-w32.h.

	* character.c (Fchar_direction): Function deleted.
	(syms_of_character): Don't defsubr it.
	<char-direction-table>: Deleted.

2011-04-23  Eli Zaretskii  <eliz@gnu.org>

	Fix doprnt so it could be used again safely in `verror'.  (Bug#8435)
	* doprnt.c: Include limits.h.
	(SIZE_MAX): New macro.
	(doprnt): Return a size_t value.  2nd arg is now size_t.
	Many local variables are now size_t instead of int or unsigned.
	Improve overflow protection.  Support `l' modifier for integer
	conversions.  Support %l conversion.  Don't assume an EMACS_INT
	argument for integer conversions and for %c.

	* lisp.h (doprnt): Restore prototype.

	* makefile.w32-in ($(BLD)/callint.$(O)): Depend on
	$(SRC)/character.h.

	* Makefile.in (base_obj): Add back doprnt.o.

	* deps.mk (doprnt.o): Add back prerequisites.
	(callint.o): Depend on character.h.

	* eval.c (internal_lisp_condition_case): Include the handler
	representation in the error message.
	(verror): Call doprnt instead of vsnprintf.  Fix an off-by-one bug
	when breaking from the loop.

	* xdisp.c (vmessage): Call doprnt instead of vsnprintf.

	* callint.c (Fcall_interactively): When displaying error message
	about invalid control letter, pass the character's codepoint, not
	a pointer to its multibyte form.  Improve display of the character
	in octal and display also its hex code.

	* character.c (char_string): Use %x to display the (unsigned)
	codepoint of an invalid character, to avoid displaying a bogus
	negative value.

	* font.c (check_otf_features): Pass SDATA of SYMBOL_NAME to
	`error', not SYMBOL_NAME itself.

	* coding.c (Fencode_sjis_char, Fencode_big5_char): Use %c for
	character arguments to `error'.

	* charset.c (check_iso_charset_parameter): Fix incorrect argument
	to `error' in error message about FINAL_CHAR argument.  Make sure
	FINAL_CHAR is a character, and use %c when it is passed as
	argument to `error'.

2011-04-23  Eli Zaretskii  <eliz@gnu.org>

	* s/ms-w32.h (localtime): Redirect to sys_localtime.

	* w32.c: Include <time.h>.
	(sys_localtime): New function.

2011-04-23  Chong Yidong  <cyd@stupidchicken.com>

	* xdisp.c (init_xdisp): Initialize echo_area_window (Bug#6451).

	* buffer.c (syms_of_buffer): Doc fix (Bug#6902).

2011-04-23  Samuel Thibault  <sthibault@debian.org>  (tiny change)

	* sysdep.c (wait_for_termination): On GNU Hurd, kill returns -1 on
	zombies (Bug#8467).

2011-04-19  Eli Zaretskii  <eliz@gnu.org>

	* syntax.h (SETUP_SYNTAX_TABLE_FOR_OBJECT): Fix setting of
	gl_state.e_property when gl_state.object is Qt.

	* insdel.c (make_gap_larger): Remove limitation of buffer size
	to <= INT_MAX.

2011-04-18  Chong Yidong  <cyd@stupidchicken.com>

	* xdisp.c (lookup_glyphless_char_display)
	(produce_glyphless_glyph): Handle cons cell entry in
	glyphless-char-display.
	(Vglyphless_char_display): Document it.

	* term.c (produce_glyphless_glyph): Handle cons cell entry in
	glyphless-char-display.

2011-04-17  Chong Yidong  <cyd@stupidchicken.com>

	* xdisp.c (get_next_display_element): Remove unnecessary ifdefs.

	* termhooks.h (FRAME_WINDOW_P): Remove duplicated definitions.

	* dispextern.h (FACE_SUITABLE_FOR_ASCII_CHAR_P): Add missing
	definition for no-X builds.

2011-04-16  Paul Eggert  <eggert@cs.ucla.edu>

	Static checks with GCC 4.6.0 and non-default toolkits.

	* s/sol2-6.h, s/unixware.h (PTY_TTY_NAME_SPRINTF): Protoize decl.

	* process.c (keyboard_bit_set): Define only if SIGIO.
	(send_process_trap): Mark it with NO_RETURN if it doesn't return.
	(send_process): Repair possible setjmp clobbering.

	* s/usg5-4-common.h (SETUP_SLAVE_PTY): Don't pass extra arg to 'fatal'.

	* eval.c: Include <stdio.h>, for vsnprintf on non-GNU/Linux hosts.

	* data.c (arith_error): Mark with NO_RETURN if it doesn't return.

	* alloc.c (bytes_used_when_full, SPARE_MEMORY, BYTES_USED):
	Define only if needed.

	* sysdep.c (_FILE_OFFSET_BITS): Make this hack even uglier
	by pacifying GCC about it.  Maybe it's time to retire it?
	* xfaces.c (USG, __TIMEVAL__): Likewise.

	* dispextern.h (struct redisplay_interface): Rename param
	to avoid shadowing.
	* termhooks.h (struct terminal): Likewise.
	* xterm.c (xembed_send_message): Likewise.

	* insdel.c (make_gap_smaller): Define only if
	USE_MMAP_FOR_BUFFERS || REL_ALLOC || DOUG_LEA_MALLOC.

	* keyboard.c (read_char): Make a var volatile so longjmp won't clobber
	it.

	* emacs.c (MAX_HEAP_BSS_DIFF, my_edata): Move to where they're used,
	so that we aren't warned about unused symbols.

	* xfns.c (Fx_file_dialog): Rename local to avoid shadowing.

	* xdisp.c (x_produce_glyphs): Mark var as initialized (Bug#8512).

	* xfns.c (x_real_positions): Mark locals as initialized.

	* xmenu.c (xmenu_show): Don't use uninitialized vars.

	* xterm.c: Fix problems found by static analysis with other toolkits.
	(toolkit_scroll_bar_interaction): Define and use only if USE_X_TOOLKIT.
	(x_dispatch_event): Declare static if USE_GTK, and
	define if USE_GTK || USE_X_TOOLKIT.
	(SET_SAVED_BUTTON_EVENT): Define only if USE_X_TOOLKIT || USE_GTK.
	* xterm.h (x_dispatch_event): Extern only if USE_X_TOOLKIT.
	* xterm.c, xterm.h (x_mouse_leave): Bring this function back, but only
	if defined HAVE_MENUS && !defined USE_X_TOOLKIT && !defined USE_GTK.

	* xmenu.c (menu_help_callback): Pointer type fixes.
	Use const pointers when pointing at readonly data.  Avoid pointer
	signedness clashes.
	(FALSE): Remove unused macro.
	(update_frame_menubar): Remove unused decl.

	* xfns.c (Fx_hide_tip): Move locals to avoid shadowing.

	* menu.c (push_submenu_start, push_submenu_end): Do not define unless
	USE_X_TOOLKIT || USE_GTK || HAVE_NS || defined HAVE_NTGUI.
	(single_menu_item): Rename local to avoid shadowing.

	* keyboard.c (make_lispy_event): Remove unused local var.

	* frame.c, frame.h (x_get_resource_string): Bring this back, but
	only if HAVE_X_WINDOWS && !USE_X_TOOLKIT.

	* bitmaps: Change bitmaps from unsigned char back to the X11
	compatible char.  Avoid the old compiler warnings about
	out-of-range initializers by using, for example, '\xab' rather
	than 0xab.

	* xgselect.c (xgselect_initialize): Check vs interface
	even if ! (defined (USE_GTK) || defined (HAVE_GCONF)).

	* xmenu.c (xmenu_show): Rename parm to avoid shadowing.

	* xterm.c (x_create_toolkit_scroll_bar): Use const * for pointers
	to read-only memory.

	* fns.c (vector): Remove; this old hack is no longer needed.

	* xsmfns.c (create_client_leader_window): Rename shadowing arg.
	Remove unused var.
	(gdk_x11_set_sm_client_id) [!USE_GTK]: Don't define.

	* xrdb.c (x_load_resources): Omit unused local.

	* xfns.c (free_frame_menubar, atof): Remove duplicate decls.
	(x_window): Rename locals to avoid shadowing.
	(USG): Use the kludged USG macro, to pacify gcc.

	* xterm.c (x_alloc_nearest_color_for_widget): Remove; unused.
	(x_term_init): Remove local to avoid shadowing.

	* xfns.c, xterm.c (_XEditResCheckMessages): Protoize decl.

	* xdisp.c, dispextern.h (set_vertical_scroll_bar): Now extern if
	USE_TOOLKIT_SCROLL_BARS && !USE_GTK, as xterm.c needs it then.

2011-04-16  Eli Zaretskii  <eliz@gnu.org>

	* gnutls.c (Fgnutls_boot): Don't pass Lisp_Object to `error'.

	Fix regex.c, syntax.c and friends for buffers > 2GB.
	* syntax.h (struct gl_state_s): Declare character position members
	EMACS_INT.

	* syntax.c (update_syntax_table): Declare 2nd argument EMACS_INT.

	* textprop.c (verify_interval_modification, interval_of):
	Declare arguments EMACS_INT.

	* intervals.c (adjust_intervals_for_insertion): Declare arguments
	EMACS_INT.

	* intervals.h (CHECK_TOTAL_LENGTH): Cast to EMACS_INT, not `int'.

	* indent.c (Fvertical_motion): Local variable it_start is now
	EMACS_INT.

	* regex.c (re_match, re_match_2, re_match_2_internal)
	(bcmp_translate, regcomp, regexec, print_double_string)
	(group_in_compile_stack, re_search, re_search_2, regex_compile)
	(re_compile_pattern, re_exec): Declare arguments and local
	variables `size_t' and `ssize_t' and return values `regoff_t', as
	appropriate.
	(POP_FAILURE_REG_OR_COUNT) <pfreg>: Declare `long'.
	(CHECK_INFINITE_LOOP) <failure>: Declare `ssize_t'.
	<compile_stack_type>: `size' and `avail' are now `size_t'.

	* regex.h <regoff_t>: Use ssize_t, not int.
	(re_search, re_search_2, re_match, re_match_2): Arguments that
	specify buffer/string position and length are now ssize_t and
	size_t.  Return type is regoff_t.

2011-04-16  Ben Key  <bkey76@gmail.com>

	* nsfont.m: Fixed bugs in ns_get_family and
	ns_descriptor_to_entity that were caused by using free to
	deallocate memory blocks that were allocated by xmalloc (via
	xstrdup).  This caused Emacs to crash when compiled with
	XMALLOC_OVERRUN_CHECK defined (when Emacs was configured with
	--enable-checking=xmallocoverrun).  xfree is now used to
	deallocate these memory blocks.

2011-04-15  Paul Eggert  <eggert@cs.ucla.edu>

	* sysdep.c (emacs_read): Remove unnecessary check vs MAX_RW_COUNT.

	emacs_write: Accept and return EMACS_INT for sizes.
	See http://lists.gnu.org/archive/html/emacs-devel/2011-04/msg00514.html
	et seq.
	* gnutls.c, gnutls.h (emacs_gnutls_read, emacs_gnutls_write):
	Accept and return EMACS_INT.
	(emacs_gnutls_write): Return the number of bytes written on
	partial writes.
	* sysdep.c, lisp.h (emacs_read, emacs_write): Likewise.
	(emacs_read, emacs_write): Remove check for negative size, as the
	Emacs source code has been audited now.
	* sysdep.c (MAX_RW_COUNT): New macro, to work around kernel bugs.
	(emacs_read, emacs_write): Use it.
	* process.c (send_process): Adjust to the new signatures of
	emacs_write and emacs_gnutls_write.  Do not attempt to store
	a byte offset into an 'int'; it might overflow.
	See http://lists.gnu.org/archive/html/emacs-devel/2011-04/msg00483.html

	* sound.c: Don't assume sizes fit in 'int'.
	(struct sound_device.period_size, alsa_period_size):
	Return EMACS_INT, not int.
	(struct sound_device.write, vox_write, alsa_write):
	Accept EMACS_INT, not int.
	(wav_play, au_play): Use EMACS_INT to store sizes and to
	record read return values.

2011-04-15  Ben Key  <bkey76@gmail.com>

	* keyboard.c (Qundefined): Don't declare static since it is used
	in nsfns.m.
	* xfaces.c (Qbold, Qexpanded, Qitalic, Qcondensed): Don't declare
	static since they are used in nsfont.m.

2011-04-15  Stefan Monnier  <monnier@iro.umontreal.ca>

	* process.c (Qprocessp): Don't declare static.
	* lisp.h (Qprocessp): Declare again.

2011-04-15  Juanma Barranquero  <lekktu@gmail.com>

	* font.c (Qopentype): Don't make static (used from w32uniscribe.c).

2011-04-14  Paul Eggert  <eggert@cs.ucla.edu>

	Improve C-level modularity by making more things 'static'.

	Don't publish debugger-only interfaces to other modules.
	* lisp.h (safe_debug_print, debug_output_compilation_hack):
	(verify_bytepos, count_markers): Move decls to the only modules
	that need them.
	* region-cache.h (pp_cache): Likewise.
	* window.h (check_all_windows): Likewise.
	* marker.c, print.c, region-cache.c, window.c: Decls moved here.

	* sysdep.c (croak): Now static, if
	defined TIOCNOTTY || defined USG5 || defined CYGWIN.
	* syssignal.h (croak): Declare only if not static.

	* alloc.c (refill_memory_reserve): Now static if
	!defined REL_ALLOC || defined SYSTEM_MALLOC.
	* lisp.h (refill_memory_reserve): Declare only if not static.

	* xsettings.c, xsettings.h (xsettings_get_system_normal_font):
	Define only if USE_LUCID.

	* xrdb.c (x_customization_string, x_rm_string): Now static.

	* xmenu.c (x_menu_wait_for_event): Export only if USE_MOTIF.
	* xterm.h (x_menu_wait_for_event): Declare only if USE_MOTIF.

	* xdisp.c (draw_row_with_mouse_face): Now static.
	* dispextern.h (draw_row_with_mouse_fave): Remove decl.

	* window.h (check_all_windows): Mark externally visible.

	* window.c (window_deletion_count): Now static.

	* undo.c: Make symbols static if they're not exported.
	(last_undo_buffer, last_boundary_position, pending_boundary):
	Now static.

	* textprop.c (interval_insert_behind_hooks): Now static.
	(interval_insert_in_front_hooks): Likewise.

	* term.c: Make symbols static if they're not exported.
	(tty_turn_off_highlight, get_tty_terminal, max_frame_cols):
	(max_frame_lines, tty_set_terminal_modes):
	(tty_reset_terminal_modes, tty_turn_off_highlight):
	(get_tty_terminal): Now static.
	(term_mouse_moveto): Do not define if HAVE_WINDOW_SYSTEM.
	* termhooks.h (term_mouse_moveto): Do not declare if
	HAVE_WINDOW_SYSTEM.
	* dispextern.h (tty_set_terminal_modes, tty_reset_terminal_modes):
	(tty_turn_off_highlight, get_tty_terminal): Remove decls.

	* sysdep.c: Make symbols static if they're not exported.
	(emacs_get_tty, emacs_set_tty, old_fcntl_flags, old_fcntl_owner):
	Now static.
	(sigprocmask_set, full_mask): Remove; unused.
	(wait_debugging): Mark as visible.
	* syssignal.h (SIGFULLMASK, full_mask): Remove decls.
	* systty.h (emacs_get_tty, emacs_set_tty): Remove decls.

	* syntax.c (syntax_temp): Define only if !__GNUC__.

	* sound.c (current_sound_device, current_sound): Now static.

	* search.c (searchbufs, searchbuf_head): Now static.

	* scroll.c (scroll_cost): Remove; unused.
	* dispextern.h (scroll_cost): Remove decl.

	* region-cache.h (pp_cache): Mark as externally visible.

	* process.c: Make symbols static if they're not exported.
	(process_tick, update_tick, create_process, chan_process):
	(Vprocess_alist, proc_buffered_char, datagram_access):
	(fd_callback_data, send_process_frame, process_sent_to): Now static.
	(deactivate_process): Mark defn as static, as well as decl.
	* lisp.h (create_process): Remove decl.
	* process.h (chan_process, Vprocess_alist): Remove decls.

	* print.c: Make symbols static if they're not exported.
	(print_depth, new_backquote_output, being_printed, print_buffer):
	(print_buffer_size, print_buffer_pos, print_buffer_pos_byte):
	(print_interval, print_number_index, initial_stderr_stream):
	Now static.
	* lisp.h (Fprinc): Remove decl.
	(debug_output_compilation_hack): Mark as externally visible.

	* sysdep.c (croak): Move decl from here to syssignal.h.
	* syssignal.h (croak): Put it here, so the API can be checked when
	'croak' is called from dissociate_if_controlling_tty.

	* minibuf.c: Make symbols static if they're not exported.
	(minibuf_save_list, choose_minibuf_frame): Now static.
	* lisp.h (choose_minibuf_frame): Remove decl.

	* lisp.h (verify_bytepos, count_markers): Mark as externally visible.

	* lread.c: Make symbols static if they're not exported.
	(read_objects, initial_obarray, oblookup_last_bucket_number):
	Now static.
	(make_symbol): Remove; unused.
	* lisp.h (initial_obarray, make_symbol): Remove decls.

	* keyboard.c: Make symbols static if they're not exported.
	(single_kboard, recent_keys_index, total_keys, recent_keys):
	(this_command_key_count_reset, raw_keybuf, raw_keybuf_count):
	(this_single_command_key_start, echoing, last_auto_save):
	(read_key_sequence_cmd, dribble, recursive_edit_unwind):
	(command_loop, echo_now, keyboard_init_hook, help_char_p):
	(quit_throw_to_read_char, command_loop_2, top_level_1, poll_timer):
	(Vlispy_mouse_stem, double_click_count):
	Now static.
	(force_auto_save_soon): Define only if SIGDANGER.
	(ignore_mouse_drag_p): Now static if
	!defined HAVE_WINDOW_SYSTEM || defined USE_GTK || defined HAVE_NS.
	(print_help): Remove; unused.
	(stop_character, last_timer_event): Mark as externally visible.
	* keyboard.h (ignore_mouse_drag_p): Declare only if
	defined HAVE_WINDOW_SYSTEM && !defined USE_GTK && !defined HAVE_NS.
	(echo_now, help_char_p, quit_throw_to_read_char): Remove decls.
	* lisp.h (echoing): Remove decl.
	(force_auto_save_soon): Declare only if SIGDANGER.
	* xdisp.c (redisplay_window): Simplify code, to make it more
	obvious that ignore_mouse_drag_p is not accessed if !defined
	USE_GTK && !defined HAVE_NS.

	* intervals.c: Make symbols static if they're not exported.
	(merge_properties_sticky, merge_interval_right, delete_interval):
	Now static.
	* intervals.h (merge_interval_right, delete_interval): Remove decls.

	* insdel.c: Make symbols static if they're not exported.
	However, leave prepare_to_modify_buffer alone.  It's never
	called from outside this function, but that appears to be a bug.
	(combine_after_change_list, combine_after_change_buffer):
	(adjust_after_replace, signal_before_change): Now static.
	(adjust_after_replace_noundo): Remove; unused.
	* lisp.h (adjust_after_replace, adjust_after_replace_noundo):
	(signal_before_change): Remove decls.

	* indent.c (val_compute_motion, val_vmotion): Now static.

	* image.c: Make symbols static if they're not exported.
	* dispextern.h (x_create_bitmap_from_xpm_data): Do not declare
	if USE_GTK.
	* image.c (x_create_bitmap_from_xpm_data): Do not define if USE_GTK.
	(xpm_color_cache, ct_table, ct_colors_allocated): Now static.

	* fringe.c (standard_bitmaps): Now static.
	(max_used_fringe_bitmap): Now static, unless HAVE_NS.

	* frame.c: Make symbols static if they're not exported.
	(x_report_frame_params, make_terminal_frame): Now static.
	(get_frame_param): Now static, unless HAVE_NS.
	(x_fullscreen_adjust): Define if WINDOWSNT, not if HAVE_WINDOW_SYSTEM.
	(x_get_resource_string): Remove; not used.
	* frame.h (make_terminal_frame, x_report_frame_params):
	(x_get_resource_string); Remove decls.
	(x_fullscreen_adjust): Declare only if WINDOWSNT.
	* lisp.h (get_frame_param): Declare only if HAVE_NS.

	* font.c, fontset.c: Make symbols static if they're not exported.
	* dispextern.h (FACE_SUITABLE_FOR_ASCII_CHAR_P): New macro.
	(FACE_SUITABLE_FOR_CHAR_P): Use it.
	* font.c (font_close_object): Now static.
	* font.h (font_close_object): Remove.
	* fontset.c (FONTSET_OBJLIST): Remove.
	(free_realized_fontset) #if-0 the body, which does nothing.
	(face_suitable_for_char_p): #if-0, as it's never called.
	* fontset.h (face_suitable_for_char_p): Remove decl.
	* xfaces.c (face_at_string_position):
	Use FACE_SUITABLE_FOR_ASCII_CHAR_P, not FACE_SUITABLE_FOR_CHAR_P,
	since 0 is always ASCII.

	* fns.c (weak_hash_tables): Now static.

	* fileio.c: Make symbols static if they're not exported.
	(auto_saving, auto_save_mode_bits, auto_save_error_occurred):
	(Vwrite_region_annotation_buffers): Now static.

	* eval.c: Make symbols static if they're not exported.
	(backtrace_list, lisp_eval_depth, when_entered_debugger): Now static.
	* lisp.h (backtrace_list): Remove decl.

	* emacs.c: Make symbols static if they're not exported.
	(malloc_state_ptr, malloc_using_checking, syms_of_emacs):
	(fatal_error_code, fatal_error_signal_hook, standard_args):
	Now static.
	(fatal_error_signal): Now static, unless FLOAT_CATCH_SIGKILL.
	(DEFINE_DUMMY_FUNCTION): Mark function as externally visible.
	(__CTOR_LIST__, __DTOR_LIST__): Now externally visible.
	* lisp.h (fatal_error_signal_hook): Remove decl.
	(fatal_error_signal): Declare only if FLOAT_CATCH_SIGKILL.

	* editfns.c: Move a (normally-unused) function to its only use.
	* editfns.c, lisp.h (get_operating_system_release): Remove.
	* process.c (init_process) [DARWIN_OS]: Do it inline, as it is not
	worth the hassle of breaking this out.

	* xterm.c: Make symbols static if they're not exported.
	(x_raise_frame, x_lower_frame, x_wm_set_window_state):
	(x_wm_set_icon_pixmap, x_initialize, XTread_socket_fake_io_error):
	(x_destroy_window, x_delete_display):
	Now static.
	(x_dispatch_event): Now static if ! (USE_MOTIF || USE_X_TOOLKIT).
	(x_mouse_leave): Remove; unused.
	* xterm.h (x_display_info_for_name, x_raise_frame, x_lower_frame):
	(x_destroy_window, x_wm_set_window_state, x_wm_set_icon_pixmap):
	(x_delete_display, x_initialize, x_set_border_pixel, x_screen_planes):
	Remove decls.
	(x_mouse_leave): Declare only if WINDOWSNT.
	(x_dispatch_event): Declare only if USE_MOTIF or USE_X_TOOLKIT.
	(xic_create_fontsetname): Declare only if HAVE_X_WINDOWS &&
	USE_X_TOOLKIT.

	* ftxfont.c: Make symbols static if they're not exported.
	(ftxfont_driver): Export only if !defined HAVE_XFT && def8ined
	HAVE_FREETYPE.
	* font.h (ftxfont_driver): Likewise.

	* xfns.c: Make symbols static if they're not exported.
	(x_last_font_name, x_display_info_for_name):
	(x_set_foreground_color, x_set_background_color, x_set_mouse_color):
	(x_set_cursor_color, x_set_border_pixel, x_set_border_color):
	(x_set_cursor_type, x_set_icon_type, x_set_icon_name):
	(x_set_scroll_bar_foreground, x_set_scroll_bar_background):
	(x_explicitly_set_name, x_set_title, xic_defaut_fontset, tip_timer):
	(last_show_tip_args): Now static.
	(xic_defaut_fontset, xic_create_fontsetname): Define only if
	defined HAVE_X_WINDOWS && defined USE_X_TOOLKIT
	(x_screen_planes): Remove; unused.
	* dispextern.h (x_screen_planes): Remove decl.

	* dispnew.c: Make symbols static if they're not exported.
	* dispextern.h (redraw_garbaged_frames, scrolling):
	(increment_row_positions): Remove.
	* dispnew.c (new_glyph_matrix, increment_row_positions, scrolling):
	(delayed_size_change, glyph_matrix_count, glyph_pool_count):
	Now static.
	(redraw_garbaged_frames): Remove; unused.

	* xfaces.c: Make symbols static if they're not exported.
	* dispextern.h (ascii_face_of_lisp_face, free_realized_face):
	Remove decls.
	* xterm.h (defined_color): Remove decls.
	(x_free_dpy_colors): Declare only if USE_X_TOOLKIT.
	* xfaces.c (tty_suppress_bold_inverse_default_colors_p):
	(menu_face_changed_default, defined_color, free_realized_face):
	(x_free_dpy_colors): Define only if USE_X_TOOLKIT.
	(ascii_face_of_lisp_face): Remove; unused.

	* xdisp.c: Make symbols static if they're not exported.
	* dispextern.h (scratch_glyph_row, window_box_edges):
	(glyph_to_pixel_coords, set_cursor_from_row):
	(get_next_display_element, set_iterator_to_next):
	(highlight_trailing_whitespace, frame_to_window_pixel_xy):
	(show_mouse_face): Remove decls
	* frame.h (message_buf_print): Likewise.
	* lisp.h (pop_message, set_message, check_point_in_composition):
	Likewise.
	* xterm.h (set_vertical_scroll_bar): Likewise.
	* xdisp.c (list_of_error, Vmessage_stack, line_number_displayed):
	(message_buf_print, scratch_glyph_row, displayed_buffer):
	(set_iterator_to_next, pop_message, set_message, set_cursor_from_row):
	(get_next_display_element, show_mouse_face, window_box_edges):
	(frame_to_window_pixel_xy, check_point_in_composition):
	(set_vertical_scroll_bar, highlight_trailing_whitespace): Now static.
	(glyph_to_pixel_coords): Remove; unused.

	* dired.c (file_name_completion): Now static.

	* dbusbind.c (xd_in_read_queued_messages): Now static.

	* lisp.h (circular_list_error, FOREACH): Remove; unused.
	* data.c (circular_list_error): Remove.

	* commands.h (last_point_position, last_point_position_buffer):
	(last_point_position_window): Remove decls.
	* keyboard.c: Make these variables static.

	* coding.h (coding, code_convert_region, encode_coding_gap):
	Remove decls.
	* coding.c (Vsjis_coding_system, Vbig5_coding_system):
	(iso_code_class, detect_coding, code_convert_region): Now static.
	(encode_coding_gap): Remove; unused.

	* chartab.c (chartab_chars, chartab_bits): Now static.

	* charset.h (charset_iso_8859_1): Remove decl.
	* charset.c (charset_iso_8859_1, charset_emacs, map_charset_for_dump):
	Now static.

	* ccl.h (check_ccl_update, Vccl_program_table): Remove decls.
	* ccl.c (Vccl_program_table): Now static.
	(check_ccl_update): Remove; unused.

	* category.c (SET_CATEGORY_SET, set_category_set): Move here.
	* category.h: ... from here.
	* category.c (check_category_table, set_category_set): Now static.

	* casetab.c (Vascii_upcase_table, Vascii_eqv_table): Now static.
	* lisp.h: Remove these decls.

	* buffer.c (buffer_count): Remove unused var.

	* bidi.c (bidi_dump_cached_states): Mark as externally visible,
	so that it's not optimized away.
	(bidi_ignore_explicit_marks_for_paragraph_level): Likewise.
	* dispextern.h (bidi_dump_cached_states): Remove, since it's
	exported only to the debugger.

	* atimer.c (alarm_signal_handler, run_all_atimers): Now static.
	* atimer.h (run_all_atimers): Remove; not exported.

	font.c: Make copy_font_spec and merge_font_spec ordinary C functions.
	* font.c (copy_font_spec): Rename from Fcopy_font_spec, since it
	was inaccessible from Lisp.
	(merge_font_spec): Likewise, renaming from Fmerge_font_spec.
	* font.c, font.h, fontset.c, xfaces.c, xfont.c: Change all uses.

	alloc.c: Import and export fewer symbols, and remove unused items.
	* lisp.h (suppress_checking, die): Declare only if ENABLE_CHECKING
	is defined.
	(suppress_checking): Add EXTERNALLY_VISIBLE attribute, so that
	it's not optimized away by whole-program optimization.
	(message_enable_multibyte, free_misc): Remove.
	(catchlist, handlerlist, mark_backtrace):
	Declare only if BYTE_MARK_STACK.
	(mark_byte_stack): Likewise, fixing a ifdef-vs-if typo.
	* alloc.c (pure): Export only if VIRT_ADDR_VARIES is defined.
	(message_enable_multibyte): Remove decl.
	(free_misc, interval_free_list, float_block, float_block_index):
	(n_float_blocks, float_free_list, cons_block, cons_block_index):
	(cons_free_list, last_marked_index):
	Now static.
	(suppress_checking, die): Define only if ENABLE_CHECKING is defined.
	* eval.c (catchlist, handlerlist): Export only if BYTE_MARK_STACK.
	(mark_backtrace): Define only if BYTE_MARK_STACK.
	* xdisp.c (message_enable_multibyte): Now static.

	Declare Lisp_Object Q* variables to be 'static' if not exported.
	This makes it easier for human readers (and static analyzers)
	to see whether these variables are used from other modules.
	* alloc.c, buffer.c, bytecode.c, callint.c, casetab.c, category.c:
	* ccl.c, character.c, charset.c, cmds.c, coding.c, composite.c:
	* data.c, dbusbind.c, dired.c, editfns.c, eval.c, fileio.c, fns.c:
	* font.c, frame.c, fringe.c, ftfont.c, image.c, keyboard.c, keymap.c:
	* lread.c, macros.c, minibuf.c, print.c, process.c, search.c:
	* sound.c, syntax.c, textprop.c, window.c, xdisp.c, xfaces.c, xfns.c:
	* xmenu.c, xselect.c:
	Declare Q* vars static if they are not used in other modules.
	* ccl.h, character.h, charset.h, coding.h, composite.h, font.h:
	* frame.h, intervals.h, keyboard.h, lisp.h, process.h, syntax.h:
	Remove decls of unexported vars.
	* keyboard.h (EVENT_HEAD_UNMODIFIED): Remove now-unused macro.

	* lisp.h (DEFINE_FUNC): Make sname 'static'.

	Make Emacs functions such as Fatom 'static' by default.
	This makes it easier for human readers (and static analyzers)
	to see whether these functions can be called from other modules.
	DEFUN now defines a static function.  To make the function external
	so that it can be used in other C modules, use the new macro DEFUE.
	* lisp.h (Funibyte_char_to_multibyte, Fsyntax_table_p):
	(Finit_image_library):
	(Feval_region, Fbacktrace, Ffetch_bytecode, Fswitch_to_buffer):
	(Ffile_executable_p, Fmake_symbolic_link, Fcommand_execute):
	(Fget_process, Fdocumentation_property, Fbyte_code, Ffile_attributes):
	Remove decls, since these functions are now static.
	(Funintern, Fget_internal_run_time): New decls, since these functions
	were already external.

	* alloc.c, buffer.c, callint.c, callproc.c, casefiddle.c, casetab.c:
	* ccl.c, character.c, chartab.c, cmds.c, coding.c, data.c, dispnew.c:
	* doc.c, editfns.c, emacs.c, eval.c, fileio.c, filelock.c, floatfns.c:
	* fns.c, font.c, fontset.c, frame.c, image.c, indent.c:
	* keyboard.c, keymap.c, lread.c:
	* macros.c, marker.c, menu.c, minibuf.c, print.c, process.c, search.c:
	* syntax.c, term.c, terminal.c, textprop.c, undo.c:
	* window.c, xdisp.c, xfaces.c, xfns.c, xmenu.c, xsettings.c:
	Mark functions with DEFUE instead of DEFUN,
	if they are used in other modules.
	* buffer.c (Fset_buffer_major_mode, Fdelete_overlay): New forward
	decls for now-static functions.
	* buffer.h (Fdelete_overlay): Remove decl.
	* callproc.c (Fgetenv_internal): Mark as internal.
	* composite.c (Fremove_list_of_text_properties): Remove decl.
	(Fcomposition_get_gstring): New forward static decl.
	* composite.h (Fcomposite_get_gstring): Remove decl.
	* dired.c (Ffile_attributes): New forward static decl.
	* doc.c (Fdocumntation_property): New forward static decl.
	* eval.c (Ffetch_bytecode): New forward static decl.
	(Funintern): Remove extern decl; now in .h file where it belongs.
	* fileio.c (Fmake_symbolic_link): New forward static decl.
	* image.c (Finit_image_library): New forward static decl.
	* insdel.c (Fcombine_after_change_execute): Make forward decl static.
	* intervals.h (Fprevious_property_change):
	(Fremove_list_of_text_properties): Remove decls.
	* keyboard.c (Fthis_command_keys): Remove decl.
	(Fcommand_execute): New forward static decl.
	* keymap.c (Flookup_key): New forward static decl.
	(Fcopy_keymap): Now static.
	* keymap.h (Flookup_key): Remove decl.
	* process.c (Fget_process): New forward static decl.
	(Fprocess_datagram_address): Mark as internal.
	* syntax.c (Fsyntax_table_p): New forward static decl.
	(skip_chars): Remove duplicate decl.
	* textprop.c (Fprevious_property_change): New forward static decl.
	* window.c (Fset_window_fringes, Fset_window_scroll_bars):
	Now internal.
	(Fset_window_margins, Fset_window_vscroll): New forward static decls.
	* window.h (Fset_window_vscroll, Fset_window_margins): Remove decls.

	* editfns.c (Fformat): Remove unreachable code.

2011-04-14  Andreas Schwab  <schwab@linux-m68k.org>

	* fileio.c (Finsert_file_contents): Fix typo in 2005-05-13
	change.  (Bug#8496)

2011-04-13  Eli Zaretskii  <eliz@gnu.org>

	* xdisp.c (handle_invisible_prop): Don't call bidi_paragraph_init
	when at ZV.  (Bug#8487)

2011-04-12  Andreas Schwab  <schwab@linux-m68k.org>

	* charset.c (Fclear_charset_maps): Use xfree instead of free.
	(Bug#8437)
	* keyboard.c (parse_tool_bar_item): Likewise.
	* sound.c (sound_cleanup, alsa_close): Likewise.
	* termcap.c (tgetent): Likewise.
	* xfns.c (x_default_font_parameter): Likewise.
	* xsettings.c (read_and_apply_settings): Likewise.

	* alloc.c (overrun_check_malloc, overrun_check_realloc)
	(overrun_check_free): Protoize.

2011-04-12  Paul Eggert  <eggert@cs.ucla.edu>

	* sysdep.c (emacs_read, emacs_write): Check for negative sizes
	since callers should never pass a negative size.
	Change the signature to match that of plain 'read' and 'write'; see
	<http://lists.gnu.org/archive/html/emacs-devel/2011-04/msg00397.html>.
	* lisp.h: Update prototypes of emacs_write and emacs_read.

2011-04-11  Eli Zaretskii  <eliz@gnu.org>

	* xdisp.c (redisplay_window): Don't try to determine the character
	position of the scroll margin if the window start point w->startp
	is outside the buffer's accessible region.  (Bug#8468)

2011-04-10  Eli Zaretskii  <eliz@gnu.org>

	Fix write-region and its subroutines for buffers > 2GB.
	* fileio.c (a_write, e_write): Modify declaration of arguments and
	local variables to support buffers larger than 2GB.
	(Fcopy_file): Use EMACS_INT for return value of emacs_read.

	* sysdep.c (emacs_write, emacs_read): Use ssize_t for last
	argument, local variables, and return value.

	* lisp.h: Update prototypes of emacs_write and emacs_read.

	* sound.c (vox_write): Use ssize_t for return value of emacs_write.

2011-04-10  Paul Eggert  <eggert@cs.ucla.edu>

	* xdisp.c (vmessage): Use memchr, not strnlen, which some hosts lack.

	Fix more problems found by GCC 4.6.0's static checks.

	* xdisp.c (vmessage): Use a better test for character truncation.

	* charset.c (load_charset_map): <, not <=, for optimization,
	and to avoid potential problems with integer overflow.
	* chartab.c (sub_char_table_set_range, char_table_set_range): Likewise.
	* casetab.c (set_identity, shuffle): Likewise.
	* editfns.c (Fformat): Likewise.
	* syntax.c (skip_chars): Likewise.

	* xmenu.c (set_frame_menubar): Allocate smaller local vectors.
	This also lets GCC 4.6.0 generate slightly better loop code.

	* callint.c (Fcall_interactively): <, not <=, for optimization.
	(Fcall_interactively): Count the number of arguments produced,
	not the number of arguments given.  This is simpler and lets GCC
	4.6.0 generate slightly better code.

	* ftfont.c: Distingish more carefully between FcChar8 and char.
	The previous code passed unsigned char * to a functions like
	strlen and xstrcasecmp that expect char *, which does not
	conform to the C standard.
	(get_adstyle_property, ftfont_pattern_entity): Use FcChar8 for
	arguments to FcPatternGetString, and explicitly cast FcChar8 * to
	char * when the C standard requires it.

	* keyboard.c (read_char): Remove unused var.

	* eval.c: Port to Windows vsnprintf (Bug#8435).
	Include <limits.h>.
	(SIZE_MAX): Define if the headers do not.
	(verror): Do not give up if vsnprintf returns a negative count.
	Instead, grow the buffer.  This ports to Windows vsnprintf, which
	does not conform to C99.  Problem reported by Eli Zaretskii.
	Also, simplify the allocation scheme, by avoiding the need for
	calling realloc, and removing the ALLOCATED variable.

	* eval.c (verror): Initial buffer size is 4000 (not 200) bytes.

	Remove invocations of doprnt, as Emacs now uses vsnprintf.
	But keep the doprint source code for now, as we might revamp it
	and use it again (Bug#8435).
	* lisp.h (doprnt): Remove.
	* Makefile.in (base_obj): Remove doprnt.o.
	* deps.mk (doprnt.o): Remove.

	error: Print 32- and 64-bit integers portably (Bug#8435).
	Without this change, on typical 64-bit hosts error ("...%d...", N)
	was used to print both 32- and 64-bit integers N, which relied on
	undefined behavior.
	* lisp.h, m/amdx86-64.h, m/ia64.h, m/ibms390x.h (pEd): New macro.
	* lisp.h (error, verror): Mark as printf-like functions.
	* eval.c (verror): Use vsnprintf, not doprnt, to do the real work.
	Report overflow in size calculations when allocating printf buffer.
	Do not truncate output string at its first null byte.
	* xdisp.c (vmessage): Use vsnprintf, not doprnt, to do the real work.
	Truncate the output at a character boundary, since vsnprintf does not
	do that.
	* charset.c (check_iso_charset_parameter): Convert internal
	character to string before calling 'error', since %c now has the
	printf meaning.
	* coding.c (Fdecode_sjis_char, Fdecode_big5_char): Avoid int
	overflow when computing char to be passed to 'error'.  Do not
	pass Lisp_Object to 'error'; pass the integer instead.
	* nsfns.m (Fns_do_applescript): Use int, not long, since it's
	formatted with plain %d.

	* eval.c (internal_lisp_condition_case): Don't pass spurious arg.

	* keyboard.c (access_keymap_keyremap): Print func name, not garbage.

	* coding.c (Fdecode_sjis_char): Don't assume CODE fits in int.

	* xterm.c (x_catch_errors): Remove duplicate declaration.

	* term.c (maybe_fatal): Mark its 3rd arg as a printf format, too.

	* xdisp.c, lisp.h (message_nolog): Remove; unused.

2011-04-10  Jim Meyering  <meyering@redhat.com>

	use ssize_t and size_t for read- and write-like emacs_gnutls_* functions
	* gnutls.c (emacs_gnutls_read): Adjust signature to be more read-like:
	return ssize_t not "int", and use size_t as the buffer length.
	(emacs_gnutls_write): Likewise, and make the buffer pointer "const".
	* gnutls.h: Update declarations.
	* process.c (read_process_output): Use ssize_t, to match.
	(send_process): Likewise.

2011-04-09  Chong Yidong  <cyd@stupidchicken.com>

	* image.c (Fimagemagick_types): Doc fix, and comment cleanup.

2011-04-09  Chong Yidong  <cyd@stupidchicken.com>

	* ftfont.c (get_adstyle_property, ftfont_pattern_entity):
	Use unsigned char, to match FcChar8 type definition.

	* xterm.c (handle_one_xevent):
	* xmenu.c (create_and_show_popup_menu):
	* xselect.c (x_decline_selection_request)
	(x_reply_selection_request): Avoid type-punned deref of X events.

2011-04-09  Eli Zaretskii  <eliz@gnu.org>

	Fix some uses of `int' instead of EMACS_INT.
	* search.c (string_match_1, fast_string_match)
	(fast_c_string_match_ignore_case, fast_string_match_ignore_case)
	(scan_buffer, find_next_newline_no_quit)
	(find_before_next_newline, search_command, Freplace_match)
	(Fmatch_data): Make some `int' variables be EMACS_INT.

	* xdisp.c (display_count_lines): 3rd argument and return value now
	EMACS_INT.  All callers changed.
	(pint2hrstr): Last argument is now EMACS_INT.

	* coding.c (detect_coding_utf_8, detect_coding_emacs_mule)
	(detect_coding_iso_2022, detect_coding_sjis, detect_coding_big5)
	(detect_coding_ccl, detect_coding_charset, decode_coding_utf_8)
	(decode_coding_utf_16, decode_coding_emacs_mule)
	(decode_coding_iso_2022, decode_coding_sjis, decode_coding_big5)
	(decode_coding_ccl, decode_coding_charset)
	<consumed_chars, consumed_chars_base>: Declare EMACS_INT.
	(decode_coding_iso_2022, decode_coding_emacs_mule)
	(decode_coding_sjis, decode_coding_big5, decode_coding_charset)
	<char_offset, last_offset>: Declare EMACS_INT.
	(encode_coding_utf_8, encode_coding_utf_16)
	(encode_coding_emacs_mule, encode_invocation_designation)
	(encode_designation_at_bol, encode_coding_iso_2022)
	(encode_coding_sjis, encode_coding_big5, encode_coding_ccl)
	(encode_coding_raw_text, encode_coding_charset) <produced_chars>:
	Declare EMACS_INT.
	(ASSURE_DESTINATION): Declare more_bytes EMACS_INT.
	(encode_invocation_designation): Last argument P_NCHARS is now
	EMACS_INT.
	(decode_eol): Declare pos_byte, pos, and pos_end EMACS_INT.
	(produce_chars): from_nchars and to_nchars are now EMACS_INT.

	* coding.h (struct coding_system) <head_ascii>: Declare EMACS_INT.
	All users changed.

	* ccl.c (Fccl_execute_on_string): Declare some variables
	EMACS_INT.

2011-04-08  Samuel Thibault  <sthibault@debian.org>  (tiny change)

	* term.c (init_tty): Fix incorrect ifdef placement (Bug#8450).

2011-03-19  Christoph Scholtes  <cschol2112@googlemail.com>

	* process.c (Fformat_network_address): Doc fix.

2011-04-08  T.V. Raman  <tv.raman.tv@gmail.com>  (tiny change)

	* xml.c (parse_region): Avoid creating spurious whitespace nodes.

2011-04-08  Chong Yidong  <cyd@stupidchicken.com>

	* keyboard.c (read_char): Call Lisp function help-form-show,
	instead of using internal_with_output_to_temp_buffer.
	(Qhelp_form_show): New var.
	(syms_of_keyboard): Use DEFSYM macro.

	* print.c (internal_with_output_to_temp_buffer): Function deleted.

	* lisp.h (internal_with_output_to_temp_buffer): Remove prototype.

2011-04-06  Chong Yidong  <cyd@stupidchicken.com>

	* process.c (Flist_processes): Remove to Lisp.
	(list_processes_1): Delete.

2011-04-06  Eli Zaretskii  <eliz@gnu.org>

	* msdos.c (careadlinkat, careadlinkatcwd): MS-DOS replacements.

	* w32.c (careadlinkat, careadlinkatcwd): New always-fail stubs.

2011-04-06  Paul Eggert  <eggert@cs.ucla.edu>

	Fix more problems found by GCC 4.6.0's static checks.

	* xmenu.c (Fx_popup_dialog): Don't assume string is free of formats.

	* menu.c (Fx_popup_menu): Don't assume error_name lacks printf formats.

	* lisp.h (message, message_nolog, fatal): Mark as printf-like.

	* xdisp.c (vmessage): Mark as a printf-like function.

	* term.c (vfatal, maybe_fatal): Mark as printf-like functions.

	* sound.c (sound_warning): Don't crash if arg contains a printf format.

	* image.c (tiff_error_handler, tiff_warning_handler): Mark as
	printf-like functions.
	(tiff_load): Add casts to remove these marks before passing them
	to system-supplied API.

	* eval.c (Fsignal): Remove excess argument to 'fatal'.

	* coding.c (EMIT_ONE_BYTE, EMIT_TWO_BYTES): Use unsigned, not int.
	This avoids several warnings with gcc -Wstrict-overflow.
	(DECODE_COMPOSITION_RULE): If the rule is invalid, goto invalid_code
	directly, rather than having caller test rule sign.  This avoids
	some unnecessary tests.
	* composite.h (COMPOSITION_ENCODE_RULE_VALID): New macro.
	(COMPOSITION_ENCODE_RULE): Arguments now must be valid.  This
	affects only one use, in DECODE_COMPOSITION_RULE, which is changed.

	* xfont.c (xfont_text_extents): Remove var that was set but not used.
	(xfont_open): Avoid unnecessary tests.

	* composite.c (composition_gstring_put_cache): Use unsigned integer.

	* composite.h, composite.c (composition_gstring_put_cache):
	Use EMACS_INT, not int, for length.

	* composite.h (COMPOSITION_DECODE_REFS): New macro,
	breaking out part of COMPOSITION_DECODE_RULE.
	(COMPOSITION_DECODE_RULE): Use it.
	* composite.c (get_composition_id): Remove unused local vars,
	by using the new macro.

	* textprop.c (set_text_properties_1): Change while to do-while,
	since the condition is always true at first.

	* intervals.c (graft_intervals_into_buffer): Mark var as used.
	(interval_deletion_adjustment): Return unsigned value.
	All uses changed.

	* process.c (list_processes_1, create_pty, read_process_output):
	(exec_sentinel): Remove vars that were set but not used.
	(create_pty): Remove unnecessary "volatile"s.
	(Fnetwork_interface_info): Avoid possibility of int overflow.
	(read_process_output): Do adaptive read buffering even if carryover.
	(read_process_output): Simplify nbytes computation if buffered.

	* bytecode.c (exec_byte_code): Rename local to avoid shadowing.

	* syntax.c (scan_words): Remove var that was set but not used.
	(update_syntax_table): Use unsigned instead of int.

	* lread.c (lisp_file_lexically_bound_p): Use ints rather than endptrs.
	(lisp_file_lexically_bound_p, read1): Use unsigned instead of int.
	(safe_to_load_p): Make the end-of-loop test the inverse of the in-loop.

	* print.c (print_error_message): Avoid int overflow.

	* font.c (font_list_entities): Redo for clarity,
	so that reader need not know FONT_DPI_INDEX + 1 == FONT_SPACING_INDEX.

	* font.c (font_find_for_lface, Ffont_get_glyphs): Remove unused vars.
	(font_score): Avoid potential overflow in diff calculation.

	* fns.c (substring_both): Remove var that is set but not used.
	(sxhash): Redo loop for clarity and to avoid wraparound warning.

	* eval.c (funcall_lambda): Rename local to avoid shadowing.

	* alloc.c (mark_object_loop_halt, mark_object): Use size_t, not int.
	Otherwise, GCC 4.6.0 optimizes the loop check away since the check
	can always succeed if overflow has undefined behavior.

	* search.c (boyer_moore, wordify): Remove vars set but not used.
	(wordify): Omit three unnecessary tests.

	* indent.c (MULTIBYTE_BYTES_WIDTH): Don't compute wide_column.
	All callers changed.  This avoids the need for an unused var.

	* casefiddle.c (casify_region): Remove var that is set but not used.

	* dired.c (file_name_completion): Remove var that is set but not used.

	* fileio.c (Finsert_file_contents): Make EOF condition clearer.

	* fileio.c (Finsert_file_contents): Avoid signed integer overflow.
	(Finsert_file_contents): Remove unnecessary code checking fd.

	* minibuf.c (read_minibuf_noninteractive): Use size_t for sizes.
	Check for integer overflow on size calculations.

	* buffer.c (Fprevious_overlay_change): Remove var that is set
	but not used.

	* keyboard.c (menu_bar_items, read_char_minibuf_menu_prompt):
	Remove vars that are set but not used.
	(timer_check_2): Don't assume timer-list and idle-timer-list are lists.
	(timer_check_2): Mark vars as initialized.

	* gtkutil.c (xg_get_file_with_chooser): Mark var as initialized.

	* image.c (lookup_image): Remove var that is set but not used.
	(xbm_load): Use parse_p, for gcc -Werror=unused-but-set-variable.

	* fontset.c (Finternal_char_font, Ffontset_info): Remove vars
	that are set but not used.

	* xfns.c (make_invisible_cursor): Don't return garbage
	if XCreateBitmapFromData fails (Bug#8410).

	* xselect.c (x_get_local_selection, x_handle_property_notify):
	Remove vars that are set but not used.

	* xfns.c (x_create_tip_frame): Remove var that is set but not used.
	(make_invisible_cursor): Initialize a possibly-uninitialized variable.

	* xterm.c (x_scroll_bar_to_input_event) [!USE_GTK]:
	Remove var that is set but not used.
	(scroll_bar_windows_size): Now size_t, not int.
	(x_send_scroll_bar_event): Use size_t, not int, for sizes.
	Check for overflow.

	* xfaces.c (realize_named_face): Remove vars that are set but not used.
	(map_tty_color) [!defined MSDOS]: Likewise.

	* term.c (tty_write_glyphs): Use size_t; this avoids overflow warning.

	* coding.c: Remove vars that are set but not used.
	(DECODE_COMPOSITION_RULE): Remove 2nd arg, which is unused.
	All callers changed.
	(decode_coding_utf_8, decode_coding_utf_16 decode_coding_emacs_mule):
	(decode_coding_iso_2022, encode_coding_sjis, encode_coding_big5):
	(decode_coding_charset): Remove vars that are set but not used.

	* bytecode.c (Fbyte_code) [!defined BYTE_CODE_SAFE]: Remove var
	that is set but not used.

	* print.c (print_object): Remove var that is set but not used.

	Replace 2 copies of readlink code with 1 gnulib version (Bug#8401).
	The gnulib version avoids calling malloc in the usual case,
	and on 64-bit hosts doesn't have some arbitrary 32-bit limits.
	* fileio.c (Ffile_symlink_p): Use emacs_readlink.
	* filelock.c (current_lock_owner): Likewise.
	* lisp.h (READLINK_BUFSIZE, emacs_readlink): New function.
	* sysdep.c: Include allocator.h, careadlinkat.h.
	(emacs_no_realloc_allocator): New static constant.
	(emacs_readlink): New function.
	* deps.mk (sysdep.o): Depend on ../lib/allocator.h and on
	../lib/careadlinkat.h.

2011-04-04  Stefan Monnier  <monnier@iro.umontreal.ca>

	* keyboard.c (safe_run_hook_funcall): Fix last change (don't stop at the
	first non-nil return value).

2011-04-03  Jan Djärv  <jan.h.d@swipnet.se>

	* nsterm.m (ns_update_auto_hide_menu_bar): Define MAC_OS_X_VERSION_10_6
	if not defined (Bug#8403).

2011-04-02  Juanma Barranquero  <lekktu@gmail.com>

	* xdisp.c (display_count_lines): Remove parameter `start',
	unused since 1998-01-01T02:27:27Z!rms@gnu.org.  All callers changed.
	(get_char_face_and_encoding): Remove parameter `multibyte_p',
	unused since 2008-05-14T01:40:23Z!handa@m17n.org.  All callers changed.
	(fill_stretch_glyph_string): Remove parameters `row' and `area',
	unused at least since Kim's GUI unification at 2003-03-16T20:45:46Z!storm@cua.dk
	and thereabouts.  All callers changed.
	(get_per_char_metric): Remove parameter `f', unused since
	2008-05-14T01:40:23Z!handa@m17n.org.  All callers changed.

2011-04-02  Jim Meyering  <meyering@redhat.com>

	do not dereference NULL upon failed strdup
	* nsfont.m (ns_descriptor_to_entity): Use xstrdup, not strdup.
	(ns_get_family): Likewise.

2011-04-02  Juanma Barranquero  <lekktu@gmail.com>

	* eval.c (unwind_to_catch) [DEBUG_GCPRO]: Remove redundant assignment.

2011-04-02  Jan Djärv  <jan.h.d@swipnet.se>

	* nsterm.m (ns_update_auto_hide_menu_bar): Only for OSX 10.6 or
	later (Bug#8403).

2011-04-01  Stefan Monnier  <monnier@iro.umontreal.ca>

	Add lexical binding.

	* window.c (Ftemp_output_buffer_show): New fun.
	(Fsave_window_excursion):
	* print.c (Fwith_output_to_temp_buffer): Move to subr.el.

	* lread.c (lisp_file_lexically_bound_p): New function.
	(Fload): Bind Qlexical_binding.
	(readevalloop): Remove `evalfun' arg.
	Bind Qinternal_interpreter_environment.
	(Feval_buffer): Bind Qlexical_binding.
	(defvar_int, defvar_bool, defvar_lisp_nopro, defvar_kboard):
	Mark as dynamic.
	(syms_of_lread): Declare `lexical-binding'.

	* lisp.h (struct Lisp_Symbol): New field `declared_special'.

	* keyboard.c (eval_dyn): New fun.
	(menu_item_eval_property): Use it.

	* image.c (parse_image_spec): Use Ffunctionp.

	* fns.c (concat, mapcar1): Accept byte-code-functions.

	* eval.c (Fsetq): Handle lexical vars.
	(Fdefun, Fdefmacro, Ffunction): Make closures when needed.
	(Fdefconst, Fdefvaralias, Fdefvar): Mark as dynamic.
	(FletX, Flet): Obey lexical binding.
	(Fcommandp): Handle closures.
	(Feval): New `lexical' arg.
	(eval_sub): New function extracted from Feval.  Use it almost
	everywhere where Feval was used.  Look up vars in lexical env.
	Handle closures.
	(Ffunctionp): Move from subr.el.
	(Ffuncall): Handle closures.
	(apply_lambda): Remove `eval_flags'.
	(funcall_lambda): Handle closures and new byte-code-functions.
	(Fspecial_variable_p): New function.
	(syms_of_eval): Initialize the Vinternal_interpreter_environment var,
	but without exporting it to Lisp.

	* doc.c (Fdocumentation, store_function_docstring):
	* data.c (Finteractive_form): Handle closures.

	* callint.c (Fcall_interactively): Preserve lexical-binding mode for
	interactive spec.

	* bytecode.c (Bstack_ref, Bstack_set, Bstack_set2, BdiscardN):
	New byte-codes.
	(exec_byte_code): New function extracted from Fbyte_code to handle new
	calling convention for byte-code-functions.  Add new byte-codes.

	* buffer.c (defvar_per_buffer): Set new `declared_special' field.

	* alloc.c (Fmake_symbol): Init new `declared_special' field.

2011-03-31  Juanma Barranquero  <lekktu@gmail.com>

	* xdisp.c (redisplay_internal): Fix prototype.

2011-03-31  Eli Zaretskii  <eliz@gnu.org>

	* xdisp.c (SCROLL_LIMIT): New macro.
	(try_scrolling): Use it when setting scroll_limit.
	Limit scrolling to 100 screen lines.
	(redisplay_window): Even when falling back on "recentering",
	position point in the window according to scroll-conservatively,
	scroll-margin, and scroll-*-aggressively variables.  (Bug#6671)

	(try_scrolling): When point is above the window, allow searching
	as far as scroll_max, or one screenful, to compute vertical
	distance from PT to the scroll margin position.  This prevents
	try_scrolling from unnecessarily failing when
	scroll-conservatively is set to a value slightly larger than the
	window height.  Clean up the case of PT below the margin at bottom
	of window: scroll_max can no longer be INT_MAX.  When aggressive
	scrolling is in use, don't let point enter the opposite scroll
	margin as result of the scroll.
	(syms_of_xdisp) <scroll-conservatively>: Document the
	threshold of 100 lines for never-recentering scrolling.

2011-03-31  Juanma Barranquero  <lekktu@gmail.com>

	* dispextern.h (move_it_by_lines):
	* xdisp.c (move_it_by_lines): Remove parameter `need_y_p', unused
	since 2000-12-29T14:24:09Z!gerd@gnu.org.  All callers changed.
	(message_log_check_duplicate): Remove parameters `prev_bol' and
	`this_bol', unused since 1998-01-01T02:27:27Z!rms@gnu.org.  All callers changed.
	(redisplay_internal): Remove parameter `preserve_echo_area',
	unused since 1999-07-21T21:43:52Z!gerd@gnu.org.  All callers changed.

	* indent.c (Fvertical_motion):
	* window.c (window_scroll_pixel_based, Frecenter):
	Don't pass `need_y_p' to `move_it_by_lines'.

2011-03-30  Stefan Monnier  <monnier@iro.umontreal.ca>

	* eval.c (struct backtrace): Don't cheat with negative numbers, but do
	steal a few bits to be more compact.
	(interactive_p, Fbacktrace, Fbacktrace_frame, mark_backtrace):
	Remove unneeded casts.

	* bytecode.c (Fbyte_code): CAR and CDR can GC.

2011-03-30  Zachary Kanfer  <zkanfer@gmail.com>  (tiny change)

	* keyboard.c (Fexecute_extended_command): Do log the "suggest key
	binding" message (bug#7967).

2011-03-30  Paul Eggert  <eggert@cs.ucla.edu>

	Fix more problems found by GCC 4.6.0's static checks.

	* unexelf.c (unexec) [! (defined _SYSTYPE_SYSV || defined __sgi)]:
	Remove unused local var.

	* editfns.c (Fmessage_box): Remove unused local var.

	* xdisp.c (try_window_reusing_current_matrix, x_produce_glyphs):
	(note_mode_line_or_margin_highlight, note_mouse_highlight):
	Omit unused local vars.
	* window.c (shrink_windows): Omit unused local var.
	* menu.c (digest_single_submenu): Omit unused local var.
	* dispnew.c (update_window) [PERIODIC_PREEMPTION_CHECKING]:
	Omit unused local var.

	* keyboard.c (parse_modifiers_uncached, parse_modifiers):
	Don't assume string length fits in int.
	(keyremap_step, read_key_sequence): Use size_t for sizes.
	(read_key_sequence): Don't check last_real_key_start redundantly.

	* callproc.c (Fcall_process, Fcall_process_region): Use SAFE_ALLOCA
	instead of alloca (Bug#8344).

	* eval.c (Fbacktrace): Don't assume nargs fits in int.
	(Fbacktrace_frame): Don't assume nframes fits in int.

	* syntax.c (scan_sexps_forward): Avoid pointer wraparound.

	* xterm.c (x_make_frame_visible, same_x_server): Redo to avoid overflow
	concerns.

	* term.c (produce_glyphless_glyph): Remove unnecessary test.

	* cm.c (calccost): Turn while-do into do-while, for clarity.

	* keyboard.c (syms_of_keyboard): Use the same style as later
	in this function when indexing through an array.  This also
	works around GCC bug 48267.

	* image.c (tiff_load): Fix off-by-one image count (Bug#8336).

	* xselect.c (x_check_property_data): Return correct size (Bug#8335).

	* chartab.c (sub_char_table_ref_and_range): Redo for slight
	efficiency gain, and to bypass a gcc -Wstrict-overflow warning.

	* keyboard.c, keyboard.h (num_input_events): Now size_t.
	This avoids undefined behavior on integer overflow, and is a bit
	more convenient anyway since it is compared to a size_t variable.

	Variadic C functions now count arguments with size_t, not int.
	This avoids an unnecessary limitation on 64-bit machines, which
	caused (substring ...) to crash on large vectors (Bug#8344).
	* lisp.h (struct Lisp_Subr.function.aMANY): Now takes size_t, not int.
	(DEFUN_ARGS_MANY, internal_condition_case_n, safe_call): Likewise.
	All variadic functions and their callers changed accordingly.
	(struct gcpro.nvars): Now size_t, not int.  All uses changed.
	* data.c (arith_driver, float_arith_driver): Likewise.
	* editfns.c (general_insert_function): Likewise.
	* eval.c (struct backtrace.nargs, interactive_p)
	(internal_condition_case_n, run_hook_with_args, apply_lambda)
	(funcall_lambda, mark_backtrace): Likewise.
	* fns.c (concat): Likewise.
	* frame.c (x_set_frame_parameters): Likewise.
	* fns.c (get_key_arg): Now accepts and returns size_t, and returns
	0 if not found, not -1.  All callers changed.

	* alloc.c (garbage_collect): Don't assume stack size fits in int.
	(stack_copy_size): Now size_t, not int.
	(stack_copy, stack_copy_size): Define only if MAX_SAVE_STACK > 0.

2011-03-28  Juanma Barranquero  <lekktu@gmail.com>

	* coding.c (encode_designation_at_bol): Remove parameter `charbuf_end',
	unused since 2002-03-01T01:17:24Z!handa@m17n.org and 2008-02-01T16:01:31Z!miles@gnu.org.
	All callers changed.

	* lisp.h (multibyte_char_to_unibyte):
	* character.c (multibyte_char_to_unibyte): Remove parameter `rev_tbl',
	unused since 2002-03-01T01:16:34Z!handa@m17n.org and 2008-02-01T16:01:31Z!miles@gnu.org.
	* character.h (CHAR_TO_BYTE8):
	* cmds.c (internal_self_insert):
	* editfns.c (general_insert_function):
	* keymap.c (push_key_description):
	* search.c (Freplace_match):
	* xdisp.c (message_dolog, set_message_1): All callers changed.

2011-03-28  Stefan Monnier  <monnier@iro.umontreal.ca>

	* keyboard.c (safe_run_hook_funcall): New function.
	(safe_run_hooks_1, safe_run_hooks_error, safe_run_hooks): On error,
	don't set the hook to nil, but remove the offending function instead.
	(Qcommand_hook_internal): Remove, unused.
	(syms_of_keyboard): Don't initialize Qcommand_hook_internal nor define
	Vcommand_hook_internal.

	* eval.c (enum run_hooks_condition): Remove.
	(funcall_nil, funcall_not): New functions.
	(run_hook_with_args): Call each function through a `funcall' argument.
	Remove `cond' argument, now redundant.
	(Frun_hooks, Frun_hook_with_args, Frun_hook_with_args_until_success)
	(Frun_hook_with_args_until_failure): Adjust accordingly.
	(run_hook_wrapped_funcall, Frun_hook_wrapped): New functions.

2011-03-28  Juanma Barranquero  <lekktu@gmail.com>

	* dispextern.h (string_buffer_position): Remove declaration.

	* print.c (strout): Remove parameter `multibyte', unused since
	1999-08-21T19:30:21Z!gerd@gnu.org.  All callers changed.

	* search.c (boyer_moore): Remove parameters `len', `pos' and `lim',
	never used since function introduction in 1998-02-08T21:33:56Z!rms@gnu.org.
	All callers changed.

	* w32.c (_wsa_errlist): Use braces for struct initializers.

	* xdisp.c (string_buffer_position_lim): Remove parameter `w',
	never used since function introduction in 2001-03-09T18:41:50Z!gerd@gnu.org.
	All callers changed.
	(string_buffer_position): Likewise.  Also, make static (it's never
	used outside xdisp.c).
	(cursor_row_p): Remove parameter `w', unused since
	2000-10-17T16:08:57Z!gerd@gnu.org.  All callers changed.
	(decode_mode_spec): Remove parameter `precision', introduced during
	Gerd Moellmann's rewrite at 1999-07-21T21:43:52Z!gerd@gnu.org, but never used.
	All callers changed.

2011-03-27  Jan Djärv  <jan.h.d@swipnet.se>

	* nsterm.m (syms_of_nsterm): Use doc: for ns-auto-hide-menu-bar.

2011-03-27  Anders Lindgren  <andlind@gmail.com>

	* nsterm.m (ns_menu_bar_is_hidden): New variable.
	(ns_constrain_all_frames, ns_menu_bar_should_be_hidden)
	(ns_update_auto_hide_menu_bar): New functions.
	(ns_update_begin): Call ns_update_auto_hide_menu_bar.
	(applicationDidBecomeActive): Call ns_update_auto_hide_menu_bar and
	ns_constrain_all_frames.
	(constrainFrameRect): Return at once if ns_menu_bar_should_be_hidden.
	(syms_of_nsterm): DEFVAR ns-auto-hide-menu-bar, init to Qnil.

2011-03-27  Jan Djärv  <jan.h.d@swipnet.se>

	* nsmenu.m (runDialogAt): Remove argument to timer_check.

2011-03-27  Glenn Morris  <rgm@gnu.org>

	* syssignal.h: Replace RETSIGTYPE with void.
	* atimer.c, data.c, dispnew.c, emacs.c, floatfns.c, keyboard.c:
	* keyboard.h, lisp.h, process.c, sysdep.c, xterm.c:
	Replace SIGTYPE with void everywhere.
	* s/usg5-4-common.h (SIGTYPE): Remove definition.
	* s/template.h (SIGTYPE): Remove commented out definition.

2011-03-26  Eli Zaretskii  <eliz@gnu.org>

	* xdisp.c (redisplay_window): Don't check buffer's clip_changed
	flag as a prerequisite for invoking try_scrolling.  (Bug#6671)

2011-03-26  Juanma Barranquero  <lekktu@gmail.com>

	* w32.c (read_unc_volume): Use parameter `henum', instead of
	global variable `wget_enum_handle'.

	* keymap.c (describe_vector): Remove parameters `indices' and
	`char_table_depth', unused since 2002-03-01T01:43:26Z!handa@m17n.org.
	(describe_map, Fdescribe_vector): Adjust calls to `describe_vector'.

	* keyboard.h (timer_check, show_help_echo): Remove unused parameters.

	* keyboard.c (timer_check): Remove parameter `do_it_now',
	unused since 1996-04-12T06:01:29Z!rms@gnu.org.
	(show_help_echo): Remove parameter `ok_to_overwrite_keystroke_echo',
	unused since 2008-04-19T19:30:53Z!monnier@iro.umontreal.ca.

	* keyboard.c (read_char):
	* w32menu.c (w32_menu_display_help):
	* xmenu.c (show_help_event, menu_help_callback):
	Adjust calls to `show_help_echo'.

	* gtkutil.c (xg_maybe_add_timer):
	* keyboard.c (readable_events):
	* process.c (wait_reading_process_output):
	* xmenu.c (x_menu_wait_for_event): Adjust calls to `timer_check'.

	* insdel.c (adjust_markers_gap_motion):
	Remove; no-op since 1998-01-02T21:29:48Z!rms@gnu.org.
	(gap_left, gap_right): Don't call it.

2011-03-25  Chong Yidong  <cyd@stupidchicken.com>

	* xdisp.c (handle_fontified_prop): Discard changes to clip_changed
	incurred during fontification.

2011-03-25  Juanma Barranquero  <lekktu@gmail.com>

	* buffer.c (defvar_per_buffer): Remove unused parameter `doc'.
	(DEFVAR_PER_BUFFER): Don't pass it.

	* dispnew.c (row_equal_p, add_row_entry): Remove unused parameter `w'.
	(scrolling_window): Don't pass it.

2011-03-25  Juanma Barranquero  <lekktu@gmail.com>

	* dispextern.h (glyph_matric): Use #if GLYPH_DEBUG, not #ifdef.

	* fileio.c (check_executable) [DOS_NT]: Remove unused variables `len'
	and `suffix'.
	(Fset_file_selinux_context) [HAVE_LIBSELINUX]: Move here declaration
	of variables specific to SELinux and computation of `encoded_absname'.

	* image.c (XPutPixel): Remove unused variable `height'.

	* keyboard.c (make_lispy_event): Remove unused variable `hpos'.

	* unexw32.c (get_section_info): Remove unused variable `section'.

	* w32.c (stat): Remove unused variables `drive_root' and `devtype'.
	(system_process_attributes): Remove unused variable `sess'.
	(sys_read): Remove unused variable `err'.

	* w32fns.c (top): Wrap variables with #if GLYPH_DEBUG, not #ifdef.
	(w32_wnd_proc): Remove unused variable `isdead'.
	(unwind_create_frame): Use #if GLYPH_DEBUG, not #ifdef.
	(Fx_server_max_request_size): Remove unused variable `dpyinfo'.
	(x_create_tip_frame): Remove unused variable `tem'.

	* w32inevt.c (w32_console_read_socket):
	Remove unused variable `no_events'.

	* w32term.c (x_draw_composite_glyph_string_foreground):
	Remove unused variable `width'.

2011-03-24  Juanma Barranquero  <lekktu@gmail.com>

	* w32term.c (x_set_glyph_string_clipping):
	Don't pass uninitialized region to CombineRgn.

2011-03-23  Juanma Barranquero  <lekktu@gmail.com>

	* w32fns.c (x_set_menu_bar_lines): Remove unused variable `olines'.
	(w32_wnd_proc): Pass NULL to Windows API, not uninitialized buffer.
	(Fx_close_connection): Remove unused variable `i'.

	* w32font.c (w32font_draw): Return number of glyphs.
	(w32font_open_internal): Remove unused variable `i'.
	(w32font_driver): Add missing initializer.

	* w32menu.c (utf8to16): Remove unused variable `utf16'.
	(fill_in_menu): Remove unused variable `items_added'.

	* w32term.c (last_mouse_press_frame): Remove static global variable.
	(w32_clip_to_row): Remove unused variable `f'.
	(x_delete_terminal): Remove unused variable `i'.

	* w32uniscribe.c (uniscribe_shape): Remove unused variable `nclusters'.
	(NOTHING): Remove unused static global variable.
	(uniscribe_check_otf): Remove unused variable `table'.
	(uniscribe_font_driver): Add missing initializers.

2011-03-23  Julien Danjou  <julien@danjou.info>

	* term.c (Fsuspend_tty, Fresume_tty):
	* minibuf.c (read_minibuf, run_exit_minibuf_hook):
	* window.c (temp_output_buffer_show):
	* insdel.c (signal_before_change):
	* frame.c (Fhandle_switch_frame):
	* fileio.c (Fdo_auto_save):
	* emacs.c (Fkill_emacs):
	* editfns.c (save_excursion_restore):
	* cmds.c (internal_self_insert):
	* callint.c (Fcall_interactively):
	* buffer.c (Fkill_all_local_variables):
	* keyboard.c (Fcommand_execute, Fsuspend_emacs, safe_run_hooks_1):
	Use Frun_hooks.
	(command_loop_1): Use Frun_hooks.  Call safe_run_hooks
	unconditionally since it does the check itself.

2011-03-23  Paul Eggert  <eggert@cs.ucla.edu>

	Fix more problems found by GCC 4.5.2's static checks.

	* coding.c (encode_coding_raw_text): Avoid unnecessary test
	the first time through the loop, since we know p0 < p1 then.
	This also avoids a gcc -Wstrict-overflow warning.

	* lisp.h (SAFE_ALLOCA, SAFE_ALLOCA_LISP): Avoid 'int' overflow
	leading to a memory leak, possible in functions like
	load_charset_map_from_file that can allocate an unbounded number
	of objects (Bug#8318).

	* xmenu.c (set_frame_menubar): Use EMACS_UINT, not int, for indexes
	that could (at least in theory) be that large.

	* xdisp.c (message_log_check_duplicate): Return unsigned long, not int.
	This is less likely to overflow, and avoids undefined behavior if
	overflow does occur.  All callers changed.  Use strtoul to scan
	for the unsigned long integer.
	(pint2hrstr): Simplify and tune code slightly.
	This also avoids a (bogus) GCC warning with gcc -Wstrict-overflow.

	* scroll.c (do_scrolling): Work around GCC bug 48228.
	See <http://gcc.gnu.org/bugzilla/show_bug.cgi?id=48228>.

	* frame.c (Fmodify_frame_parameters): Simplify loop counter.
	This also avoids a warning with gcc -Wstrict-overflow.
	(validate_x_resource_name): Simplify count usage.
	This also avoids a warning with gcc -Wstrict-overflow.

	* fileio.c (Fcopy_file): Report error if fchown or fchmod
	fail (Bug#8306).

	* emacs.c (Fdaemon_initialized): Do not ignore I/O errors (Bug#8303).

	* process.c (Fmake_network_process): Use socklen_t, not int,
	where POSIX says socklen_t is required in portable programs.
	This fixes a porting bug on hosts like 64-bit HP-UX, where
	socklen_t is wider than int (Bug#8277).
	(Fmake_network_process, server_accept_connection):
	(wait_reading_process_output, read_process_output):
	Likewise.

	* process.c: Rename or move locals to avoid shadowing.
	(list_processes_1, Fmake_network_process):
	(read_process_output_error_handler, exec_sentinel_error_handler):
	Rename or move locals.
	(Fmake_network_process): Define label "retry_connect" only if needed.
	(Fnetwork_interface_info): Fix pointer signedness.
	(process_send_signal): Add cast to avoid pointer signedness problem.
	(FIRST_PROC_DESC, IF_NON_BLOCKING_CONNECT): Remove unused macros.
	(create_process): Use 'volatile' to avoid vfork clobbering (Bug#8298).

	Make tparam.h and terminfo.c consistent.
	* cm.c (tputs, tgoto, BC, UP): Remove extern decls.
	Include tparam.h instead, since it declares them.
	* cm.h (PC): Remove extern decl; tparam.h now does this.
	* deps.mk (cm.o, terminfo.o): Depend on tparam.h.
	* terminfo.c: Include tparam.h, to check interfaces.
	(tparm): Make 1st arg a const pointer in decl.  Put it at top level.
	(tparam): Adjust signature to match interface in tparam.h;
	this removes some undefined behavior.  Check that outstring and len
	are zero, which they always are with Emacs.
	* tparam.h (PC, BC, UP): New extern decls.

	* xftfont.c (xftfont_shape): Now static, and defined only if needed.
	(xftfont_open): Rename locals to avoid shadowing.

	* ftfont.c (ftfont_resolve_generic_family): Fix pointer signedness.
	(ftfont_otf_capability, ftfont_shape): Omit decls if not needed.
	(OTF_TAG_SYM): Omit macro if not needed.
	(ftfont_list): Remove unused local.
	(get_adstyle_property, ftfont_pattern_entity):
	(ftfont_lookup_cache, ftfont_open, ftfont_anchor_point):
	Rename locals to avoid shadowing.

	* xfont.c (xfont_list_family): Mark var as initialized.

	* xml.c (make_dom): Now static.

	* composite.c (composition_compute_stop_pos): Rename local to
	avoid shadowing.
	(composition_reseat_it): Remove unused locals.
	(find_automatic_composition, composition_adjust_point): Likewise.
	(composition_update_it): Mark var as initialized.
	(find_automatic_composition): Mark vars as initialized,
	with a FIXME (Bug#8290).

	character.h: Rename locals to avoid shadowing.
	* character.h (PREV_CHAR_BOUNDARY, FETCH_STRING_CHAR_ADVANCE):
	(FETCH_STRING_CHAR_AS_MULTIBYTE_ADVANCE, FETCH_CHAR_ADVANCE):
	(FETCH_CHAR_ADVANCE_NO_CHECK, INC_POS, DEC_POS, BUF_INC_POS):
	(BUF_DEC_POS): Be more systematic about renaming local temporaries
	to avoid shadowing.

	* textprop.c (property_change_between_p): Remove; unused.

	* intervals.c (interval_start_pos): Now static.

	* intervals.h (CHECK_TOTAL_LENGTH): Avoid empty "else".

	* atimer.c (start_atimer, append_atimer_lists, set_alarm):
	Rename locals to avoid shadowing.

	* sound.c (wav_play, au_play, Fplay_sound_internal):
	Fix pointer signedness.
	(alsa_choose_format): Remove unused local var.
	(wav_play): Initialize a variable to 0, to prevent undefined
	behavior (Bug#8278).

	* region-cache.c (insert_cache_boundary): Redo var to avoid shadowing.

	* region-cache.h (pp_cache): New decl, for gcc -Wmissing-prototypes.

	* callproc.c (Fcall_process): Use 'volatile' to avoid vfork
	clobbering (Bug#8298).
	* sysdep.c (sys_subshell): Likewise.
	Previously, the sys_subshell 'volatile' was incorrectly IF_LINTted out.

	* lisp.h (child_setup): Now NO_RETURN unless DOS_NT.
	This should get cleaned up, so that child_setup has the
	same signature on all platforms.

	* callproc.c (call_process_cleanup): Now static.
	(relocate_fd): Rename locals to avoid shadowing.

2011-03-22  Chong Yidong  <cyd@stupidchicken.com>

	* xterm.c (x_clear_frame): Remove XClearWindow call.  This appears
	not to be necessary, and produces flickering.

2011-03-20  Glenn Morris  <rgm@gnu.org>

	* config.in: Remove file.

2011-03-20  Juanma Barranquero  <lekktu@gmail.com>

	* minibuf.c (Vcompleting_read_function): Don't declare, global variables
	are now in src/globals.h.
	(syms_of_minibuf): Remove spurious & from previous change.

2011-03-20  Leo Liu  <sdl.web@gmail.com>

	* minibuf.c (completing-read-function): New variable.
	(completing-read-default): Rename from completing-read.
	(completing-read): Call completing-read-function.

2011-03-19  Juanma Barranquero  <lekktu@gmail.com>

	* xfaces.c (Fx_load_color_file):
	Read color file from absolute filename (bug#8250).

2011-03-19  Juanma Barranquero  <lekktu@gmail.com>

	* makefile.w32-in: Update dependencies.

2011-03-17  Eli Zaretskii  <eliz@gnu.org>

	* makefile.w32-in ($(BLD)/unexw32.$(O)): Depend on $(SRC)/unexec.h.

2011-03-17  Paul Eggert  <eggert@cs.ucla.edu>

	Fix more problems found by GCC 4.5.2's static checks.

	* process.c (make_serial_process_unwind, send_process_trap):
	(sigchld_handler): Now static.

	* process.c (allocate_pty): Let PTY_ITERATION declare iteration vars.
	That way, the code declares only the vars that it needs.
	* s/aix4-2.h (PTY_ITERATION): Declare iteration vars.
	* s/cygwin.h (PTY_ITERATION): Likewise.
	* s/darwin.h (PTY_ITERATION): Likewise.
	* s/gnu-linux.h (PTY_ITERATION): Likewise.

	* s/irix6-5.h (PTY_OPEN): Declare stb, to loosen coupling.
	* process.c (allocate_pty): Don't declare stb unless it's needed.

	* bytecode.c (MAYBE_GC): Rewrite so as not to use empty "else".
	(CONSTANTLIM): Remove; unused.
	(METER_CODE, Bscan_buffer, Bread_char, Bset_mark):
	Define only if needed.

	* unexelf.c (unexec): Name an expression,
	to avoid gcc -Wbad-function-cast warning.
	Use a different way to cause a compilation error if anyone uses
	n rather than nn, a way that does not involve shadowing.
	(ELF_BSS_SECTION_NAME, OLD_PROGRAM_H): Remove; unused.

	* deps.mk (unexalpha.o): Remove; unused.

	New file unexec.h, the (simple) interface for unexec (Bug#8267).
	* unexec.h: New file.
	* deps.mk (emacs.o, unexaix.o, unexcw.o, unexcoff.o, unexelf.o):
	(unexhp9k800.o, unexmacosx.o, unexsol.o, unexw32.o):
	Depend on unexec.h.
	* emacs.c [!defined CANNOT_DUMP]: Include unexec.h.
	* unexaix.c, unexcoff.c, unexcw.c, unexelf.c, unexhp9k800.c:
	* unexmacosx.c, unexsol.c, unexw32.c: Include unexec.h.
	Change as necessary to match prototype in unexec.h.

	* syntax.c (Fforward_comment, scan_lists): Rename locals to avoid
	shadowing.
	(back_comment, skip_chars): Mark vars as initialized.

	* character.h (FETCH_STRING_CHAR_ADVANCE_NO_CHECK, BUF_INC_POS):
	Rename locals to avoid shadowing.

	* lread.c (read1): Rewrite so as not to use empty "else".
	(Fload, readevalloop, read1): Rename locals to avoid shadowing.

	* print.c (Fredirect_debugging_output): Fix pointer signedess.

	* lisp.h (debug_output_compilation_hack): Add decl here, to avoid
	warning when compiling print.c.

	* font.c (font_unparse_fcname): Abort in an "impossible" situation
	instead of using an uninitialized var.
	(font_sort_entities): Mark var as initialized.

	* character.h (FETCH_CHAR_ADVANCE): Rename locals to avoid shadowing.

	* font.c (font_unparse_xlfd): Don't mix pointers to variables with
	pointers to constants.
	(font_parse_fcname): Remove unused vars.
	(font_delete_unmatched): Now static.
	(font_get_spec): Remove; unused.
	(font_style_to_value, font_prop_validate_style, font_unparse_fcname):
	(font_update_drivers, Ffont_get_glyphs, font_add_log):
	Rename or move locals to avoid shadowing.

	* fns.c (require_nesting_list, require_unwind): Now static.
	(Ffillarray): Rename locals to avoid shadowing.

	* floatfns.c (domain_error2): Define only if needed.
	(Ffrexp, Fldexp): Rename locals to avoid shadowing.

	* alloc.c (mark_backtrace): Move decl from here ...
	* lisp.h: ... to here, so that it can be checked.

	* eval.c (call_debugger, do_debug_on_call, grow_specpdl): Now static.
	(Fdefvar): Rewrite so as not to use empty "else".
	(lisp_indirect_variable): Name an expression,
	to avoid gcc -Wbad-function-cast warning.
	(Fdefvar): Rename locals to avoid shadowing.

	* callint.c (quotify_arg, quotify_args): Now static.
	(Fcall_interactively): Rename locals to avoid shadowing.
	Use const pointer when appropriate.

	* lisp.h (get_system_name, get_operating_system_release):
	Move decls here, to check interfaces.
	* process.c (get_operating_system_release): Move decl to lisp.h.
	* xrdb.c (get_system_name): Likewise.
	* editfns.c (init_editfns, Fuser_login_name, Fuser_uid):
	(Fuser_real_uid, Fuser_full_name): Remove unnecessary casts,
	some of which prompt warnings from gcc -Wbad-function-cast.
	(Fformat_time_string, Fencode_time, Finsert_char):
	(Ftranslate_region_internal, Fformat):
	Rename or remove local vars to avoid shadowing.
	(Ftranslate_region_internal): Mark var as initialized.

	* doc.c (Fdocumentation, Fsnarf_documentation): Move locals to
	avoid shadowing.

	* lisp.h (eassert): Check that the argument compiles, even if
	ENABLE_CHECKING is not defined.

	* data.c (Findirect_variable): Name an expression, to avoid
	gcc -Wbad-function-cast warning.
	(default_value, arithcompare, arith_driver, arith_error): Now static.
	(store_symval_forwarding): Rename local to avoid shadowing.
	(Fmake_variable_buffer_local, Fmake_local_variable):
	Mark variables as initialized.
	(do_blv_forwarding, do_symval_forwarding): Remove; unused.

	* alloc.c (check_cons_list): Do not define unless GC_CHECK_CONS_LIST.
	(Fmake_vector, Fvector, Fmake_byte_code, Fgarbage_collect):
	Rename locals to avoid shadowing.
	(mark_stack): Move local variables into the #ifdef region where
	they're used.
	(BLOCK_INPUT_ALLOC, UNBLOCK_INPUT_ALLOC): Define only if
	! defined SYSTEM_MALLOC && ! defined SYNC_INPUT, as they are not
	needed otherwise.
	(CHECK_ALLOCATED): Define only if GC_CHECK_MARKED_OBJECTS.
	(GC_STRING_CHARS): Remove; not used.
	(Fmemory_limit): Cast sbrk's returned value to char *.

	* lisp.h (check_cons_list): Declare if GC_CHECK_CONS_LIST; this
	avoids undefined behavior in theory.

	* regex.c (IF_LINT): Add defn, for benefit of ../lib-src.

	Use functions, not macros, for up- and down-casing (Bug#8254).
	* buffer.h (DOWNCASE_TABLE, UPCASE_TABLE, DOWNCASE, UPPERCASEP):
	(NOCASEP, LOWERCASEP, UPCASE, UPCASE1): Remove.  All callers changed
	to use the following functions instead of these macros.
	(downcase): Adjust to lack of DOWNCASE_TABLE.  Return int, not
	EMACS_INT, since callers assume the returned value fits in int.
	(upcase1): Likewise, for UPCASE_TABLE.
	(uppercasep, lowercasep, upcase): New static inline functions.
	* editfns.c (Fchar_equal): Remove no-longer-needed workaround for
	the race-condition problem in the old DOWNCASE.

	* regex.c (CHARSET_LOOKUP_RANGE_TABLE_RAW, POP_FAILURE_REG_OR_COUNT):
	Rename locals to avoid shadowing.
	(regex_compile, re_match_2_internal): Move locals to avoid shadowing.
	(regex_compile, re_search_2, re_match_2_internal):
	Remove unused local vars.
	(FREE_VAR): Rewrite so as not to use empty "else",
	which gcc can warn about.
	(regex_compile, re_match_2_internal): Mark locals as initialized.
	(RETALLOC_IF): Define only if needed.
	(WORDCHAR_P): Likewise.  This one is never needed, but is used
	only in a comment talking about a compiler bug, so put inside
	the #if 0 of that comment.
	(CHARSET_LOOKUP_BITMAP, FAIL_STACK_FULL, RESET_FAIL_STACK):
	(PUSH_FAILURE_ELT, BUF_PUSH_3, STOP_ADDR_VSTRING):
	Remove; unused.

	* search.c (boyer_moore): Rename locals to avoid shadowing.
	* character.h (FETCH_STRING_CHAR_AS_MULTIBYTE_ADVANCE):
	(PREV_CHAR_BOUNDARY): Likewise.

	* search.c (simple_search): Remove unused var.

	* dired.c (compile_pattern): Move decl from here ...
	* lisp.h: ... to here, so that it can be checked.
	(struct re_registers): New forward decl.

	* character.h (INC_POS, DEC_POS): Rename locals to avoid shadowing.

	* indent.c (MULTIBYTE_BYTES_WIDTH): New args bytes, width.
	All uses changed.
	(MULTIBYTE_BYTES_WIDTH, scan_for_column, compute_motion):
	Rename locals to avoid shadowing.
	(Fvertical_motion): Mark locals as initialized.

	* casefiddle.c (casify_object, casify_region): Now static.
	(casify_region): Mark local as initialized.

	* cmds.c (internal_self_insert): Rename local to avoid shadowing.

	* lisp.h (GCPRO2_VAR, GCPRO3_VAR, GCPRO4_VAR, GCPRO5_VAR, GCPRO6_VAR):
	New macros, so that the caller can use some names other than
	gcpro1, gcpro2, etc.
	(GCPRO2, GCPRO3, GCPRO4, GCPRO5, GCPRO6): Reimplement in terms
	of the new macros.
	(GCPRO1_VAR, UNGCPRO_VAR): Change the meaning of the second
	argument, for consistency with GCPRO2_VAR, etc: it is now the
	prefix of the variable, not the variable itself.  All uses
	changed.
	* dired.c (directory_files_internal, file_name_completion):
	Rename locals to avoid shadowing.

	Fix a race condition diagnosed by gcc -Wsequence-point (Bug#8254).
	An expression of the form (DOWNCASE (x) == DOWNCASE (y)), found in
	dired.c's scmp function, had undefined behavior.
	* lisp.h (DOWNCASE_TABLE, UPCASE_TABLE, DOWNCASE, UPPERCASEP):
	(NOCASEP, LOWERCASEP, UPCASE, UPCASE1): Move from here ...
	* buffer.h: ... to here, because these macros use current_buffer,
	and the new implementation with inline functions needs to have
	current_buffer in scope now, rather than later when the macros
	are used.
	(downcase, upcase1): New static inline functions.
	(DOWNCASE, UPCASE1): Reimplement using these functions.
	This avoids undefined behavior in expressions like
	DOWNCASE (x) == DOWNCASE (y), which previously suffered
	from race conditions in accessing the global variables
	case_temp1 and case_temp2.
	* casetab.c (case_temp1, case_temp2): Remove; no longer needed.
	* lisp.h (case_temp1, case_temp2): Remove their decls.
	* character.h (ASCII_CHAR_P): Move from here ...
	* lisp.h: ... to here, so that the inline functions mentioned
	above can use them.

	* dired.c (directory_files_internal_unwind): Now static.

	* fileio.c (file_name_as_directory, directory_file_name):
	(barf_or_query_if_file_exists, auto_save_error, auto_save_1):
	Now static.
	(file_name_as_directory): Use const pointers when appropriate.
	(Fexpand_file_name): Likewise.  In particular, newdir might
	point at constant storage, so make it a const pointer.
	(Fmake_directory_internal, Fread_file_name): Remove unused vars.
	(Ffile_selinux_context, Fset_file_selinux_context): Fix pointer
	signedness issues.
	(Fset_file_times, Finsert_file_contents, auto_save_error):
	Rename locals to avoid shadowing.

	* minibuf.c (choose_minibuf_frame_1): Now static.
	(Ftry_completion, Fall_completions): Rename or remove locals
	to avoid shadowing.

	* marker.c (bytepos_to_charpos): Remove; unused.

	* lisp.h (verify_bytepos, count_markers): New decls,
	so that gcc does not warn that these functions aren't declared.

	* insdel.c (check_markers, make_gap_larger, make_gap_smaller):
	(reset_var_on_error, Fcombine_after_change_execute_1): Now static.
	(CHECK_MARKERS): Redo to avoid gcc -Wempty-body diagnostic.
	(copy_text): Remove unused local var.

	* filelock.c (within_one_second): Now static.
	(lock_file_1): Rename local to avoid shadowing.

	* buffer.c (fix_overlays_before): Mark locals as initialized.
	(fix_start_end_in_overlays): Likewise.  This function should be
	simplified by using pointers-to-pointers, but that's a different
	matter.
	(switch_to_buffer_1): Now static.
	(Fkill_buffer, record_buffer, Fbury_buffer, Fset_buffer_multibyte):
	(report_overlay_modification): Rename locals to avoid shadowing.

	* sysdep.c (system_process_attributes): Rename vars to avoid shadowing.
	Fix pointer signedness issue.
	(sys_subshell): Mark local as volatile if checking for lint,
	to suppress a gcc -Wclobbered warning that does not seem to be right.
	(MAXPATHLEN): Define only if needed.

	* process.c (serial_open, serial_configure): Move decls from here ...
	* systty.h: ... to here, so that they can be checked.

	* fns.c (get_random, seed_random): Move extern decls from here ...
	* lisp.h: ... to here, so that they can be checked.

	* sysdep.c (reset_io): Now static.
	(wait_for_termination_signal): Remove; unused.

	* keymap.c (keymap_parent, keymap_memberp, map_keymap_internal):
	(copy_keymap_item, append_key, push_text_char_description):
	Now static.
	(Fwhere_is_internal): Don't test CONSP (sequences) unnecessarily.
	(DENSE_TABLE_SIZE): Remove; unused.
	(get_keymap, access_keymap, Fdefine_key, Fwhere_is_internal):
	(describe_map_tree):
	Rename locals to avoid shadowing.

	* keyboard.c: Declare functions static if they are not used elsewhere.
	(echo_char, echo_dash, cmd_error, top_level_2):
	(poll_for_input, handle_async_input): Now static.
	(read_char, kbd_buffer_get_event, make_lispy_position):
	(make_lispy_event, make_lispy_movement, apply_modifiers):
	(decode_keyboard_code, tty_read_avail_input, menu_bar_items):
	(parse_tool_bar_item, read_key_sequence, Fread_key_sequence):
	(Fread_key_sequence_vector): Rename locals to avoid shadowing.
	(read_key_sequence, read_char): Mark locals as initialized.
	(Fexit_recursive_edit, Fabort_recursive_edit): Mark with NO_RETURN.

	* keyboard.h (make_ctrl_char): New decl.
	(mark_kboards): Move decl here ...
	* alloc.c (mark_kboards): ... from here.

	* lisp.h (force_auto_save_soon): New decl.

	* emacs.c (init_cmdargs): Rename local to avoid shadowing.
	(DEFINE_DUMMY_FUNCTION): New macro.
	(__do_global_ctors, __do_global_ctors_aux, __do_global_dtors, __main):
	Use it.
	(main): Add casts to avoid warnings
	if GCC considers string literals to be constants.

	* lisp.h (fatal_error_signal): Add decl, since it's exported.

	* dbusbind.c: Pointer signedness fixes.
	(xd_signature, xd_append_arg, xd_initialize):
	(Fdbus_call_method, Fdbus_call_method_asynchronously):
	(Fdbus_method_return_internal, Fdbus_method_error_internal):
	(Fdbus_send_signal, xd_read_message_1, Fdbus_register_service):
	(Fdbus_register_signal): Use SSDATA when the context wants char *.

	* dbusbind.c (Fdbus_init_bus): Add cast to avoid warning
	if GCC considers string literals to be constants.
	(Fdbus_register_service, Fdbus_register_method): Remove unused vars.

2011-03-16  Stefan Monnier  <monnier@iro.umontreal.ca>

	* print.c (PRINT_CIRCLE_CANDIDATE_P): New macro.
	(print_preprocess, print_object): New macro to fix last change.

	* print.c (print_preprocess): Don't forget font objects.

2011-03-16  Juanma Barranquero  <lekktu@gmail.com>

	* emacs.c (USAGE3): Doc fixes.

2011-03-15  Andreas Schwab  <schwab@linux-m68k.org>

	* coding.c (detect_coding_iso_2022): Reorganize code to clarify
	structure.

2011-03-14  Juanma Barranquero  <lekktu@gmail.com>

	* lisp.h (VWindow_system, Qfile_name_history):
	* keyboard.h (lispy_function_keys) [WINDOWSNT]:
	* w32term.h (w32_system_caret_hwnd, w32_system_caret_height)
	(w32_system_caret_x, w32_system_caret_y): Declare extern.

	* w32select.c: Don't #include "keyboard.h".
	(run_protected): Add extern declaration for waiting_for_input.

	* w32.c (Qlocal, noninteractive1, inhibit_window_system):
	* w32console.c (detect_input_pending, read_input_pending)
	(encode_terminal_code):
	* w32fns.c (quit_char, lispy_function_keys, Qtooltip)
	(w32_system_caret_hwnd, w32_system_caret_height, w32_system_caret_x)
	(w32_system_caret_y, Qfile_name_history):
	* w32font.c (w32font_driver, QCantialias, QCotf, QClang):
	* w32inevt.c (reinvoke_input_signal, lispy_function_keys):
	* w32menu.c (Qmenu_bar, QCtoggle, QCradio, Qoverriding_local_map)
	(Qoverriding_terminal_local_map, Qmenu_bar_update_hook):
	* w32proc.c (Qlocal, report_file_error):
	* w32term.c (Vwindow_system, updating_frame):
	* w32uniscribe.c (initialized, uniscribe_font_driver):
	Remove unneeded extern declarations.

2011-03-14  Chong Yidong  <cyd@stupidchicken.com>

	* buffer.c (Fmake_indirect_buffer): Fix incorrect assertions.

2011-03-13  Chong Yidong  <cyd@stupidchicken.com>

	* buffer.h (BUF_BEGV, BUF_BEGV_BYTE, BUF_ZV, BUF_ZV_BYTE, BUF_PT)
	(BUF_PT_BYTE): Rewrite to handle indirect buffers (Bug#8219).
	These macros can no longer be used for assignment.

	* buffer.c (Fget_buffer_create, Fmake_indirect_buffer):
	Assign struct members directly, instead of using BUF_BEGV etc.
	(record_buffer_markers, fetch_buffer_markers): New functions for
	recording and fetching special buffer markers.
	(set_buffer_internal_1, set_buffer_temp): Use them.

	* lread.c (unreadchar): Use SET_BUF_PT_BOTH.

	* insdel.c (adjust_point): Use SET_BUF_PT_BOTH.

	* intervals.c (temp_set_point_both): Use SET_BUF_PT_BOTH.
	(get_local_map): Use SET_BUF_BEGV_BOTH and SET_BUF_ZV_BOTH.

	* xdisp.c (hscroll_window_tree):
	(reconsider_clip_changes): Use PT instead of BUF_PT.

2011-03-13  Eli Zaretskii  <eliz@gnu.org>

	* makefile.w32-in ($(BLD)/editfns.$(O)): Depend on
	$(EMACS_ROOT)/lib/intprops.h.

2011-03-13  Paul Eggert  <eggert@cs.ucla.edu>

	Fix more problems found by GCC 4.5.2's static checks.

	* gtkutil.c (xg_get_pixbuf_from_pixmap): Add cast from char *
	to unsigned char * to avoid compiler diagnostic.
	(xg_free_frame_widgets): Make it clear that a local variable is
	needed only if USE_GTK_TOOLTIP.
	(gdk_window_get_screen): Make it clear that this macro is needed
	only if USE_GTK_TOOLTIP.
	(int_gtk_range_get_value): New function, which avoids a diagnostic
	from gcc -Wbad-function-cast.
	(xg_set_toolkit_scroll_bar_thumb): Use it.
	(xg_tool_bar_callback, xg_tool_item_stale_p): Rewrite to avoid
	diagnostic from gcc -Wbad-function-cast.
	(get_utf8_string, xg_get_file_with_chooser):
	Rename locals to avoid shadowing.
	(create_dialog): Move locals to avoid shadowing.

	* xgselect.c (xg_select): Remove unused var.

	* image.c (four_corners_best): Mark locals as initialized.
	(gif_load): Initialize transparent_p to zero (Bug#8238).
	Mark another local as initialized.
	(my_png_error, my_error_exit): Mark with NO_RETURN.

	* image.c (clear_image_cache): Now static.
	(DIM, HAVE_STDLIB_H_1): Remove unused macros.
	(xpm_load): Redo to avoid "discards qualifiers" gcc warning.
	(x_edge_detection): Remove unnecessary cast that
	gcc -Wbad-function-cast diagnoses.
	(gif_load): Fix pointer signedness.
	(clear_image_cache, xbm_read_bitmap_data, x_detect_edges):
	(jpeg_load, gif_load): Rename locals to avoid shadowing.

2011-03-12  Paul Eggert  <eggert@cs.ucla.edu>

	Improve quality of tests for time stamp overflow.
	For example, without this patch (encode-time 0 0 0 1 1
	1152921504606846976) returns the obviously-bogus value (-948597
	62170) on my RHEL 5.5 x86-64 host.  With the patch, it correctly
	reports time overflow.  See
	<http://lists.gnu.org/archive/html/emacs-devel/2011-03/msg00470.html>.
	* deps.mk (editfns.o): Depend on ../lib/intprops.h.
	* editfns.c: Include limits.h and intprops.h.
	(TIME_T_MIN, TIME_T_MAX): New macros.
	(time_overflow): Move earlier, to before first use.
	(hi_time, lo_time): New functions, for an accurate test for
	out-of-range times.
	(Fcurrent_time, Fget_internal_run_time, make_time): Use them.
	(Fget_internal_run_time): Don't assume time_t fits in int.
	(make_time): Use list2 instead of Fcons twice.
	(Fdecode_time): More accurate test for out-of-range times.
	(check_tm_member): New function.
	(Fencode_time): Use it, to test for out-of-range times.
	(lisp_time_argument): Don't rely on undefined left-shift and
	right-shift behavior when checking for time stamp overflow.

	* editfns.c (time_overflow): New function, refactoring common code.
	(Fformat_time_string, Fdecode_time, Fencode_time):
	(Fcurrent_time_string): Use it.

	Move 'make_time' to be next to its inverse 'lisp_time_argument'.
	* dired.c (make_time): Move to ...
	* editfns.c (make_time): ... here.
	* systime.h: Note the move.

2011-03-12  YAMAMOTO Mitsuharu  <mituharu@math.s.chiba-u.ac.jp>

	* fringe.c (update_window_fringes): Remove unused variables.

	* unexmacosx.c (copy_data_segment): Also copy __got section.
	(Bug#8223)

2011-03-12  Eli Zaretskii  <eliz@gnu.org>

	* termcap.c [MSDOS]: Include "msdos.h".
	(find_capability, tgetnum, tgetflag, tgetstr, tputs, tgetent):
	Constify `char *' arguments and their references according to
	prototypes in tparam.h.

	* deps.mk (termcap.o): Depend on tparam.h and msdos.h.

	* msdos.c (XMenuAddPane): 3rd argument is `const char *' now.
	Adapt all references accordingly.

	* msdos.h (XMenuAddPane): 3rd argument is `const char *' now.

2011-03-11  Tom Tromey  <tromey@redhat.com>

	* buffer.c (syms_of_buffer): Remove obsolete comment.

2011-03-11  Eli Zaretskii  <eliz@gnu.org>

	* termhooks.h (encode_terminal_code): Declare prototype.

	* msdos.c (encode_terminal_code): Don't declare prototype.

	* term.c (encode_terminal_code): Now external again, used by
	w32console.c and msdos.c.

	* makefile.w32-in ($(BLD)/term.$(O), ($(BLD)/tparam.$(O)):
	Depend on $(SRC)/tparam.h, see 2011-03-11T07:24:21Z!eggert@cs.ucla.edu.

2011-03-11  Paul Eggert  <eggert@cs.ucla.edu>

	Fix some minor problems found by GCC 4.5.2's static checks.

	* fringe.c (update_window_fringes): Mark locals as initialized
	(Bug#8227).
	(destroy_fringe_bitmap, init_fringe_bitmap): Now static.

	* alloc.c (mark_fringe_data): Move decl from here ...
	* lisp.h (mark_fringe_data) [HAVE_WINDOW_SYSTEM]: ... to here,
	to check its interface.
	(init_fringe_once): Do not declare unless HAVE_WINDOW_SYSTEM.

	* fontset.c (free_realized_fontset): Now static.
	(Fset_fontset_font): Rename local to avoid shadowing.
	(fontset_font): Mark local as initialized.
	(FONTSET_SPEC, FONTSET_REPERTORY, RFONT_DEF_REPERTORY): Remove; unused.

	* xrdb.c: Include "xterm.h", to check x_load_resources's interface.

	* xselect.c (x_disown_buffer_selections): Remove; not used.
	(TRACE3) [!defined TRACE_SELECTION]: Remove; not used.
	(x_own_selection, Fx_disown_selection_internal): Rename locals
	to avoid shadowing.
	(x_handle_dnd_message): Remove local to avoid shadowing.

	* lisp.h (GCPRO1_VAR, UNGCPRO_VAR): New macros,
	so that the caller can use some name other than gcpro1.
	(GCPRO1, UNGCPRO): Reimplement in terms of the new macros.
	* xfns.c (Fx_create_frame, x_create_tip_frame, Fx_show_tip):
	(Fx_backspace_delete_keys_p):
	Use them to avoid shadowing, and rename vars to avoid shadowing.
	(x_decode_color, x_set_name, x_window): Now static.
	(Fx_create_frame): Add braces to silence GCC warning.
	(Fx_file_dialog, Fx_select_font): Fix pointer signedness.
	(x_real_positions, xg_set_icon_from_xpm_data, x_create_tip_frame):
	Remove unused locals.
	(Fx_create_frame, x_create_tip_frame, Fx_show_tip):
	(Fx_backspace_delete_keys_p): Rename locals to avoid shadowing.
	Some of these renamings use the new GCPRO1_VAR and UNGCPRO_VAR
	macros.

	* xterm.h (x_mouse_leave): New decl.

	* xterm.c (x_copy_dpy_color, x_focus_on_frame, x_unfocus_frame):
	Remove unused functions.
	(x_shift_glyphs_for_insert, XTflash, XTring_bell):
	(x_calc_absolute_position): Now static.
	(XTread_socket): Don't define label "out" unless it's used.
	Don't declare local "event" unless it's used.
	(x_iconify_frame, x_free_frame_resources): Don't declare locals
	unless they are used.
	(XEMBED_VERSION, xembed_set_info): Don't define unless needed.
	(x_fatal_error_signal): Remove; not used.
	(x_draw_image_foreground, redo_mouse_highlight, XTmouse_position):
	(x_scroll_bar_report_motion, handle_one_xevent, x_draw_bar_cursor):
	(x_error_catcher, x_connection_closed, x_error_handler):
	(x_error_quitter, xembed_send_message, x_iconify_frame):
	(my_log_handler): Rename locals to avoid shadowing.
	(x_delete_glyphs, x_ins_del_lines): Mark with NO_RETURN.
	(x_connection_closed): Tell GCC not to suggest NO_RETURN.

	* xfaces.c (clear_face_cache, Fx_list_fonts, Fface_font):
	Rename or move locals to avoid shadowing.
	(tty_defined_color, merge_face_heights): Now static.
	(free_realized_faces_for_fontset): Remove; not used.
	(Fx_list_fonts): Mark variable that gcc -Wuninitialized
	does not deduce is never used uninitialized.
	(STRDUPA, LSTRDUPA, FONT_POINT_SIZE_QUANTUM): Remove; not used.
	(LFACEP): Define only if XASSERTS, as it's not needed otherwise.

	* terminal.c (store_terminal_param): Now static.

	* xmenu.c (menu_highlight_callback): Now static.
	(set_frame_menubar): Remove unused local.
	(xmenu_show): Rename parameter to avoid shadowing.
	(xmenu_show, xdialog_show, xmenu_show): Make local pointers "const"
	since they might point to immutable storage.
	(next_menubar_widget_id): Declare only if USE_X_TOOLKIT,
	since it's unused otherwise.

	* xdisp.c (produce_glyphless_glyph): Initialize lower_xoff.
	Add a FIXME, since the code still doesn't look right.  (Bug#8215)
	(Fcurrent_bidi_paragraph_direction): Simplify slightly; this
	avoids a gcc -Wuninitialized diagnostic.
	(display_line, BUILD_COMPOSITE_GLYPH_STRING, draw_glyphs):
	(note_mouse_highlight): Mark variables that gcc -Wuninitialized
	does not deduce are never used uninitialized.

	* lisp.h (IF_LINT): New macro, copied from ../lib-src/emacsclient.c.

	* xdisp.c (redisplay_window): Rename local to avoid shadowing.
	* window.c (window_loop, size_window):
	(run_window_configuration_change_hook, enlarge_window): Likewise.

	* window.c (display_buffer): Now static.
	(size_window): Mark variables that gcc -Wuninitialized
	does not deduce are never used uninitialized.
	* window.h (check_all_windows): New decl, to forestall
	gcc -Wmissing-prototypes diagnostic.
	* dispextern.h (bidi_dump_cached_states): Likewise.

	* charset.h (CHECK_CHARSET_GET_CHARSET): Rename locals to avoid
	shadowing.
	* charset.c (map_charset_for_dump, Fchar_charset): Likewise.
	Include <limits.h>.
	(Fsort_charsets): Redo min/max calculation to shorten the code a bit
	and to avoid gcc -Wuninitialized warning.
	(load_charset_map): Mark variables that gcc -Wuninitialized
	does not deduce are never used uninitialized.
	(load_charset): Abort instead of using uninitialized var (Bug#8229).

	* coding.c (coding_set_source, coding_set_destination):
	Use "else { /* comment */ }" rather than "else /* comment */;"
	for clarity, and to avoid gcc -Wempty-body warning.
	(Fdefine_coding_system_internal): Don't redeclare 'i' inside
	a block, when the outer 'i' will do.
	(decode_coding_utf_8, decode_coding_utf_16, detect_coding_emacs_mule):
	(emacs_mule_char, decode_coding_emacs_mule, detect_coding_iso_2022):
	(decode_coding_iso_2022, decode_coding_sjis, decode_coding_big5):
	(decode_coding_raw_text, decode_coding_charset, get_translation_table):
	(Fdecode_sjis_char, Fdefine_coding_system_internal):
	Rename locals to avoid shadowing.
	* character.h (FETCH_STRING_CHAR_ADVANCE): Likewise.
	* coding.c (emacs_mule_char, encode_invocation_designation):
	Now static, since they're not used elsewhere.
	(decode_coding_iso_2022): Add "default: abort ();" as a safety check.
	(decode_coding_object, encode_coding_object, detect_coding_system):
	(decode_coding_emacs_mule): Mark variables that gcc
	-Wuninitialized does not deduce are never used uninitialized.
	(detect_coding_iso_2022): Initialize a local variable that might
	be used uninitialized.  Leave a FIXME because it's not clear that
	this initialization is needed.  (Bug#8211)
	(ISO_CODE_LF, ISO_CODE_CR, CODING_ISO_FLAG_EUC_TW_SHIFT):
	(ONE_MORE_BYTE_NO_CHECK, UTF_BOM, UTF_16_INVALID_P):
	(SHIFT_OUT_OK, ENCODE_CONTROL_SEQUENCE_INTRODUCER):
	(ENCODE_DIRECTION_R2L, ENCODE_DIRECTION_L2R):
	Remove unused macros.

	* category.c (hash_get_category_set): Remove unused local var.
	(copy_category_table): Now static, since it's not used elsewhere.
	* character.c (string_count_byte8): Likewise.

	* ccl.c (CCL_WRITE_STRING, CCL_ENCODE_CHAR, Fccl_execute_on_string):
	(Fregister_code_conversion_map): Rename locals to avoid shadowing.

	* chartab.c (copy_sub_char_table): Now static, since it's not used
	elsewhere.
	(sub_char_table_ref_and_range, char_table_ref_and_range):
	Rename locals to avoid shadowing.
	(ASET_RANGE, GET_SUB_CHAR_TABLE): Remove unused macros.

	* bidi.c (bidi_check_type): Now static, since it's not used elsewhere.
	(BIDI_BOB): Remove unused macro.

	* cm.c (cmgoto): Mark variables that gcc -Wuninitialized does not
	deduce are never used uninitialized.
	* term.c (encode_terminal_code): Likewise.

	* term.c (encode_terminal_code): Now static.  Remove unused local.

	* tparam.h: New file.
	* term.c, tparam.h: Include it.
	* deps.mk (term.o, tparam.o): Depend on tparam.h.
	* term.c (tputs, tgetent, tgetflag, tgetnum, tparam, tgetstr):
	Move these decls to tparam.h, and make them agree with what
	is actually in tparam.c.  The previous trick of using incompatible
	decls in different modules does not conform to the C standard.
	All callers of tparam changed to use tparam's actual API.
	* tparam.c (tparam1, tparam, tgoto):
	Use const pointers where appropriate.

	* cm.c (calccost, cmgoto): Use const pointers where appropriate.
	* cm.h (struct cm): Likewise.
	* dispextern.h (do_line_insertion_deletion_costs): Likewise.
	* scroll.c (ins_del_costs, do_line_insertion_deletion_costs): Likewise.
	* term.c (tty_ins_del_lines, calculate_costs, struct fkey_table):
	(term_get_fkeys_1, append_glyphless_glyph, produce_glyphless_glyph):
	(turn_on_face, init_tty): Likewise.
	* termchar.h (struct tty_display_info): Likewise.

	* term.c (term_mouse_position): Rename local to avoid shadowing.

	* alloc.c (mark_ttys): Move decl from here ...
	* lisp.h (mark_ttys): ... to here, so that it's checked against defn.

2011-03-11  Andreas Schwab  <schwab@linux-m68k.org>

	* .gdbinit (pwinx, xbuffer): Fix access to buffer name.

2011-03-09  Juanma Barranquero  <lekktu@gmail.com>

	* search.c (compile_pattern_1): Remove argument regp, unused since
	revid:rms@gnu.org-19941211082627-3x1g1wyqkjmwloig.
	(compile_pattern): Don't pass it.

2011-03-08  Jan Djärv  <jan.h.d@swipnet.se>

	* xterm.h (DEFAULT_GDK_DISPLAY): New define.
	(GDK_WINDOW_XID, gtk_widget_get_preferred_size): New defines
	for ! HAVE_GTK3.
	(GTK_WIDGET_TO_X_WIN): Use GDK_WINDOW_XID.

	* xmenu.c (menu_position_func): Call gtk_widget_get_preferred_size.

	* gtkutil.c: Include gtkx.h if HAVE_GTK3.  If ! HAVE_GTK3, define
	gdk_window_get_screen, gdk_window_get_geometry,
	gdk_x11_window_lookup_for_display and GDK_KEY_g.
	(xg_set_screen): Use DEFAULT_GDK_DISPLAY.
	(xg_get_pixbuf_from_pixmap): New function.
	(xg_get_pixbuf_from_pix_and_mask): Change parameters from GdkPixmap
	to Pixmap, take frame as parameter, remove GdkColormap parameter.
	Call xg_get_pixbuf_from_pixmap instead of
	gdk_pixbuf_get_from_drawable.
	(xg_get_image_for_pixmap): Do not make GdkPixmaps, call
	xg_get_pixbuf_from_pix_and_mask with Pixmap parameters instead.
	(xg_check_special_colors): Use GtkStyleContext and its functions
	for HAVE_GTK3.
	(xg_prepare_tooltip, xg_hide_tooltip): Call gdk_window_get_screen.
	(xg_prepare_tooltip, create_dialog, menubar_map_cb)
	(xg_update_frame_menubar, xg_tool_bar_detach_callback)
	(xg_tool_bar_attach_callback, xg_update_tool_bar_sizes):
	Call gtk_widget_get_preferred_size.
	(xg_frame_resized): gdk_window_get_geometry only takes 5
	parameters.
	(xg_win_to_widget, xg_event_is_for_menubar):
	Call gdk_x11_window_lookup_for_display.
	(xg_set_widget_bg): New function.
	(delete_cb): New function.
	(xg_create_frame_widgets): Connect delete-event to delete_cb.
	Call xg_set_widget_bg.  Only set background pixmap for ! HAVE_GTK3
	(xg_set_background_color): Call xg_set_widget_bg.
	(xg_set_frame_icon): Call xg_get_pixbuf_from_pix_and_mask.
	(xg_create_scroll_bar): vadj is a GtkAdjustment for HAVE_GTK3.
	Only call gtk_range_set_update_policy if ! HAVE_GTK3.
	(xg_make_tool_item): Only connect xg_tool_bar_item_expose_callback
	if ! HAVE_GTK3.
	(update_frame_tool_bar): Call gtk_widget_hide.
	(xg_initialize): Use GDK_KEY_g.

	* xsmfns.c (gdk_set_sm_client_id): Define to gdk_set_sm_client_id
	if ! HAVE_GTK3
	(x_session_initialize): Call gdk_x11_set_sm_client_id.

	* xterm.c (XFillRectangle): Use cairo routines for HAVE_GTK3.
	(x_term_init): Disable Xinput(2) with GDK_CORE_DEVICE_EVENTS.
	Load ~/emacs.d/gtkrc only for ! HAVE_GTK3.

2011-03-08  Juanma Barranquero  <lekktu@gmail.com>

	* w32xfns.c (select_palette): Check success of RealizePalette against
	GDI_ERROR, not zero.

See ChangeLog.11 for earlier changes.

;; Local Variables:
;; coding: utf-8
;; End:

  Copyright (C) 2011-2012 Free Software Foundation, Inc.

  This file is part of GNU Emacs.

  GNU Emacs is free software: you can redistribute it and/or modify
  it under the terms of the GNU General Public License as published by
  the Free Software Foundation, either version 3 of the License, or
  (at your option) any later version.

  GNU Emacs is distributed in the hope that it will be useful,
  but WITHOUT ANY WARRANTY; without even the implied warranty of
  MERCHANTABILITY or FITNESS FOR A PARTICULAR PURPOSE.  See the
  GNU General Public License for more details.

  You should have received a copy of the GNU General Public License
  along with GNU Emacs.  If not, see <http://www.gnu.org/licenses/>.<|MERGE_RESOLUTION|>--- conflicted
+++ resolved
@@ -1,6 +1,5 @@
 2012-04-14  Paul Eggert  <eggert@cs.ucla.edu>
 
-<<<<<<< HEAD
 	configure: new option --enable-gcc-warnings (Bug#11207)
 	* Makefile.in (C_WARNINGS_SWITCH): Remove.
 	(WARN_CFLAGS, WERROR_CFLAGS): New macros.
@@ -11,7 +10,9 @@
 	-Wunused-result, -Wunused-variable.  This should go away once
 	the Emacs and Gnulib regex code is merged.
 	(xmalloc, xrealloc): Now static.
-=======
+
+2012-04-14  Paul Eggert  <eggert@cs.ucla.edu>
+
 	Make GC_MAKE_GCPROS_NOOPS the default (Bug#9926).
 	* lisp.h (GC_MARK_STACK): Default to GC_MAKE_GCPROS_NOOPS.
 	* s/cygwin.h, s/darwin.h, s/freebsd.h, s/gnu.h, s/irix6-5.h, s/msdos.h:
@@ -21,7 +22,6 @@
 	Define GC_MARK_STACK to GC_USE_GCPROS_AS_BEFORE, since that's
 	no longer the default.
 	* s/gnu-linux.h (GC_MARK_STACK): Adjust to change in default.
->>>>>>> b948ce8b
 
 2012-04-14  Atsuo Ohki  <ohki@gssm.otsuka.tsukuba.ac.jp>  (tiny change)
 
