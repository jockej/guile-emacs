<<<<<<< HEAD
/* Basic character set support.
   Copyright (C) 2001, 2002, 2003, 2004, 2005 Free Software Foundation, Inc.
=======
/* Basic multilingual character support.
   Copyright (C) 2001, 2002, 2003, 2004, 2005,
                 2006 Free Software Foundation, Inc.
>>>>>>> c96ec15a
   Copyright (C) 1995, 1997, 1998, 1999, 2000, 2001
     National Institute of Advanced Industrial Science and Technology (AIST)
     Registration Number H14PRO021
   Copyright (C) 2003, 2004
     National Institute of Advanced Industrial Science and Technology (AIST)
     Registration Number H13PRO009

This file is part of GNU Emacs.

GNU Emacs is free software; you can redistribute it and/or modify
it under the terms of the GNU General Public License as published by
the Free Software Foundation; either version 2, or (at your option)
any later version.

GNU Emacs is distributed in the hope that it will be useful,
but WITHOUT ANY WARRANTY; without even the implied warranty of
MERCHANTABILITY or FITNESS FOR A PARTICULAR PURPOSE.  See the
GNU General Public License for more details.

You should have received a copy of the GNU General Public License
along with GNU Emacs; see the file COPYING.  If not, write to
the Free Software Foundation, Inc., 51 Franklin Street, Fifth Floor,
Boston, MA 02110-1301, USA.  */

#include <config.h>

#include <stdio.h>
#include <unistd.h>
#include <ctype.h>
#include <sys/types.h>
#include "lisp.h"
#include "character.h"
#include "charset.h"
#include "coding.h"
#include "disptab.h"
#include "buffer.h"

/*** GENERAL NOTES on CODED CHARACTER SETS (CHARSETS) ***

  A coded character set ("charset" hereafter) is a meaningful
  collection (i.e. language, culture, functionality, etc.) of
  characters.  Emacs handles multiple charsets at once.  In Emacs Lisp
  code, a charset is represented by a symbol.  In C code, a charset is
  represented by its ID number or by a pointer to a struct charset.

  The actual information about each charset is stored in two places.
  Lispy information is stored in the hash table Vcharset_hash_table as
  a vector (charset attributes).  The other information is stored in
  charset_table as a struct charset.

*/

/* List of all charsets.  This variable is used only from Emacs
   Lisp.  */
Lisp_Object Vcharset_list;

/* Hash table that contains attributes of each charset.  Keys are
   charset symbols, and values are vectors of charset attributes.  */
Lisp_Object Vcharset_hash_table;

/* Table of struct charset.  */
struct charset *charset_table;

static int charset_table_size;
static int charset_table_used;

Lisp_Object Qcharsetp;

/* Special charset symbols.  */
Lisp_Object Qascii;
Lisp_Object Qeight_bit;
Lisp_Object Qiso_8859_1;
Lisp_Object Qunicode;

/* The corresponding charsets.  */
int charset_ascii;
int charset_eight_bit;
int charset_iso_8859_1;
int charset_unicode;

/* The other special charsets.  */
int charset_jisx0201_roman;
int charset_jisx0208_1978;
int charset_jisx0208;

/* Value of charset attribute `charset-iso-plane'.  */
Lisp_Object Qgl, Qgr;

/* Charset of unibyte characters.  */
int charset_unibyte;

/* List of charsets ordered by the priority.  */
Lisp_Object Vcharset_ordered_list;

/* Incremented everytime we change Vcharset_ordered_list.  This is
   unsigned short so that it fits in Lisp_Int and never matches
   -1.  */
unsigned short charset_ordered_list_tick;

/* List of iso-2022 charsets.  */
Lisp_Object Viso_2022_charset_list;

/* List of emacs-mule charsets.  */
Lisp_Object Vemacs_mule_charset_list;

struct charset *emacs_mule_charset[256];

/* Mapping table from ISO2022's charset (specified by DIMENSION,
   CHARS, and FINAL-CHAR) to Emacs' charset.  */
int iso_charset_table[ISO_MAX_DIMENSION][ISO_MAX_CHARS][ISO_MAX_FINAL];

Lisp_Object Vcharset_map_path;

Lisp_Object Vchar_unified_charset_table;

/* Defined in chartab.c */
extern void
map_char_table_for_charset P_ ((void (*c_function) (Lisp_Object, Lisp_Object),
				Lisp_Object function, Lisp_Object table,
				Lisp_Object arg, struct charset *charset,
				unsigned from, unsigned to));

#define CODE_POINT_TO_INDEX(charset, code)				\
  ((charset)->code_linear_p						\
   ? (code) - (charset)->min_code					\
   : (((charset)->code_space_mask[(code) >> 24] & 0x8)			\
      && ((charset)->code_space_mask[((code) >> 16) & 0xFF] & 0x4)	\
      && ((charset)->code_space_mask[((code) >> 8) & 0xFF] & 0x2)	\
      && ((charset)->code_space_mask[(code) & 0xFF] & 0x1))		\
   ? (((((code) >> 24) - (charset)->code_space[12])			\
       * (charset)->code_space[11])					\
      + (((((code) >> 16) & 0xFF) - (charset)->code_space[8])		\
	 * (charset)->code_space[7])					\
      + (((((code) >> 8) & 0xFF) - (charset)->code_space[4])		\
	 * (charset)->code_space[3])					\
      + (((code) & 0xFF) - (charset)->code_space[0])			\
      - ((charset)->char_index_offset))					\
   : -1)


/* Convert the character index IDX to code-point CODE for CHARSET.
   It is assumed that IDX is in a valid range.  */

#define INDEX_TO_CODE_POINT(charset, idx)				     \
  ((charset)->code_linear_p						     \
   ? (idx) + (charset)->min_code					     \
   : (idx += (charset)->char_index_offset,				     \
      (((charset)->code_space[0] + (idx) % (charset)->code_space[2])	     \
       | (((charset)->code_space[4]					     \
	   + ((idx) / (charset)->code_space[3] % (charset)->code_space[6]))  \
	  << 8)								     \
       | (((charset)->code_space[8]					     \
	   + ((idx) / (charset)->code_space[7] % (charset)->code_space[10])) \
	  << 16)							     \
       | (((charset)->code_space[12] + ((idx) / (charset)->code_space[11]))  \
	  << 24))))




/* Set to 1 to warn that a charset map is loaded and thus a buffer
   text and a string data may be relocated.  */
int charset_map_loaded;

struct charset_map_entries
{
  struct {
    unsigned from, to;
    int c;
  } entry[0x10000];
  struct charset_map_entries *next;
};

/* Load the mapping information for CHARSET from ENTRIES.

   If CONTROL_FLAG is 0, setup CHARSET->min_char and CHARSET->max_char.

   If CONTROL_FLAG is 1, setup CHARSET->min_char, CHARSET->max_char,
   CHARSET->decoder, and CHARSET->encoder.

   If CONTROL_FLAG is 2, setup CHARSET->deunifier and
   Vchar_unify_table.  If Vchar_unified_charset_table is non-nil,
   setup it too.  */

static void
load_charset_map (charset, entries, n_entries, control_flag)
  struct charset *charset;
  struct charset_map_entries *entries;
  int n_entries;
  int control_flag;
{
  Lisp_Object vec, table;
  unsigned max_code = CHARSET_MAX_CODE (charset);
  int ascii_compatible_p = charset->ascii_compatible_p;
  int min_char, max_char, nonascii_min_char;
  int i;
  unsigned char *fast_map = charset->fast_map;

  if (n_entries <= 0)
    return;

  if (control_flag > 0)
    {
      int n = CODE_POINT_TO_INDEX (charset, max_code) + 1;

      table = Fmake_char_table (Qnil, Qnil);
      if (control_flag == 1)
	vec = Fmake_vector (make_number (n), make_number (-1));
      else if (! CHAR_TABLE_P (Vchar_unify_table))
	Vchar_unify_table = Fmake_char_table (Qnil, Qnil);

      charset_map_loaded = 1;
    }

  min_char = max_char = entries->entry[0].c;
  nonascii_min_char = MAX_CHAR;
  for (i = 0; i < n_entries; i++)
    {
      unsigned from, to;
      int from_index, to_index;
      int from_c, to_c;
      int idx = i % 0x10000;

      if (i > 0 && idx == 0)
	entries = entries->next;
      from = entries->entry[idx].from;
      to = entries->entry[idx].to;
      from_c = entries->entry[idx].c;
      from_index = CODE_POINT_TO_INDEX (charset, from);
      if (from == to)
	{
	  to_index = from_index;
	  to_c = from_c;
	}
      else
	{
	  to_index = CODE_POINT_TO_INDEX (charset, to);
	  to_c = from_c + (to_index - from_index);
	}
      if (from_index < 0 || to_index < 0)
	continue;

      if (control_flag < 2)
	{
	  int c;

	  if (to_c > max_char)
	    max_char = to_c;
	  else if (from_c < min_char)
	    min_char = from_c;
	  if (ascii_compatible_p)
	    {
	      if (! ASCII_BYTE_P (from_c))
		{
		  if (from_c < nonascii_min_char)
		    nonascii_min_char = from_c;
		}
	      else if (! ASCII_BYTE_P (to_c))
		{
		  nonascii_min_char = 0x80;
		}
	    }

	  for (c = from_c; c <= to_c; c++)
	    CHARSET_FAST_MAP_SET (c, fast_map);

	  if (control_flag == 1)
	    {
	      unsigned code = from;

	      if (CHARSET_COMPACT_CODES_P (charset))
		while (1)
		  {
		    ASET (vec, from_index, make_number (from_c));
		    if (NILP (CHAR_TABLE_REF (table, from_c)))
		      CHAR_TABLE_SET (table, from_c, make_number (code));
		    if (from_index == to_index)
		      break;
		    from_index++, from_c++;
		    code = INDEX_TO_CODE_POINT (charset, from_index);
		  }
	      else
		for (; from_index <= to_index; from_index++, from_c++)
		  {
		    ASET (vec, from_index, make_number (from_c));
		    if (NILP (CHAR_TABLE_REF (table, from_c)))
		      CHAR_TABLE_SET (table, from_c, make_number (from_index));
		  }
	    }
	}
      else
	{
	  unsigned code = from;

	  while (1)
	    {
	      int c1 = DECODE_CHAR (charset, code);

	      if (c1 >= 0)
		{
		  CHAR_TABLE_SET (table, from_c, make_number (c1));
		  CHAR_TABLE_SET (Vchar_unify_table, c1, make_number (from_c));
		  if (CHAR_TABLE_P (Vchar_unified_charset_table))
		    CHAR_TABLE_SET (Vchar_unified_charset_table, c1,
				    CHARSET_NAME (charset));
		}
	      if (from_index == to_index)
		break;
	      from_index++, from_c++;
	      code = INDEX_TO_CODE_POINT (charset, from_index);
	    }
	}
    }

  if (control_flag < 2)
    {
      CHARSET_MIN_CHAR (charset) = (ascii_compatible_p
				    ? nonascii_min_char : min_char);
      CHARSET_MAX_CHAR (charset) = max_char;
      if (control_flag == 1)
	{
	  CHARSET_DECODER (charset) = vec;
	  CHARSET_ENCODER (charset) = table;
	}
    }
  else
    CHARSET_DEUNIFIER (charset) = table;
}


/* Read a hexadecimal number (preceded by "0x") from the file FP while
   paying attention to comment charcter '#'.  */

static INLINE unsigned
read_hex (fp, eof)
     FILE *fp;
     int *eof;
{
  int c;
  unsigned n;

  while ((c = getc (fp)) != EOF)
    {
      if (c == '#')
	{
	  while ((c = getc (fp)) != EOF && c != '\n');
	}
      else if (c == '0')
	{
	  if ((c = getc (fp)) == EOF || c == 'x')
	    break;
	}
    }
  if (c == EOF)
    {
      *eof = 1;
      return 0;
    }
  *eof = 0;
  n = 0;
  if (c == 'x')
    while ((c = getc (fp)) != EOF && isxdigit (c))
      n = ((n << 4)
	   | (c <= '9' ? c - '0' : c <= 'F' ? c - 'A' + 10 : c - 'a' + 10));
  else
    while ((c = getc (fp)) != EOF && isdigit (c))
      n = (n * 10) + c - '0';
  if (c != EOF)
    ungetc (c, fp);
  return n;
}


/* Return a mapping vector for CHARSET loaded from MAPFILE.
   Each line of MAPFILE has this form
	0xAAAA 0xCCCC
   where 0xAAAA is a code-point and 0xCCCC is the corresponding
   character code, or this form
	0xAAAA-0xBBBB 0xCCCC
   where 0xAAAA and 0xBBBB are code-points specifying a range, and
   0xCCCC is the first character code of the range.

   The returned vector has this form:
	[ CODE1 CHAR1 CODE2 CHAR2 .... ]
   where CODE1 is a code-point or a cons of code-points specifying a
   range.  */

extern void add_to_log P_ ((char *, Lisp_Object, Lisp_Object));

static void
load_charset_map_from_file (charset, mapfile, control_flag)
     struct charset *charset;
     Lisp_Object mapfile;
     int control_flag;
{
  unsigned min_code = CHARSET_MIN_CODE (charset);
  unsigned max_code = CHARSET_MAX_CODE (charset);
  int fd;
  FILE *fp;
  int eof;
  Lisp_Object suffixes;
  struct charset_map_entries *head, *entries;
  int n_entries;

  suffixes = Fcons (build_string (".map"),
		    Fcons (build_string (".TXT"), Qnil));

  fd = openp (Vcharset_map_path, mapfile, suffixes, NULL, Qnil);
  if (fd < 0
      || ! (fp = fdopen (fd, "r")))
    {
      add_to_log ("Failure in loading charset map: %S", mapfile, Qnil);
      return;
    }

  head = entries = ((struct charset_map_entries *)
		    alloca (sizeof (struct charset_map_entries)));
  n_entries = 0;
  eof = 0;
  while (1)
    {
      unsigned from, to;
      int c;
      int idx;

      from = read_hex (fp, &eof);
      if (eof)
	break;
      if (getc (fp) == '-')
	to = read_hex (fp, &eof);
      else
	to = from;
      c = (int) read_hex (fp, &eof);

      if (from < min_code || to > max_code || from > to || c > MAX_CHAR)
	continue;

      if (n_entries > 0 && (n_entries % 0x10000) == 0)
	{
	  entries->next = ((struct charset_map_entries *)
			   alloca (sizeof (struct charset_map_entries)));
	  entries = entries->next;
	}
      idx = n_entries % 0x10000;
      entries->entry[idx].from = from;
      entries->entry[idx].to = to;
      entries->entry[idx].c = c;
      n_entries++;
    }
  fclose (fp);
  close (fd);

  load_charset_map (charset, head, n_entries, control_flag);
}

static void
load_charset_map_from_vector (charset, vec, control_flag)
     struct charset *charset;
     Lisp_Object vec;
     int control_flag;
{
  unsigned min_code = CHARSET_MIN_CODE (charset);
  unsigned max_code = CHARSET_MAX_CODE (charset);
  struct charset_map_entries *head, *entries;
  int n_entries;
  int len = ASIZE (vec);
  int i;

  if (len % 2 == 1)
    {
      add_to_log ("Failure in loading charset map: %V", vec, Qnil);
      return;
    }

  head = entries = ((struct charset_map_entries *)
		    alloca (sizeof (struct charset_map_entries)));
  n_entries = 0;
  for (i = 0; i < len; i += 2)
    {
      Lisp_Object val, val2;
      unsigned from, to;
      int c;
      int idx;

      val = AREF (vec, i);
      if (CONSP (val))
	{
	  val2 = XCDR (val);
	  val = XCAR (val);
	  CHECK_NATNUM (val);
	  CHECK_NATNUM (val2);
	  from = XFASTINT (val);
	  to = XFASTINT (val2);
	}
      else
	{
	  CHECK_NATNUM (val);
	  from = to = XFASTINT (val);
	}
      val = AREF (vec, i + 1);
      CHECK_NATNUM (val);
      c = XFASTINT (val);

      if (from < min_code || to > max_code || from > to || c > MAX_CHAR)
	continue;

      if (n_entries > 0 && (n_entries % 0x10000) == 0)
	{
	  entries->next = ((struct charset_map_entries *)
			   alloca (sizeof (struct charset_map_entries)));
	  entries = entries->next;
	}
      idx = n_entries % 0x10000;
      entries->entry[idx].from = from;
      entries->entry[idx].to = to;
      entries->entry[idx].c = c;
      n_entries++;
    }

  load_charset_map (charset, head, n_entries, control_flag);
}

static void
load_charset (charset)
     struct charset *charset;
{
  if (CHARSET_METHOD (charset) == CHARSET_METHOD_MAP_DEFERRED)
    {
      Lisp_Object map;

      map = CHARSET_MAP (charset);
      if (STRINGP (map))
	load_charset_map_from_file (charset, map, 1);
      else
	load_charset_map_from_vector (charset, map, 1);
      CHARSET_METHOD (charset) = CHARSET_METHOD_MAP;
    }
}


DEFUN ("charsetp", Fcharsetp, Scharsetp, 1, 1, 0,
       doc: /* Return non-nil if and only if OBJECT is a charset.*/)
     (object)
     Lisp_Object object;
{
  return (CHARSETP (object) ? Qt : Qnil);
}


void
map_charset_chars (c_function, function, arg,
		   charset, from, to)
     void (*c_function) P_ ((Lisp_Object, Lisp_Object));
     Lisp_Object function, arg;
     struct charset *charset;
     unsigned from, to;
{
  Lisp_Object range;
  int partial;

  if (CHARSET_METHOD (charset) == CHARSET_METHOD_MAP_DEFERRED)
    load_charset (charset);

  partial = (from > CHARSET_MIN_CODE (charset)
	     || to < CHARSET_MAX_CODE (charset));

  if (CHARSET_UNIFIED_P (charset)
      && CHAR_TABLE_P (CHARSET_DEUNIFIER (charset)))
    {
      map_char_table_for_charset (c_function, function,
				  CHARSET_DEUNIFIER (charset), arg,
				  partial ? charset : NULL, from, to);
    }

  if (CHARSET_METHOD (charset) == CHARSET_METHOD_OFFSET)
    {
      int from_idx = CODE_POINT_TO_INDEX (charset, from);
      int to_idx = CODE_POINT_TO_INDEX (charset, to);
      int from_c = from_idx + CHARSET_CODE_OFFSET (charset);
      int to_c = to_idx + CHARSET_CODE_OFFSET (charset);

      range = Fcons (make_number (from_c), make_number (to_c));
      if (NILP (function))
	(*c_function) (arg, range);
      else
	call2 (function, range, arg);
    }
  else if (CHARSET_METHOD (charset) == CHARSET_METHOD_MAP)
    {
      if (! CHAR_TABLE_P (CHARSET_ENCODER (charset)))
	return;
      if (CHARSET_ASCII_COMPATIBLE_P (charset) && from <= 127)
	{
	  range = Fcons (make_number (from), make_number (to));
	  if (to >= 128)
	    XSETCAR (range, make_number (127));

	  if (NILP (function))
	    (*c_function) (arg, range);
	  else
	    call2 (function, range, arg);
	}
      map_char_table_for_charset (c_function, function,
				  CHARSET_ENCODER (charset), arg,
				  partial ? charset : NULL, from, to);
    }
  else if (CHARSET_METHOD (charset) == CHARSET_METHOD_SUBSET)
    {
      Lisp_Object subset_info;
      int offset;

      subset_info = CHARSET_SUBSET (charset);
      charset = CHARSET_FROM_ID (XFASTINT (AREF (subset_info, 0)));
      offset = XINT (AREF (subset_info, 3));
      from -= offset;
      if (from < XFASTINT (AREF (subset_info, 1)))
	from = XFASTINT (AREF (subset_info, 1));
      to -= offset;
      if (to > XFASTINT (AREF (subset_info, 2)))
	to = XFASTINT (AREF (subset_info, 2));
      map_charset_chars (c_function, function, arg, charset, from, to);
    }
  else				/* i.e. CHARSET_METHOD_SUPERSET */
    {
      Lisp_Object parents;

      for (parents = CHARSET_SUPERSET (charset); CONSP (parents);
	   parents = XCDR (parents))
	{
	  int offset;
	  unsigned this_from, this_to;

	  charset = CHARSET_FROM_ID (XFASTINT (XCAR (XCAR (parents))));
	  offset = XINT (XCDR (XCAR (parents)));
	  this_from = from - offset;
	  this_to = to - offset;
	  if (this_from < CHARSET_MIN_CODE (charset))
	    this_from = CHARSET_MIN_CODE (charset);
	  if (this_to > CHARSET_MAX_CODE (charset))
	    this_to = CHARSET_MAX_CODE (charset);
	  map_charset_chars (c_function, function, arg, charset,
			     this_from, this_to);
	}
    }
}

DEFUN ("map-charset-chars", Fmap_charset_chars, Smap_charset_chars, 2, 5, 0,
       doc: /* Call FUNCTION for all characters in CHARSET.
FUNCTION is called with an argument RANGE and the optional 3rd
argument ARG.

RANGE is a cons (FROM .  TO), where FROM and TO indicate a range of
characters contained in CHARSET.

The optional 4th and 5th arguments FROM-CODE and TO-CODE specify the
range of code points of target characters.  */)
     (function, charset, arg, from_code, to_code)
       Lisp_Object function, charset, arg, from_code, to_code;
{
  struct charset *cs;
  unsigned from, to;

  CHECK_CHARSET_GET_CHARSET (charset, cs);
  if (NILP (from_code))
    from = CHARSET_MIN_CODE (cs);
  else
    {
      CHECK_NATNUM (from_code);
      from = XINT (from_code);
      if (from < CHARSET_MIN_CODE (cs))
	from = CHARSET_MIN_CODE (cs);
    }
  if (NILP (to_code))
    to = CHARSET_MAX_CODE (cs);
  else
    {
      CHECK_NATNUM (to_code);
      to = XINT (to_code);
      if (to > CHARSET_MAX_CODE (cs))
	to = CHARSET_MAX_CODE (cs);
    }
  map_charset_chars (NULL, function, arg, cs, from, to);
  return Qnil;
}


/* Define a charset according to the arguments.  The Nth argument is
   the Nth attribute of the charset (the last attribute `charset-id'
   is not included).  See the docstring of `define-charset' for the
   detail.  */

DEFUN ("define-charset-internal", Fdefine_charset_internal,
       Sdefine_charset_internal, charset_arg_max, MANY, 0,
       doc: /* For internal use only.
usage: (define-charset-internal ...)  */)
     (nargs, args)
     int nargs;
     Lisp_Object *args;
{
  /* Charset attr vector.  */
  Lisp_Object attrs;
  Lisp_Object val;
  unsigned hash_code;
  struct Lisp_Hash_Table *hash_table = XHASH_TABLE (Vcharset_hash_table);
  int i, j;
  struct charset charset;
  int id;
  int dimension;
  int new_definition_p;
  int nchars;

  if (nargs != charset_arg_max)
    return Fsignal (Qwrong_number_of_arguments,
		    Fcons (intern ("define-charset-internal"),
			   make_number (nargs)));

  attrs = Fmake_vector (make_number (charset_attr_max), Qnil);

  CHECK_SYMBOL (args[charset_arg_name]);
  ASET (attrs, charset_name, args[charset_arg_name]);

  val = args[charset_arg_code_space];
  for (i = 0, dimension = 0, nchars = 1; i < 4; i++)
    {
      int min_byte, max_byte;

      min_byte = XINT (Faref (val, make_number (i * 2)));
      max_byte = XINT (Faref (val, make_number (i * 2 + 1)));
      if (min_byte < 0 || min_byte > max_byte || max_byte >= 256)
	error ("Invalid :code-space value");
      charset.code_space[i * 4] = min_byte;
      charset.code_space[i * 4 + 1] = max_byte;
      charset.code_space[i * 4 + 2] = max_byte - min_byte + 1;
      nchars *= charset.code_space[i * 4 + 2];
      charset.code_space[i * 4 + 3] = nchars;
      if (max_byte > 0)
	dimension = i + 1;
    }

  val = args[charset_arg_dimension];
  if (NILP (val))
    charset.dimension = dimension;
  else
    {
      CHECK_NATNUM (val);
      charset.dimension = XINT (val);
      if (charset.dimension < 1 || charset.dimension > 4)
	args_out_of_range_3 (val, make_number (1), make_number (4));
    }

  charset.code_linear_p
    = (charset.dimension == 1
       || (charset.code_space[2] == 256
	   && (charset.dimension == 2
	       || (charset.code_space[6] == 256
		   && (charset.dimension == 3
		       || charset.code_space[10] == 256)))));

  if (! charset.code_linear_p)
    {
      charset.code_space_mask = (unsigned char *) xmalloc (256);
      bzero (charset.code_space_mask, 256);
      for (i = 0; i < 4; i++)
	for (j = charset.code_space[i * 4]; j <= charset.code_space[i * 4 + 1];
	     j++)
	  charset.code_space_mask[j] |= (1 << i);
    }

  charset.iso_chars_96 = charset.code_space[2] == 96;

  charset.min_code = (charset.code_space[0]
		      | (charset.code_space[4] << 8)
		      | (charset.code_space[8] << 16)
		      | (charset.code_space[12] << 24));
  charset.max_code = (charset.code_space[1]
		      | (charset.code_space[5] << 8)
		      | (charset.code_space[9] << 16)
		      | (charset.code_space[13] << 24));
  charset.char_index_offset = 0;

  val = args[charset_arg_min_code];
  if (! NILP (val))
    {
      unsigned code;

      if (INTEGERP (val))
	code = XINT (val);
      else
	{
	  CHECK_CONS (val);
	  CHECK_NUMBER_CAR (val);
	  CHECK_NUMBER_CDR (val);
	  code = (XINT (XCAR (val)) << 16) | (XINT (XCDR (val)));
	}
      if (code < charset.min_code
	  || code > charset.max_code)
	args_out_of_range_3 (make_number (charset.min_code),
			     make_number (charset.max_code), val);
      charset.char_index_offset = CODE_POINT_TO_INDEX (&charset, code);
      charset.min_code = code;
    }

  val = args[charset_arg_max_code];
  if (! NILP (val))
    {
      unsigned code;

      if (INTEGERP (val))
	code = XINT (val);
      else
	{
	  CHECK_CONS (val);
	  CHECK_NUMBER_CAR (val);
	  CHECK_NUMBER_CDR (val);
	  code = (XINT (XCAR (val)) << 16) | (XINT (XCDR (val)));
	}
      if (code < charset.min_code
	  || code > charset.max_code)
	args_out_of_range_3 (make_number (charset.min_code),
			     make_number (charset.max_code), val);
      charset.max_code = code;
    }

  charset.compact_codes_p = charset.max_code < 0x1000000;

  val = args[charset_arg_invalid_code];
  if (NILP (val))
    {
      if (charset.min_code > 0)
	charset.invalid_code = 0;
      else
	{
	  XSETINT (val, charset.max_code + 1);
	  if (XINT (val) == charset.max_code + 1)
	    charset.invalid_code = charset.max_code + 1;
	  else
	    error ("Attribute :invalid-code must be specified");
	}
    }
  else
    {
      CHECK_NATNUM (val);
      charset.invalid_code = XFASTINT (val);
    }

  val = args[charset_arg_iso_final];
  if (NILP (val))
    charset.iso_final = -1;
  else
    {
      CHECK_NUMBER (val);
      if (XINT (val) < '0' || XINT (val) > 127)
	error ("Invalid iso-final-char: %d", XINT (val));
      charset.iso_final = XINT (val);
    }

  val = args[charset_arg_iso_revision];
  if (NILP (val))
    charset.iso_revision = -1;
  else
    {
      CHECK_NUMBER (val);
      if (XINT (val) > 63)
	args_out_of_range (make_number (63), val);
      charset.iso_revision = XINT (val);
    }

  val = args[charset_arg_emacs_mule_id];
  if (NILP (val))
    charset.emacs_mule_id = -1;
  else
    {
      CHECK_NATNUM (val);
      if ((XINT (val) > 0 && XINT (val) <= 128) || XINT (val) >= 256)
	error ("Invalid emacs-mule-id: %d", XINT (val));
      charset.emacs_mule_id = XINT (val);
    }

  charset.ascii_compatible_p = ! NILP (args[charset_arg_ascii_compatible_p]);

  charset.supplementary_p = ! NILP (args[charset_arg_supplementary_p]);

  charset.unified_p = 0;

  bzero (charset.fast_map, sizeof (charset.fast_map));

  if (! NILP (args[charset_arg_code_offset]))
    {
      val = args[charset_arg_code_offset];
      CHECK_NUMBER (val);

      charset.method = CHARSET_METHOD_OFFSET;
      charset.code_offset = XINT (val);

      i = CODE_POINT_TO_INDEX (&charset, charset.min_code);
      charset.min_char = i + charset.code_offset;
      i = CODE_POINT_TO_INDEX (&charset, charset.max_code);
      charset.max_char = i + charset.code_offset;
      if (charset.max_char > MAX_CHAR)
	error ("Unsupported max char: %d", charset.max_char);

      i = (charset.min_char >> 7) << 7;
      for (; i < 0x10000 && i <= charset.max_char; i += 128)
	CHARSET_FAST_MAP_SET (i, charset.fast_map);
      i = (i >> 12) << 12;
      for (; i <= charset.max_char; i += 0x1000)
	CHARSET_FAST_MAP_SET (i, charset.fast_map);
    }
  else if (! NILP (args[charset_arg_map]))
    {
      val = args[charset_arg_map];
      ASET (attrs, charset_map, val);
      if (STRINGP (val))
	load_charset_map_from_file (&charset, val, 0);
      else
	load_charset_map_from_vector (&charset, val, 0);
      charset.method = CHARSET_METHOD_MAP_DEFERRED;
    }
  else if (! NILP (args[charset_arg_subset]))
    {
      Lisp_Object parent;
      Lisp_Object parent_min_code, parent_max_code, parent_code_offset;
      struct charset *parent_charset;

      val = args[charset_arg_subset];
      parent = Fcar (val);
      CHECK_CHARSET_GET_CHARSET (parent, parent_charset);
      parent_min_code = Fnth (make_number (1), val);
      CHECK_NATNUM (parent_min_code);
      parent_max_code = Fnth (make_number (2), val);
      CHECK_NATNUM (parent_max_code);
      parent_code_offset = Fnth (make_number (3), val);
      CHECK_NUMBER (parent_code_offset);
      val = Fmake_vector (make_number (4), Qnil);
      ASET (val, 0, make_number (parent_charset->id));
      ASET (val, 1, parent_min_code);
      ASET (val, 2, parent_max_code);
      ASET (val, 3, parent_code_offset);
      ASET (attrs, charset_subset, val);

      charset.method = CHARSET_METHOD_SUBSET;
      /* Here, we just copy the parent's fast_map.  It's not accurate,
	 but at least it works for quickly detecting which character
	 DOESN'T belong to this charset.  */
      for (i = 0; i < 190; i++)
	charset.fast_map[i] = parent_charset->fast_map[i];

      /* We also copy these for parents.  */
      charset.min_char = parent_charset->min_char;
      charset.max_char = parent_charset->max_char;
    }
  else if (! NILP (args[charset_arg_superset]))
    {
      val = args[charset_arg_superset];
      charset.method = CHARSET_METHOD_SUPERSET;
      val = Fcopy_sequence (val);
      ASET (attrs, charset_superset, val);

      charset.min_char = MAX_CHAR;
      charset.max_char = 0;
      for (; ! NILP (val); val = Fcdr (val))
	{
	  Lisp_Object elt, car_part, cdr_part;
	  int this_id, offset;
	  struct charset *this_charset;

	  elt = Fcar (val);
	  if (CONSP (elt))
	    {
	      car_part = XCAR (elt);
	      cdr_part = XCDR (elt);
	      CHECK_CHARSET_GET_ID (car_part, this_id);
	      CHECK_NUMBER (cdr_part);
	      offset = XINT (cdr_part);
	    }
	  else
	    {
	      CHECK_CHARSET_GET_ID (elt, this_id);
	      offset = 0;
	    }
	  XSETCAR (val, Fcons (make_number (this_id), make_number (offset)));

	  this_charset = CHARSET_FROM_ID (this_id);
	  if (charset.min_char > this_charset->min_char)
	    charset.min_char = this_charset->min_char;
	  if (charset.max_char < this_charset->max_char)
	    charset.max_char = this_charset->max_char;
	  for (i = 0; i < 190; i++)
	    charset.fast_map[i] |= this_charset->fast_map[i];
	}
    }
  else
    error ("None of :code-offset, :map, :parents are specified");

  val = args[charset_arg_unify_map];
  if (! NILP (val) && !STRINGP (val))
    CHECK_VECTOR (val);
  ASET (attrs, charset_unify_map, val);

  CHECK_LIST (args[charset_arg_plist]);
  ASET (attrs, charset_plist, args[charset_arg_plist]);

  charset.hash_index = hash_lookup (hash_table, args[charset_arg_name],
				    &hash_code);
  if (charset.hash_index >= 0)
    {
      new_definition_p = 0;
      id = XFASTINT (CHARSET_SYMBOL_ID (args[charset_arg_name]));
      HASH_VALUE (hash_table, charset.hash_index) = attrs;
    }
  else
    {
      charset.hash_index = hash_put (hash_table, args[charset_arg_name], attrs,
				     hash_code);
      if (charset_table_used == charset_table_size)
	{
	  struct charset *new_table
	    = (struct charset *) xmalloc (sizeof (struct charset)
					  * (charset_table_size + 16));
	  bcopy (charset_table, new_table,
		 sizeof (struct charset) * charset_table_size);
	  charset_table_size += 16;
	  charset_table = new_table;
	}
      id = charset_table_used++;
      new_definition_p = 1;
    }

  ASET (attrs, charset_id, make_number (id));
  charset.id = id;
  charset_table[id] = charset;

  if (charset.iso_final >= 0)
    {
      ISO_CHARSET_TABLE (charset.dimension, charset.iso_chars_96,
			 charset.iso_final) = id;
      if (new_definition_p)
	Viso_2022_charset_list = nconc2 (Viso_2022_charset_list,
					 Fcons (make_number (id), Qnil));
      if (ISO_CHARSET_TABLE (1, 0, 'J') == id)
	charset_jisx0201_roman = id;
      else if (ISO_CHARSET_TABLE (2, 0, '@') == id)
	charset_jisx0208_1978 = id;
      else if (ISO_CHARSET_TABLE (2, 0, 'B') == id)
	charset_jisx0208 = id;
    }
	
  if (charset.emacs_mule_id >= 0)
    {
      emacs_mule_charset[charset.emacs_mule_id] = CHARSET_FROM_ID (id);
      if (charset.emacs_mule_id < 0xA0)
	emacs_mule_bytes[charset.emacs_mule_id] = charset.dimension + 1;
      if (new_definition_p)
	Vemacs_mule_charset_list = nconc2 (Vemacs_mule_charset_list,
					   Fcons (make_number (id), Qnil));
    }

  if (new_definition_p)
    {
      Vcharset_list = Fcons (args[charset_arg_name], Vcharset_list);
      Vcharset_ordered_list = nconc2 (Vcharset_ordered_list,
				      Fcons (make_number (id), Qnil));
      charset_ordered_list_tick++;
    }

  return Qnil;
}


/* Same as Fdefine_charset_internal but arguments are more convenient
   to call from C (typically in syms_of_charset).  This can define a
   charset of `offset' method only.  Return the ID of the new
   charset.  */

static int
define_charset_internal (name, dimension, code_space, min_code, max_code,
			 iso_final, iso_revision, emacs_mule_id,
			 ascii_compatible, supplementary,
			 code_offset)
     Lisp_Object name;
     int dimension;
     unsigned char *code_space;
     unsigned min_code, max_code;
     int iso_final, iso_revision, emacs_mule_id;
     int ascii_compatible, supplementary;
     int code_offset;
{
  Lisp_Object args[charset_arg_max];
  Lisp_Object plist[14];
  Lisp_Object val;
  int i;

  args[charset_arg_name] = name;
  args[charset_arg_dimension] = make_number (dimension);
  val = Fmake_vector (make_number (8), make_number (0));
  for (i = 0; i < 8; i++)
    ASET (val, i, make_number (code_space[i]));
  args[charset_arg_code_space] = val;
  args[charset_arg_min_code] = make_number (min_code);
  args[charset_arg_max_code] = make_number (max_code);
  args[charset_arg_iso_final]
    = (iso_final < 0 ? Qnil : make_number (iso_final));
  args[charset_arg_iso_revision] = make_number (iso_revision);
  args[charset_arg_emacs_mule_id]
    = (emacs_mule_id < 0 ? Qnil : make_number (emacs_mule_id));
  args[charset_arg_ascii_compatible_p] = ascii_compatible ? Qt : Qnil;
  args[charset_arg_supplementary_p] = supplementary ? Qt : Qnil;
  args[charset_arg_invalid_code] = Qnil;
  args[charset_arg_code_offset] = make_number (code_offset);
  args[charset_arg_map] = Qnil;
  args[charset_arg_subset] = Qnil;
  args[charset_arg_superset] = Qnil;
  args[charset_arg_unify_map] = Qnil;

  plist[0] = intern (":name");
  plist[1] = args[charset_arg_name];
  plist[2] = intern (":dimension");
  plist[3] = args[charset_arg_dimension];
  plist[4] = intern (":code-space");
  plist[5] = args[charset_arg_code_space];
  plist[6] = intern (":iso-final-char");
  plist[7] = args[charset_arg_iso_final];
  plist[8] = intern (":emacs-mule-id");
  plist[9] = args[charset_arg_emacs_mule_id];
  plist[10] = intern (":ascii-compatible-p");
  plist[11] = args[charset_arg_ascii_compatible_p];
  plist[12] = intern (":code-offset");
  plist[13] = args[charset_arg_code_offset];

  args[charset_arg_plist] = Flist (14, plist);
  Fdefine_charset_internal (charset_arg_max, args);

  return XINT (CHARSET_SYMBOL_ID (name));
}


DEFUN ("define-charset-alias", Fdefine_charset_alias,
       Sdefine_charset_alias, 2, 2, 0,
       doc: /* Define ALIAS as an alias for charset CHARSET.  */)
     (alias, charset)
     Lisp_Object alias, charset;
{
  Lisp_Object attr;

  CHECK_CHARSET_GET_ATTR (charset, attr);
  Fputhash (alias, attr, Vcharset_hash_table);
  Vcharset_list = Fcons (alias, Vcharset_list);
  return Qnil;
}


DEFUN ("unibyte-charset", Funibyte_charset, Sunibyte_charset, 0, 0, 0,
       doc: /* Return the unibyte charset (set by `set-unibyte-charset').  */)
     ()
{
  return CHARSET_NAME (CHARSET_FROM_ID (charset_unibyte));
}


DEFUN ("set-unibyte-charset", Fset_unibyte_charset, Sset_unibyte_charset,
       1, 1, 0,
       doc: /* Set the unibyte charset to CHARSET.
This determines how unibyte/multibyte conversion is done.  See also
function `unibyte-charset'.  */)
     (charset)
     Lisp_Object charset;
{
  struct charset *cs;
  int i, c;

  CHECK_CHARSET_GET_CHARSET (charset, cs);
  if (! cs->ascii_compatible_p
      || cs->dimension != 1)
    error ("Inappropriate unibyte charset: %s", SDATA (SYMBOL_NAME (charset)));
  charset_unibyte = cs->id;
  memset (unibyte_has_multibyte_table, 1, 128);
  for (i = 128; i < 256; i++)
    {
      c = DECODE_CHAR (cs, i);
      unibyte_to_multibyte_table[i] = (c < 0 ? BYTE8_TO_CHAR (i) : c);
      unibyte_has_multibyte_table[i] = c >= 0;
    }

  return Qnil;
}


DEFUN ("charset-plist", Fcharset_plist, Scharset_plist, 1, 1, 0,
       doc: /* Return the property list of CHARSET.  */)
     (charset)
     Lisp_Object charset;
{
  Lisp_Object attrs;

  CHECK_CHARSET_GET_ATTR (charset, attrs);
  return CHARSET_ATTR_PLIST (attrs);
}


DEFUN ("set-charset-plist", Fset_charset_plist, Sset_charset_plist, 2, 2, 0,
       doc: /* Set CHARSET's property list to PLIST.  */)
     (charset, plist)
     Lisp_Object charset, plist;
{
  Lisp_Object attrs;

  CHECK_CHARSET_GET_ATTR (charset, attrs);
  CHARSET_ATTR_PLIST (attrs) = plist;
  return plist;
}


DEFUN ("unify-charset", Funify_charset, Sunify_charset, 1, 3, 0,
       doc: /* Unify characters of CHARSET with Unicode.
This means reading the relevant file and installing the table defined
by CHARSET's `:unify-map' property.

Optional second arg UNIFY-MAP is a file name string or a vector.  It has
the same meaning as the `:unify-map' attribute in the function
`define-charset' (which see).

Optional third argument DEUNIFY, if non-nil, means to de-unify CHARSET.  */)
     (charset, unify_map, deunify)
     Lisp_Object charset, unify_map, deunify;
{
  int id;
  struct charset *cs;

  CHECK_CHARSET_GET_ID (charset, id);
  cs = CHARSET_FROM_ID (id);
  if (CHARSET_METHOD (cs) == CHARSET_METHOD_MAP_DEFERRED)
    load_charset (cs);
  if (NILP (deunify)
      ? CHARSET_UNIFIED_P (cs) && ! NILP (CHARSET_DEUNIFIER (cs))
      : ! CHARSET_UNIFIED_P (cs))
    return Qnil;

  CHARSET_UNIFIED_P (cs) = 0;
  if (NILP (deunify))
    {
      if (CHARSET_METHOD (cs) != CHARSET_METHOD_OFFSET)
	error ("Can't unify charset: %s", SDATA (SYMBOL_NAME (charset)));
      if (NILP (unify_map))
	unify_map = CHARSET_UNIFY_MAP (cs);
      if (STRINGP (unify_map))
	load_charset_map_from_file (cs, unify_map, 2);
      else if (VECTORP (unify_map))
	load_charset_map_from_vector (cs, unify_map, 2);
      else if (NILP (unify_map))
	error ("No unify-map for charset");
      else
	error ("Bad unify-map arg");
      CHARSET_UNIFIED_P (cs) = 1;
    }
  else if (CHAR_TABLE_P (Vchar_unify_table))
    {
      int min_code = CHARSET_MIN_CODE (cs);
      int max_code = CHARSET_MAX_CODE (cs);
      int min_char = DECODE_CHAR (cs, min_code);
      int max_char = DECODE_CHAR (cs, max_code);

      char_table_set_range (Vchar_unify_table, min_char, max_char, Qnil);
    }

  return Qnil;
}

DEFUN ("get-unused-iso-final-char", Fget_unused_iso_final_char,
       Sget_unused_iso_final_char, 2, 2, 0,
       doc: /*
Return an unused ISO final char for a charset of DIMENISION and CHARS.
DIMENSION is the number of bytes to represent a character: 1 or 2.
CHARS is the number of characters in a dimension: 94 or 96.

This final char is for private use, thus the range is `0' (48) .. `?' (63).
If there's no unused final char for the specified kind of charset,
return nil.  */)
     (dimension, chars)
     Lisp_Object dimension, chars;
{
  int final_char;

  CHECK_NUMBER (dimension);
  CHECK_NUMBER (chars);
  if (XINT (dimension) != 1 && XINT (dimension) != 2 && XINT (dimension) != 3)
    args_out_of_range_3 (dimension, make_number (1), make_number (3));
  if (XINT (chars) != 94 && XINT (chars) != 96)
    args_out_of_range_3 (chars, make_number (94), make_number (96));
  for (final_char = '0'; final_char <= '?'; final_char++)
    if (ISO_CHARSET_TABLE (XINT (dimension), XINT (chars), final_char) < 0)
      break;
  return (final_char <= '?' ? make_number (final_char) : Qnil);
}

static void
check_iso_charset_parameter (dimension, chars, final_char)
     Lisp_Object dimension, chars, final_char;
{
  CHECK_NATNUM (dimension);
  CHECK_NATNUM (chars);
  CHECK_NATNUM (final_char);

  if (XINT (dimension) > 3)
    error ("Invalid DIMENSION %d, it should be 1, 2, or 3", XINT (dimension));
  if (XINT (chars) != 94 && XINT (chars) != 96)
    error ("Invalid CHARS %d, it should be 94 or 96", XINT (chars));
  if (XINT (final_char) < '0' || XINT (final_char) > '~')
    error ("Invalid FINAL-CHAR %c, it should be `0'..`~'", XINT (chars));
}


DEFUN ("declare-equiv-charset", Fdeclare_equiv_charset, Sdeclare_equiv_charset,
       4, 4, 0,
       doc: /* Declare an equivalent charset for ISO-2022 decoding.

On decoding by an ISO-2022 base coding system, when a charset
specified by DIMENSION, CHARS, and FINAL-CHAR is designated, behave as
if CHARSET is designated instead.  */)
     (dimension, chars, final_char, charset)
     Lisp_Object dimension, chars, final_char, charset;
{
  int id;
  int chars_flag;

  CHECK_CHARSET_GET_ID (charset, id);
  check_iso_charset_parameter (dimension, chars, final_char);
  chars_flag = XINT (chars) == 96;
  ISO_CHARSET_TABLE (XINT (dimension), chars_flag, XINT (final_char)) = id;
  return Qnil;
}


/* Return information about charsets in the text at PTR of NBYTES
   bytes, which are NCHARS characters.  The value is:

	0: Each character is represented by one byte.  This is always
	   true for a unibyte string.  For a multibyte string, true if
	   it contains only ASCII characters.

	1: No charsets other than ascii, control-1, and latin-1 are
	   found.

	2: Otherwise.
*/

int
string_xstring_p (string)
     Lisp_Object string;
{
  const unsigned char *p = SDATA (string);
  const unsigned char *endp = p + SBYTES (string);

  if (SCHARS (string) == SBYTES (string))
    return 0;

  while (p < endp)
    {
      int c = STRING_CHAR_ADVANCE (p);

      if (c >= 0x100)
	return 2;
    }
  return 1;
}


/* Find charsets in the string at PTR of NCHARS and NBYTES.

   CHARSETS is a vector.  If Nth element is non-nil, it means the
   charset whose id is N is already found.

   It may lookup a translation table TABLE if supplied.  */

static void
find_charsets_in_text (ptr, nchars, nbytes, charsets, table, multibyte)
     const unsigned char *ptr;
     EMACS_INT nchars, nbytes;
     Lisp_Object charsets, table;
     int multibyte;
{
  const unsigned char *pend = ptr + nbytes;

  if (nchars == nbytes)
    {
      if (multibyte)
	ASET (charsets, charset_ascii, Qt);
      else
	while (ptr < pend)
	  {
	    int c = *ptr++;

	    if (!NILP (table))
	      c = translate_char (table, c);
	    if (ASCII_BYTE_P (c))
	      ASET (charsets, charset_ascii, Qt);
	    else
	      ASET (charsets, charset_eight_bit, Qt);
	  }
    }
  else
    {
      while (ptr < pend)
	{
	  int c = STRING_CHAR_ADVANCE (ptr);
	  struct charset *charset;

	  if (!NILP (table))
	    c = translate_char (table, c);
	  charset = CHAR_CHARSET (c);
	  ASET (charsets, CHARSET_ID (charset), Qt);
	}
    }
}

DEFUN ("find-charset-region", Ffind_charset_region, Sfind_charset_region,
       2, 3, 0,
       doc: /* Return a list of charsets in the region between BEG and END.
BEG and END are buffer positions.
Optional arg TABLE if non-nil is a translation table to look up.

If the current buffer is unibyte, the returned list may contain
only `ascii', `eight-bit-control', and `eight-bit-graphic'.  */)
     (beg, end, table)
     Lisp_Object beg, end, table;
{
  Lisp_Object charsets;
  EMACS_INT from, from_byte, to, stop, stop_byte;
  int i;
  Lisp_Object val;
  int multibyte = ! NILP (current_buffer->enable_multibyte_characters);

  validate_region (&beg, &end);
  from = XFASTINT (beg);
  stop = to = XFASTINT (end);

  if (from < GPT && GPT < to)
    {
      stop = GPT;
      stop_byte = GPT_BYTE;
    }
  else
    stop_byte = CHAR_TO_BYTE (stop);

  from_byte = CHAR_TO_BYTE (from);

  charsets = Fmake_vector (make_number (charset_table_used), Qnil);
  while (1)
    {
      find_charsets_in_text (BYTE_POS_ADDR (from_byte), stop - from,
			     stop_byte - from_byte, charsets, table,
			     multibyte);
      if (stop < to)
	{
	  from = stop, from_byte = stop_byte;
	  stop = to, stop_byte = CHAR_TO_BYTE (stop);
	}
      else
	break;
    }

  val = Qnil;
  for (i = charset_table_used - 1; i >= 0; i--)
    if (!NILP (AREF (charsets, i)))
      val = Fcons (CHARSET_NAME (charset_table + i), val);
  return val;
}

DEFUN ("find-charset-string", Ffind_charset_string, Sfind_charset_string,
       1, 2, 0,
       doc: /* Return a list of charsets in STR.
Optional arg TABLE if non-nil is a translation table to look up.

If STR is unibyte, the returned list may contain
only `ascii', `eight-bit-control', and `eight-bit-graphic'. */)
     (str, table)
     Lisp_Object str, table;
{
  Lisp_Object charsets;
  int i;
  Lisp_Object val;

  CHECK_STRING (str);

  charsets = Fmake_vector (make_number (charset_table_used), Qnil);
  find_charsets_in_text (SDATA (str), SCHARS (str), SBYTES (str),
			 charsets, table,
			 STRING_MULTIBYTE (str));
  val = Qnil;
  for (i = charset_table_used - 1; i >= 0; i--)
    if (!NILP (AREF (charsets, i)))
      val = Fcons (CHARSET_NAME (charset_table + i), val);
  return val;
}



/* Return a character correponding to the code-point CODE of
   CHARSET.  */

int
decode_char (charset, code)
     struct charset *charset;
     unsigned code;
{
  int c, char_index;
  enum charset_method method = CHARSET_METHOD (charset);

  if (code < CHARSET_MIN_CODE (charset) || code > CHARSET_MAX_CODE (charset))
    return -1;

  if (method == CHARSET_METHOD_MAP_DEFERRED)
    {
      load_charset (charset);
      method = CHARSET_METHOD (charset);
    }

  if (method == CHARSET_METHOD_SUBSET)
    {
      Lisp_Object subset_info;

      subset_info = CHARSET_SUBSET (charset);
      charset = CHARSET_FROM_ID (XFASTINT (AREF (subset_info, 0)));
      code -= XINT (AREF (subset_info, 3));
      if (code < XFASTINT (AREF (subset_info, 1))
	  || code > XFASTINT (AREF (subset_info, 2)))
	c = -1;
      else
	c = DECODE_CHAR (charset, code);
    }
  else if (method == CHARSET_METHOD_SUPERSET)
    {
      Lisp_Object parents;

      parents = CHARSET_SUPERSET (charset);
      c = -1;
      for (; CONSP (parents); parents = XCDR (parents))
	{
	  int id = XINT (XCAR (XCAR (parents)));
	  int code_offset = XINT (XCDR (XCAR (parents)));
	  unsigned this_code = code - code_offset;

	  charset = CHARSET_FROM_ID (id);
	  if ((c = DECODE_CHAR (charset, this_code)) >= 0)
	    break;
	}
    }
  else
    {
      char_index = CODE_POINT_TO_INDEX (charset, code);
      if (char_index < 0)
	return -1;

      if (method == CHARSET_METHOD_MAP)
	{
	  Lisp_Object decoder;

	  decoder = CHARSET_DECODER (charset);
	  if (! VECTORP (decoder))
	    return -1;
	  c = XINT (AREF (decoder, char_index));
	}
      else
	{
	  c = char_index + CHARSET_CODE_OFFSET (charset);
	}
    }

  if (CHARSET_UNIFIED_P (charset)
      && c >= 0)
    {
      MAYBE_UNIFY_CHAR (c);
    }

  return c;
}

/* Variable used temporarily by the macro ENCODE_CHAR.  */
Lisp_Object charset_work;

/* Return a code-point of CHAR in CHARSET.  If CHAR doesn't belong to
   CHARSET, return CHARSET_INVALID_CODE (CHARSET).  If STRICT is true,
   use CHARSET's strict_max_char instead of max_char.  */

unsigned
encode_char (charset, c)
     struct charset *charset;
     int c;
{
  unsigned code;
  enum charset_method method = CHARSET_METHOD (charset);

  if (CHARSET_UNIFIED_P (charset))
    {
      Lisp_Object deunifier, deunified;

      deunifier = CHARSET_DEUNIFIER (charset);
      if (! CHAR_TABLE_P (deunifier))
	{
	  Funify_charset (CHARSET_NAME (charset), Qnil, Qnil);
	  deunifier = CHARSET_DEUNIFIER (charset);
	}
      deunified = CHAR_TABLE_REF (deunifier, c);
      if (! NILP (deunified))
	c = XINT (deunified);
    }

  if (method == CHARSET_METHOD_SUBSET)
    {
      Lisp_Object subset_info;
      struct charset *this_charset;

      subset_info = CHARSET_SUBSET (charset);
      this_charset = CHARSET_FROM_ID (XFASTINT (AREF (subset_info, 0)));
      code = ENCODE_CHAR (this_charset, c);
      if (code == CHARSET_INVALID_CODE (this_charset)
	  || code < XFASTINT (AREF (subset_info, 1))
	  || code > XFASTINT (AREF (subset_info, 2)))
	return CHARSET_INVALID_CODE (charset);
      code += XINT (AREF (subset_info, 3));
      return code;
    }

  if (method == CHARSET_METHOD_SUPERSET)
    {
      Lisp_Object parents;

      parents = CHARSET_SUPERSET (charset);
      for (; CONSP (parents); parents = XCDR (parents))
	{
	  int id = XINT (XCAR (XCAR (parents)));
	  int code_offset = XINT (XCDR (XCAR (parents)));
	  struct charset *this_charset = CHARSET_FROM_ID (id);

	  code = ENCODE_CHAR (this_charset, c);
	  if (code != CHARSET_INVALID_CODE (this_charset))
	    return code + code_offset;
	}
      return CHARSET_INVALID_CODE (charset);
    }

  if (! CHARSET_FAST_MAP_REF ((c), charset->fast_map)
      || c < CHARSET_MIN_CHAR (charset) || c > CHARSET_MAX_CHAR (charset))
    return CHARSET_INVALID_CODE (charset);

  if (method == CHARSET_METHOD_MAP_DEFERRED)
    {
      load_charset (charset);
      method = CHARSET_METHOD (charset);
    }

  if (method == CHARSET_METHOD_MAP)
    {
      Lisp_Object encoder;
      Lisp_Object val;

      encoder = CHARSET_ENCODER (charset);
      if (! CHAR_TABLE_P (CHARSET_ENCODER (charset)))
	return CHARSET_INVALID_CODE (charset);
      val = CHAR_TABLE_REF (encoder, c);
      if (NILP (val))
	return CHARSET_INVALID_CODE (charset);
      code = XINT (val);
      if (! CHARSET_COMPACT_CODES_P (charset))
	code = INDEX_TO_CODE_POINT (charset, code);
    }
  else				/* method == CHARSET_METHOD_OFFSET */
    {
      code = c - CHARSET_CODE_OFFSET (charset);
      code = INDEX_TO_CODE_POINT (charset, code);
    }

  return code;
}


DEFUN ("decode-char", Fdecode_char, Sdecode_char, 2, 3, 0,
       doc: /* Decode the pair of CHARSET and CODE-POINT into a character.
Return nil if CODE-POINT is not valid in CHARSET.

CODE-POINT may be a cons (HIGHER-16-BIT-VALUE . LOWER-16-BIT-VALUE).

Optional argument RESTRICTION specifies a way to map the pair of CCS
and CODE-POINT to a chracter.   Currently not supported and just ignored.  */)
  (charset, code_point, restriction)
     Lisp_Object charset, code_point, restriction;
{
  int c, id;
  unsigned code;
  struct charset *charsetp;

  CHECK_CHARSET_GET_ID (charset, id);
  if (CONSP (code_point))
    {
      CHECK_NATNUM_CAR (code_point);
      CHECK_NATNUM_CDR (code_point);
      code = (XINT (XCAR (code_point)) << 16) | (XINT (XCDR (code_point)));
    }
  else
    {
      CHECK_NATNUM (code_point);
      code = XINT (code_point);
    }
  charsetp = CHARSET_FROM_ID (id);
  c = DECODE_CHAR (charsetp, code);
  return (c >= 0 ? make_number (c) : Qnil);
}


DEFUN ("encode-char", Fencode_char, Sencode_char, 2, 3, 0,
       doc: /* Encode the character CH into a code-point of CHARSET.
Return nil if CHARSET doesn't include CH.

Optional argument RESTRICTION specifies a way to map CHAR to a
code-point in CCS.  Currently not supported and just ignored.  */)
     (ch, charset, restriction)
     Lisp_Object ch, charset, restriction;
{
  int id;
  unsigned code;
  struct charset *charsetp;

  CHECK_CHARSET_GET_ID (charset, id);
  CHECK_NATNUM (ch);
  charsetp = CHARSET_FROM_ID (id);
  code = ENCODE_CHAR (charsetp, XINT (ch));
  if (code == CHARSET_INVALID_CODE (charsetp))
    return Qnil;
  if (code > 0x7FFFFFF)
    return Fcons (make_number (code >> 16), make_number (code & 0xFFFF));
  return make_number (code);
}


DEFUN ("make-char", Fmake_char, Smake_char, 1, 5, 0,
       doc:
       /* Return a character of CHARSET whose position codes are CODEn.

CODE1 through CODE4 are optional, but if you don't supply sufficient
position codes, it is assumed that the minimum code in each dimension
is specified.  */)
     (charset, code1, code2, code3, code4)
     Lisp_Object charset, code1, code2, code3, code4;
{
  int id, dimension;
  struct charset *charsetp;
  unsigned code;
  int c;

  CHECK_CHARSET_GET_ID (charset, id);
  charsetp = CHARSET_FROM_ID (id);

  dimension = CHARSET_DIMENSION (charsetp);
  if (NILP (code1))
    code = (CHARSET_ASCII_COMPATIBLE_P (charsetp)
	    ? 0 : CHARSET_MIN_CODE (charsetp));
  else
    {
      CHECK_NATNUM (code1);
      if (XFASTINT (code1) >= 0x100)
	args_out_of_range (make_number (0xFF), code1);
      code = XFASTINT (code1);

      if (dimension > 1)
	{
	  code <<= 8;
	  if (NILP (code2))
	    code |= charsetp->code_space[(dimension - 2) * 4];
	  else
	    {
	      CHECK_NATNUM (code2);
	      if (XFASTINT (code2) >= 0x100)
		args_out_of_range (make_number (0xFF), code2);
	      code |= XFASTINT (code2);
	    }

	  if (dimension > 2)
	    {
	      code <<= 8;
	      if (NILP (code3))
		code |= charsetp->code_space[(dimension - 3) * 4];
	      else
		{
		  CHECK_NATNUM (code3);
		  if (XFASTINT (code3) >= 0x100)
		    args_out_of_range (make_number (0xFF), code3);
		  code |= XFASTINT (code3);
		}

	      if (dimension > 3)
		{
		  code <<= 8;
		  if (NILP (code4))
		    code |= charsetp->code_space[0];
		  else
		    {
		      CHECK_NATNUM (code4);
		      if (XFASTINT (code4) >= 0x100)
			args_out_of_range (make_number (0xFF), code4);
		      code |= XFASTINT (code4);
		    }
		}
	    }
	}
    }

  if (CHARSET_ISO_FINAL (charsetp) >= 0)
    code &= 0x7F7F7F7F;
  c = DECODE_CHAR (charsetp, code);
  if (c < 0)
    error ("Invalid code(s)");
  return make_number (c);
}


/* Return the first charset in CHARSET_LIST that contains C.
   CHARSET_LIST is a list of charset IDs.  If it is nil, use
   Vcharset_ordered_list.  */

struct charset *
char_charset (c, charset_list, code_return)
     int c;
     Lisp_Object charset_list;
     unsigned *code_return;
{
  if (NILP (charset_list))
    charset_list = Vcharset_ordered_list;

  while (CONSP (charset_list))
    {
      struct charset *charset = CHARSET_FROM_ID (XINT (XCAR (charset_list)));
      unsigned code = ENCODE_CHAR (charset, c);

      if (code != CHARSET_INVALID_CODE (charset))
	{
	  if (code_return)
	    *code_return = code;
	  return charset;
	}
      charset_list = XCDR (charset_list);
    }
  return NULL;
}


DEFUN ("split-char", Fsplit_char, Ssplit_char, 1, 1, 0,
       doc:
       /*Return list of charset and one to four position-codes of CHAR.
The charset is decided by the current priority order of charsets.
A position-code is a byte value of each dimension of the code-point of
CHAR in the charset.  */)
     (ch)
     Lisp_Object ch;
{
  struct charset *charset;
  int c, dimension;
  unsigned code;
  Lisp_Object val;

  CHECK_CHARACTER (ch);
  c = XFASTINT (ch);
  charset = CHAR_CHARSET (c);
  if (! charset)
    abort ();
  code = ENCODE_CHAR (charset, c);
  if (code == CHARSET_INVALID_CODE (charset))
    abort ();
  dimension = CHARSET_DIMENSION (charset);
  for (val = Qnil; dimension > 0; dimension--)
    {
      val = Fcons (make_number (code & 0xFF), val);
      code >>= 8;
    }
  return Fcons (CHARSET_NAME (charset), val);
}


DEFUN ("char-charset", Fchar_charset, Schar_charset, 1, 1, 0,
       doc: /* Return the charset of highest priority that contains CH.  */)
     (ch)
     Lisp_Object ch;
{
  struct charset *charset;

  CHECK_CHARACTER (ch);
  charset = CHAR_CHARSET (XINT (ch));
  return (CHARSET_NAME (charset));
}


DEFUN ("charset-after", Fcharset_after, Scharset_after, 0, 1, 0,
       doc: /*
Return charset of a character in the current buffer at position POS.
If POS is nil, it defauls to the current point.
If POS is out of range, the value is nil.  */)
     (pos)
     Lisp_Object pos;
{
  Lisp_Object ch;
  struct charset *charset;

  ch = Fchar_after (pos);
  if (! INTEGERP (ch))
    return ch;
  charset = CHAR_CHARSET (XINT (ch));
  return (CHARSET_NAME (charset));
}


DEFUN ("iso-charset", Fiso_charset, Siso_charset, 3, 3, 0,
       doc: /*
Return charset of ISO's specification DIMENSION, CHARS, and FINAL-CHAR.

ISO 2022's designation sequence (escape sequence) distinguishes charsets
by their DIMENSION, CHARS, and FINAL-CHAR,
where as Emacs distinguishes them by charset symbol.
See the documentation of the function `charset-info' for the meanings of
DIMENSION, CHARS, and FINAL-CHAR.  */)
     (dimension, chars, final_char)
     Lisp_Object dimension, chars, final_char;
{
  int id;
  int chars_flag;

  check_iso_charset_parameter (dimension, chars, final_char);
  chars_flag = XFASTINT (chars) == 96;
  id = ISO_CHARSET_TABLE (XFASTINT (dimension), chars_flag,
			  XFASTINT (final_char));
  return (id >= 0 ? CHARSET_NAME (CHARSET_FROM_ID (id)) : Qnil);
}


DEFUN ("clear-charset-maps", Fclear_charset_maps, Sclear_charset_maps,
       0, 0, 0,
       doc: /*
Clear encoder and decoder of charsets that are loaded from mapfiles.  */)
     ()
{
  int i;
  struct charset *charset;
  Lisp_Object attrs;

  for (i = 0; i < charset_table_used; i++)
    {
      charset = CHARSET_FROM_ID (i);
      attrs = CHARSET_ATTRIBUTES (charset);

      if (CHARSET_METHOD (charset) == CHARSET_METHOD_MAP)
	{
	  CHARSET_ATTR_DECODER (attrs) = Qnil;
	  CHARSET_ATTR_ENCODER (attrs) = Qnil;
	  CHARSET_METHOD (charset) = CHARSET_METHOD_MAP_DEFERRED;
	}

      if (CHARSET_UNIFIED_P (charset))
	CHARSET_ATTR_DEUNIFIER (attrs) = Qnil;
    }

  if (CHAR_TABLE_P (Vchar_unified_charset_table))
    {
      Foptimize_char_table (Vchar_unified_charset_table);
      Vchar_unify_table = Vchar_unified_charset_table;
      Vchar_unified_charset_table = Qnil;
    }

  return Qnil;
}

DEFUN ("charset-priority-list", Fcharset_priority_list,
       Scharset_priority_list, 0, 1, 0,
       doc: /* Return the list of charsets ordered by priority.
HIGHESTP non-nil means just return the highest priority one.  */)
     (highestp)
     Lisp_Object highestp;
{
  Lisp_Object val = Qnil, list = Vcharset_ordered_list;

  if (!NILP (highestp))
    return CHARSET_NAME (CHARSET_FROM_ID (XINT (Fcar (list))));

  while (!NILP (list))
    {
      val = Fcons (CHARSET_NAME (CHARSET_FROM_ID (XINT (XCAR (list)))), val);
      list = XCDR (list);
    }
  return Fnreverse (val);
}

DEFUN ("set-charset-priority", Fset_charset_priority, Sset_charset_priority,
       1, MANY, 0,
       doc: /* Assign higher priority to the charsets given as arguments.
usage: (set-charset-priority &rest charsets)  */)
       (nargs, args)
     int nargs;
     Lisp_Object *args;
{
  Lisp_Object new_head, old_list, arglist[2];
  Lisp_Object list_2022, list_emacs_mule;
  int i, id;

  old_list = Fcopy_sequence (Vcharset_ordered_list);
  new_head = Qnil;
  for (i = 0; i < nargs; i++)
    {
      CHECK_CHARSET_GET_ID (args[i], id);
      if (! NILP (Fmemq (make_number (id), old_list)))
	{
	  old_list = Fdelq (make_number (id), old_list);
	  new_head = Fcons (make_number (id), new_head);
	}
    }
  arglist[0] = Fnreverse (new_head);
  arglist[1] = old_list;
  Vcharset_ordered_list = Fnconc (2, arglist);
  charset_ordered_list_tick++;

  for (old_list = Vcharset_ordered_list, list_2022 = list_emacs_mule = Qnil;
       CONSP (old_list); old_list = XCDR (old_list))
    {
      if (! NILP (Fmemq (XCAR (old_list), Viso_2022_charset_list)))
	list_2022 = Fcons (XCAR (old_list), list_2022);
      if (! NILP (Fmemq (XCAR (old_list), Vemacs_mule_charset_list)))
	list_emacs_mule = Fcons (XCAR (old_list), list_emacs_mule);
    }
  Viso_2022_charset_list = Fnreverse (list_2022);
  Vemacs_mule_charset_list = Fnreverse (list_emacs_mule);

  return Qnil;
}

DEFUN ("charset-id-internal", Fcharset_id_internal, Scharset_id_internal,
       0, 1, 0,
       doc: /* Internal use only.
Return charset identification number of CHARSET.  */)
     (charset)
     Lisp_Object charset;
{
  int id;

  CHECK_CHARSET_GET_ID (charset, id);
  return make_number (id);
}


void
init_charset ()
{
  Vcharset_map_path
    = Fcons (Fexpand_file_name (build_string ("charsets"), Vdata_directory),
	     Qnil);
}


void
init_charset_once ()
{
  int i, j, k;

  for (i = 0; i < ISO_MAX_DIMENSION; i++)
    for (j = 0; j < ISO_MAX_CHARS; j++)
      for (k = 0; k < ISO_MAX_FINAL; k++)
	iso_charset_table[i][j][k] = -1;

  for (i = 0; i < 256; i++)
    emacs_mule_charset[i] = NULL;

  charset_jisx0201_roman = -1;
  charset_jisx0208_1978 = -1;
  charset_jisx0208 = -1;

  for (i = 0; i < 128; i++)
    unibyte_to_multibyte_table[i] = i;
  for (; i < 256; i++)
    unibyte_to_multibyte_table[i] = BYTE8_TO_CHAR (i);
}

#ifdef emacs

void
syms_of_charset ()
{
  DEFSYM (Qcharsetp, "charsetp");

  DEFSYM (Qascii, "ascii");
  DEFSYM (Qunicode, "unicode");
  DEFSYM (Qeight_bit, "eight-bit");
  DEFSYM (Qiso_8859_1, "iso-8859-1");

  DEFSYM (Qgl, "gl");
  DEFSYM (Qgr, "gr");

  staticpro (&Vcharset_ordered_list);
  Vcharset_ordered_list = Qnil;

  staticpro (&Viso_2022_charset_list);
  Viso_2022_charset_list = Qnil;

  staticpro (&Vemacs_mule_charset_list);
  Vemacs_mule_charset_list = Qnil;

  staticpro (&Vcharset_hash_table);
  {
    Lisp_Object args[2];
    args[0] = QCtest;
    args[1] = Qeq;
    Vcharset_hash_table = Fmake_hash_table (2, args);
  }

  charset_table_size = 128;
  charset_table = ((struct charset *)
		   xmalloc (sizeof (struct charset) * charset_table_size));
  charset_table_used = 0;

  staticpro (&Vchar_unified_charset_table);
  Vchar_unified_charset_table = Fmake_char_table (Qnil, make_number (-1));

  defsubr (&Scharsetp);
  defsubr (&Smap_charset_chars);
  defsubr (&Sdefine_charset_internal);
  defsubr (&Sdefine_charset_alias);
  defsubr (&Sunibyte_charset);
  defsubr (&Sset_unibyte_charset);
  defsubr (&Scharset_plist);
  defsubr (&Sset_charset_plist);
  defsubr (&Sunify_charset);
  defsubr (&Sget_unused_iso_final_char);
  defsubr (&Sdeclare_equiv_charset);
  defsubr (&Sfind_charset_region);
  defsubr (&Sfind_charset_string);
  defsubr (&Sdecode_char);
  defsubr (&Sencode_char);
  defsubr (&Ssplit_char);
  defsubr (&Smake_char);
  defsubr (&Schar_charset);
  defsubr (&Scharset_after);
  defsubr (&Siso_charset);
  defsubr (&Sclear_charset_maps);
  defsubr (&Scharset_priority_list);
  defsubr (&Sset_charset_priority);
  defsubr (&Scharset_id_internal);

  DEFVAR_LISP ("charset-map-path", &Vcharset_map_path,
	       doc: /* *Lisp of directories to search for charset map files.  */);
  Vcharset_map_path = Qnil;

  DEFVAR_LISP ("charset-list", &Vcharset_list,
	       doc: /* List of all charsets ever defined.  */);
  Vcharset_list = Qnil;

  charset_ascii
    = define_charset_internal (Qascii, 1, "\x00\x7F\x00\x00\x00\x00",
			       0, 127, 'B', -1, 0, 1, 0, 0);
  charset_iso_8859_1
    = define_charset_internal (Qiso_8859_1, 1, "\x00\xFF\x00\x00\x00\x00",
			       0, 255, -1, -1, -1, 1, 0, 0);
  charset_unicode
    = define_charset_internal (Qunicode, 3, "\x00\xFF\x00\xFF\x00\x10",
			       0, MAX_UNICODE_CHAR, -1, 0, -1, 1, 0, 0);
  charset_eight_bit
    = define_charset_internal (Qeight_bit, 1, "\x80\xFF\x00\x00\x00\x00",
			       128, 255, -1, 0, -1, 0, 0,
			       MAX_5_BYTE_CHAR + 1);
}

#endif /* emacs */

/* arch-tag: 66a89b8d-4c28-47d3-9ca1-56f78440d69f
   (do not change this comment) */<|MERGE_RESOLUTION|>--- conflicted
+++ resolved
@@ -1,11 +1,6 @@
-<<<<<<< HEAD
 /* Basic character set support.
-   Copyright (C) 2001, 2002, 2003, 2004, 2005 Free Software Foundation, Inc.
-=======
-/* Basic multilingual character support.
    Copyright (C) 2001, 2002, 2003, 2004, 2005,
-                 2006 Free Software Foundation, Inc.
->>>>>>> c96ec15a
+		 2006 Free Software Foundation, Inc.
    Copyright (C) 1995, 1997, 1998, 1999, 2000, 2001
      National Institute of Advanced Industrial Science and Technology (AIST)
      Registration Number H14PRO021
