--- conflicted
+++ resolved
@@ -309,21 +309,15 @@
 /* To use the struct hack with N elements, declare the struct like this:
      struct s { ...; t name[FLEXIBLE_ARRAY_MEMBER]; };
    and allocate (offsetof (struct s, name) + N * sizeof (t)) bytes.
-<<<<<<< HEAD
 
    This macro used to expand to something different on pre-C99 compilers.
+   IBM xlc 12.1 claims to do C99 but mishandles flexible array members.
    FIXME: Remove it, and remove all uses.  */
-#define FLEXIBLE_ARRAY_MEMBER
-=======
-   IBM xlc 12.1 claims to do C99 but mishandles flexible array members.  */
-#if 199901 <= __STDC_VERSION__ && !defined __IBMC__
+#ifdef __IBMC__
+# define FLEXIBLE_ARRAY_MEMBER 1
+#else
 # define FLEXIBLE_ARRAY_MEMBER
-#elif __GNUC__ && !defined __STRICT_ANSI__
-# define FLEXIBLE_ARRAY_MEMBER 0
-#else
-# define FLEXIBLE_ARRAY_MEMBER 1
-#endif
->>>>>>> afca0e75
+#endif
 
 /* Use this to suppress gcc's `...may be used before initialized' warnings. */
 #ifdef lint
