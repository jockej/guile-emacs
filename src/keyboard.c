/* Keyboard and mouse input; editor command loop.
   Copyright (C) 1985, 1986, 1987, 1988, 1989, 1993, 1994, 1995,
                 1996, 1997, 1999, 2000, 2001, 2002, 2003, 2004,
                 2005 Free Software Foundation, Inc.

This file is part of GNU Emacs.

GNU Emacs is free software; you can redistribute it and/or modify
it under the terms of the GNU General Public License as published by
the Free Software Foundation; either version 2, or (at your option)
any later version.

GNU Emacs is distributed in the hope that it will be useful,
but WITHOUT ANY WARRANTY; without even the implied warranty of
MERCHANTABILITY or FITNESS FOR A PARTICULAR PURPOSE.  See the
GNU General Public License for more details.

You should have received a copy of the GNU General Public License
along with GNU Emacs; see the file COPYING.  If not, write to
the Free Software Foundation, Inc., 51 Franklin Street, Fifth Floor,
Boston, MA 02110-1301, USA.  */

#include <config.h>
#include <signal.h>
#include <stdio.h>
#include "lisp.h"
#include "termchar.h"
#include "termopts.h"
#include "frame.h"
#include "termhooks.h"
#include "macros.h"
#include "keyboard.h"
#include "window.h"
#include "commands.h"
#include "buffer.h"
#include "charset.h"
#include "disptab.h"
#include "dispextern.h"
#include "syntax.h"
#include "intervals.h"
#include "keymap.h"
#include "blockinput.h"
#include "puresize.h"
#include "systime.h"
#include "atimer.h"
#include <setjmp.h>
#include <errno.h>

#ifdef HAVE_GTK_AND_PTHREAD
#include <pthread.h>
#endif
#ifdef MSDOS
#include "msdos.h"
#include <time.h>
#else /* not MSDOS */
#ifndef VMS
#include <sys/ioctl.h>
#endif
#endif /* not MSDOS */

#include "syssignal.h"

#include <sys/types.h>
#ifdef HAVE_UNISTD_H
#include <unistd.h>
#endif

#ifdef HAVE_FCNTL_H
#include <fcntl.h>
#endif

/* This is to get the definitions of the XK_ symbols.  */
#ifdef HAVE_X_WINDOWS
#include "xterm.h"
#endif

#ifdef HAVE_NTGUI
#include "w32term.h"
#endif /* HAVE_NTGUI */

#ifdef MAC_OS
#include "macterm.h"
#endif

#ifndef USE_CRT_DLL
extern int errno;
#endif

/* Variables for blockinput.h: */

/* Non-zero if interrupt input is blocked right now.  */
int interrupt_input_blocked;

/* Nonzero means an input interrupt has arrived
   during the current critical section.  */
int interrupt_input_pending;


#ifdef HAVE_WINDOW_SYSTEM
/* Make all keyboard buffers much bigger when using X windows.  */
#ifdef MAC_OS8
/* But not too big (local data > 32K error) if on Mac OS Classic.  */
#define KBD_BUFFER_SIZE 512
#else
#define KBD_BUFFER_SIZE 4096
#endif
#else	/* No X-windows, character input */
#define KBD_BUFFER_SIZE 4096
#endif	/* No X-windows */

#define abs(x)		((x) >= 0 ? (x) : -(x))

/* Following definition copied from eval.c */

struct backtrace
  {
    struct backtrace *next;
    Lisp_Object *function;
    Lisp_Object *args;	/* Points to vector of args. */
    int nargs;		/* length of vector.  If nargs is UNEVALLED,
			   args points to slot holding list of
			   unevalled args */
    char evalargs;
    /* Nonzero means call value of debugger when done with this operation. */
    char debug_on_exit;
  };

#ifdef MULTI_KBOARD
KBOARD *initial_kboard;
KBOARD *current_kboard;
KBOARD *all_kboards;
int single_kboard;
#else
KBOARD the_only_kboard;
#endif

/* Non-nil disable property on a command means
   do not execute it; call disabled-command-function's value instead.  */
Lisp_Object Qdisabled, Qdisabled_command_function;

#define NUM_RECENT_KEYS (100)
int recent_keys_index;	/* Index for storing next element into recent_keys */
int total_keys;		/* Total number of elements stored into recent_keys */
Lisp_Object recent_keys; /* A vector, holding the last 100 keystrokes */

/* Vector holding the key sequence that invoked the current command.
   It is reused for each command, and it may be longer than the current
   sequence; this_command_key_count indicates how many elements
   actually mean something.
   It's easier to staticpro a single Lisp_Object than an array.  */
Lisp_Object this_command_keys;
int this_command_key_count;

/* 1 after calling Freset_this_command_lengths.
   Usually it is 0.  */
int this_command_key_count_reset;

/* This vector is used as a buffer to record the events that were actually read
   by read_key_sequence.  */
Lisp_Object raw_keybuf;
int raw_keybuf_count;

#define GROW_RAW_KEYBUF							\
 if (raw_keybuf_count == XVECTOR (raw_keybuf)->size)			\
  {									\
    int newsize = 2 * XVECTOR (raw_keybuf)->size;			\
    Lisp_Object new;							\
    new = Fmake_vector (make_number (newsize), Qnil);			\
    bcopy (XVECTOR (raw_keybuf)->contents, XVECTOR (new)->contents,	\
	   raw_keybuf_count * sizeof (Lisp_Object));			\
    raw_keybuf = new;							\
  }

/* Number of elements of this_command_keys
   that precede this key sequence.  */
int this_single_command_key_start;

/* Record values of this_command_key_count and echo_length ()
   before this command was read.  */
static int before_command_key_count;
static int before_command_echo_length;

extern int minbuf_level;

extern int message_enable_multibyte;

extern struct backtrace *backtrace_list;

/* If non-nil, the function that implements the display of help.
   It's called with one argument, the help string to display.  */

Lisp_Object Vshow_help_function;

/* If a string, the message displayed before displaying a help-echo
   in the echo area.  */

Lisp_Object Vpre_help_message;

/* Nonzero means do menu prompting.  */

static int menu_prompting;

/* Character to see next line of menu prompt.  */

static Lisp_Object menu_prompt_more_char;

/* For longjmp to where kbd input is being done.  */

static jmp_buf getcjmp;

/* True while doing kbd input.  */
int waiting_for_input;

/* True while displaying for echoing.   Delays C-g throwing.  */

int echoing;

/* Non-null means we can start echoing at the next input pause even
   though there is something in the echo area.  */

static struct kboard *ok_to_echo_at_next_pause;

/* The kboard last echoing, or null for none.  Reset to 0 in
   cancel_echoing.  If non-null, and a current echo area message
   exists, and echo_message_buffer is eq to the current message
   buffer, we know that the message comes from echo_kboard.  */

struct kboard *echo_kboard;

/* The buffer used for echoing.  Set in echo_now, reset in
   cancel_echoing.  */

Lisp_Object echo_message_buffer;

/* Nonzero means disregard local maps for the menu bar.  */
static int inhibit_local_menu_bar_menus;

/* Nonzero means C-g should cause immediate error-signal.  */
int immediate_quit;

/* The user's ERASE setting.  */
Lisp_Object Vtty_erase_char;

/* Character to recognize as the help char.  */
Lisp_Object Vhelp_char;

/* List of other event types to recognize as meaning "help".  */
Lisp_Object Vhelp_event_list;

/* Form to execute when help char is typed.  */
Lisp_Object Vhelp_form;

/* Command to run when the help character follows a prefix key.  */
Lisp_Object Vprefix_help_command;

/* List of items that should move to the end of the menu bar.  */
Lisp_Object Vmenu_bar_final_items;

/* Non-nil means show the equivalent key-binding for
   any M-x command that has one.
   The value can be a length of time to show the message for.
   If the value is non-nil and not a number, we wait 2 seconds.  */
Lisp_Object Vsuggest_key_bindings;

/* How long to display an echo-area message when the minibuffer is active.
   If the value is not a number, such messages don't time out.  */
Lisp_Object Vminibuffer_message_timeout;

/* Character that causes a quit.  Normally C-g.

   If we are running on an ordinary terminal, this must be an ordinary
   ASCII char, since we want to make it our interrupt character.

   If we are not running on an ordinary terminal, it still needs to be
   an ordinary ASCII char.  This character needs to be recognized in
   the input interrupt handler.  At this point, the keystroke is
   represented as a struct input_event, while the desired quit
   character is specified as a lispy event.  The mapping from struct
   input_events to lispy events cannot run in an interrupt handler,
   and the reverse mapping is difficult for anything but ASCII
   keystrokes.

   FOR THESE ELABORATE AND UNSATISFYING REASONS, quit_char must be an
   ASCII character.  */
int quit_char;

extern Lisp_Object current_global_map;
extern int minibuf_level;

/* If non-nil, this is a map that overrides all other local maps.  */
Lisp_Object Voverriding_local_map;

/* If non-nil, Voverriding_local_map applies to the menu bar.  */
Lisp_Object Voverriding_local_map_menu_flag;

/* Keymap that defines special misc events that should
   be processed immediately at a low level.  */
Lisp_Object Vspecial_event_map;

/* Current depth in recursive edits.  */
int command_loop_level;

/* Total number of times command_loop has read a key sequence.  */
EMACS_INT num_input_keys;

/* Last input character read as a command.  */
Lisp_Object last_command_char;

/* Last input character read as a command, not counting menus
   reached by the mouse.  */
Lisp_Object last_nonmenu_event;

/* Last input character read for any purpose.  */
Lisp_Object last_input_char;

/* If not Qnil, a list of objects to be read as subsequent command input.  */
Lisp_Object Vunread_command_events;

/* If not Qnil, a list of objects to be read as subsequent command input
   including input method processing.  */
Lisp_Object Vunread_input_method_events;

/* If not Qnil, a list of objects to be read as subsequent command input
   but NOT including input method processing.  */
Lisp_Object Vunread_post_input_method_events;

/* If not -1, an event to be read as subsequent command input.  */
EMACS_INT unread_command_char;

/* If not Qnil, this is a switch-frame event which we decided to put
   off until the end of a key sequence.  This should be read as the
   next command input, after any unread_command_events.

   read_key_sequence uses this to delay switch-frame events until the
   end of the key sequence; Fread_char uses it to put off switch-frame
   events until a non-ASCII event is acceptable as input.  */
Lisp_Object unread_switch_frame;

/* A mask of extra modifier bits to put into every keyboard char.  */
EMACS_INT extra_keyboard_modifiers;

/* Char to use as prefix when a meta character is typed in.
   This is bound on entry to minibuffer in case ESC is changed there.  */

Lisp_Object meta_prefix_char;

/* Last size recorded for a current buffer which is not a minibuffer.  */
static int last_non_minibuf_size;

/* Number of idle seconds before an auto-save and garbage collection.  */
static Lisp_Object Vauto_save_timeout;

/* Total number of times read_char has returned.  */
int num_input_events;

/* Total number of times read_char has returned, outside of macros.  */
EMACS_INT num_nonmacro_input_events;

/* Auto-save automatically when this many characters have been typed
   since the last time.  */

static EMACS_INT auto_save_interval;

/* Value of num_nonmacro_input_events as of last auto save.  */

int last_auto_save;

/* The command being executed by the command loop.
   Commands may set this, and the value set will be copied into
   current_kboard->Vlast_command instead of the actual command.  */
Lisp_Object Vthis_command;

/* This is like Vthis_command, except that commands never set it.  */
Lisp_Object real_this_command;

/* If the lookup of the command returns a binding, the original
   command is stored in this-original-command.  It is nil otherwise.  */
Lisp_Object Vthis_original_command;

/* The value of point when the last command was executed.  */
int last_point_position;

/* The buffer that was current when the last command was started.  */
Lisp_Object last_point_position_buffer;

/* The frame in which the last input event occurred, or Qmacro if the
   last event came from a macro.  We use this to determine when to
   generate switch-frame events.  This may be cleared by functions
   like Fselect_frame, to make sure that a switch-frame event is
   generated by the next character.  */
Lisp_Object internal_last_event_frame;

/* A user-visible version of the above, intended to allow users to
   figure out where the last event came from, if the event doesn't
   carry that information itself (i.e. if it was a character).  */
Lisp_Object Vlast_event_frame;

/* The timestamp of the last input event we received from the X server.
   X Windows wants this for selection ownership.  */
unsigned long last_event_timestamp;

Lisp_Object Qself_insert_command;
Lisp_Object Qforward_char;
Lisp_Object Qbackward_char;
Lisp_Object Qundefined;
Lisp_Object Qtimer_event_handler;

/* read_key_sequence stores here the command definition of the
   key sequence that it reads.  */
Lisp_Object read_key_sequence_cmd;

/* Echo unfinished commands after this many seconds of pause.  */
Lisp_Object Vecho_keystrokes;

/* Form to evaluate (if non-nil) when Emacs is started.  */
Lisp_Object Vtop_level;

/* User-supplied table to translate input characters.  */
Lisp_Object Vkeyboard_translate_table;

/* If non-nil, this implements the current input method.  */
Lisp_Object Vinput_method_function;
Lisp_Object Qinput_method_function;

/* When we call Vinput_method_function,
   this holds the echo area message that was just erased.  */
Lisp_Object Vinput_method_previous_message;

/* Non-nil means deactivate the mark at end of this command.  */
Lisp_Object Vdeactivate_mark;

/* Menu bar specified in Lucid Emacs fashion.  */

Lisp_Object Vlucid_menu_bar_dirty_flag;
Lisp_Object Qrecompute_lucid_menubar, Qactivate_menubar_hook;

Lisp_Object Qecho_area_clear_hook;

/* Hooks to run before and after each command.  */
Lisp_Object Qpre_command_hook, Vpre_command_hook;
Lisp_Object Qpost_command_hook, Vpost_command_hook;
Lisp_Object Qcommand_hook_internal, Vcommand_hook_internal;

/* Parent keymap of terminal-local function-key-map instances.  */
Lisp_Object Vfunction_key_map;

/* Parent keymap of terminal-local key-translation-map instances.  */
Lisp_Object Vkey_translation_map;

/* List of deferred actions to be performed at a later time.
   The precise format isn't relevant here; we just check whether it is nil.  */
Lisp_Object Vdeferred_action_list;

/* Function to call to handle deferred actions, when there are any.  */
Lisp_Object Vdeferred_action_function;
Lisp_Object Qdeferred_action_function;

Lisp_Object Qinput_method_exit_on_first_char;
Lisp_Object Qinput_method_use_echo_area;

/* File in which we write all commands we read.  */
FILE *dribble;

/* Nonzero if input is available.  */
int input_pending;

<<<<<<< HEAD
/* Non-zero means force key bindings update in parse_menu_item.  */

int update_menu_bindings;
=======
/* 1 if should obey 0200 bit in input chars as "Meta", 2 if should
   keep 0200 bit in input chars.  0 to ignore the 0200 bit.  */

int meta_key;
>>>>>>> 20ef8673

extern char *pending_malloc_warning;

/* Circular buffer for pre-read keyboard input.  */

static struct input_event kbd_buffer[KBD_BUFFER_SIZE];

/* Pointer to next available character in kbd_buffer.
   If kbd_fetch_ptr == kbd_store_ptr, the buffer is empty.
   This may be kbd_buffer + KBD_BUFFER_SIZE, meaning that the
   next available char is in kbd_buffer[0].  */
static struct input_event *kbd_fetch_ptr;

/* Pointer to next place to store character in kbd_buffer.  This
   may be kbd_buffer + KBD_BUFFER_SIZE, meaning that the next
   character should go in kbd_buffer[0].  */
static struct input_event * volatile kbd_store_ptr;

/* The above pair of variables forms a "queue empty" flag.  When we
   enqueue a non-hook event, we increment kbd_store_ptr.  When we
   dequeue a non-hook event, we increment kbd_fetch_ptr.  We say that
   there is input available iff the two pointers are not equal.

   Why not just have a flag set and cleared by the enqueuing and
   dequeuing functions?  Such a flag could be screwed up by interrupts
   at inopportune times.  */

/* If this flag is non-nil, we check mouse_moved to see when the
   mouse moves, and motion events will appear in the input stream.
   Otherwise, mouse motion is ignored.  */
Lisp_Object do_mouse_tracking;

/* Symbols to head events.  */
Lisp_Object Qmouse_movement;
Lisp_Object Qscroll_bar_movement;
Lisp_Object Qswitch_frame;
Lisp_Object Qdelete_frame;
Lisp_Object Qiconify_frame;
Lisp_Object Qmake_frame_visible;
Lisp_Object Qselect_window;
Lisp_Object Qhelp_echo;

#ifdef HAVE_MOUSE
Lisp_Object Qmouse_fixup_help_message;
#endif

/* Symbols to denote kinds of events.  */
Lisp_Object Qfunction_key;
Lisp_Object Qmouse_click;
#if defined (WINDOWSNT) || defined (MAC_OS)
Lisp_Object Qlanguage_change;
#endif
Lisp_Object Qdrag_n_drop;
Lisp_Object Qsave_session;

/* Lisp_Object Qmouse_movement; - also an event header */

/* Properties of event headers.  */
Lisp_Object Qevent_kind;
Lisp_Object Qevent_symbol_elements;

/* menu item parts */
Lisp_Object Qmenu_alias;
Lisp_Object Qmenu_enable;
Lisp_Object QCenable, QCvisible, QChelp, QCfilter, QCkeys, QCkey_sequence;
Lisp_Object QCbutton, QCtoggle, QCradio;
extern Lisp_Object Vdefine_key_rebound_commands;
extern Lisp_Object Qmenu_item;

/* An event header symbol HEAD may have a property named
   Qevent_symbol_element_mask, which is of the form (BASE MODIFIERS);
   BASE is the base, unmodified version of HEAD, and MODIFIERS is the
   mask of modifiers applied to it.  If present, this is used to help
   speed up parse_modifiers.  */
Lisp_Object Qevent_symbol_element_mask;

/* An unmodified event header BASE may have a property named
   Qmodifier_cache, which is an alist mapping modifier masks onto
   modified versions of BASE.  If present, this helps speed up
   apply_modifiers.  */
Lisp_Object Qmodifier_cache;

/* Symbols to use for parts of windows.  */
Lisp_Object Qmode_line;
Lisp_Object Qvertical_line;
Lisp_Object Qvertical_scroll_bar;
Lisp_Object Qmenu_bar;
extern Lisp_Object Qleft_margin, Qright_margin;
extern Lisp_Object Qleft_fringe, Qright_fringe;
extern Lisp_Object QCmap;

Lisp_Object recursive_edit_unwind (), command_loop ();
Lisp_Object Fthis_command_keys ();
Lisp_Object Qextended_command_history;
EMACS_TIME timer_check ();

extern Lisp_Object Vhistory_length, Vtranslation_table_for_input;

extern char *x_get_keysym_name ();

static void record_menu_key ();
static int echo_length ();

Lisp_Object Qpolling_period;

/* List of absolute timers.  Appears in order of next scheduled event.  */
Lisp_Object Vtimer_list;

/* List of idle time timers.  Appears in order of next scheduled event.  */
Lisp_Object Vtimer_idle_list;

/* Incremented whenever a timer is run.  */
int timers_run;

extern Lisp_Object Vprint_level, Vprint_length;

/* Address (if not 0) of EMACS_TIME to zero out if a SIGIO interrupt
   happens.  */
EMACS_TIME *input_available_clear_time;

/* Nonzero means use SIGIO interrupts; zero means use CBREAK mode.
   Default is 1 if INTERRUPT_INPUT is defined.  */
int interrupt_input;

/* Nonzero while interrupts are temporarily deferred during redisplay.  */
int interrupts_deferred;

/* Allow m- file to inhibit use of FIONREAD.  */
#ifdef BROKEN_FIONREAD
#undef FIONREAD
#endif

/* We are unable to use interrupts if FIONREAD is not available,
   so flush SIGIO so we won't try.  */
#if !defined (FIONREAD)
#ifdef SIGIO
#undef SIGIO
#endif
#endif

/* If we support a window system, turn on the code to poll periodically
   to detect C-g.  It isn't actually used when doing interrupt input.  */
#if defined(HAVE_WINDOW_SYSTEM) && !defined(USE_ASYNC_EVENTS)
#define POLL_FOR_INPUT
#endif

/* After a command is executed, if point is moved into a region that
   has specific properties (e.g. composition, display), we adjust
   point to the boundary of the region.  But, if a command sets this
   variable to non-nil, we suppress this point adjustment.  This
   variable is set to nil before reading a command.  */

Lisp_Object Vdisable_point_adjustment;

/* If non-nil, always disable point adjustment.  */

Lisp_Object Vglobal_disable_point_adjustment;

/* The time when Emacs started being idle.  */

static EMACS_TIME timer_idleness_start_time;

/* After Emacs stops being idle, this saves the last value
   of timer_idleness_start_time from when it was idle.  */

static EMACS_TIME timer_last_idleness_start_time;


/* Global variable declarations.  */

/* Flags for readable_events.  */
#define READABLE_EVENTS_DO_TIMERS_NOW		(1 << 0)
#define READABLE_EVENTS_FILTER_EVENTS		(1 << 1)
#define READABLE_EVENTS_IGNORE_SQUEEZABLES	(1 << 2)

/* Function for init_keyboard to call with no args (if nonzero).  */
void (*keyboard_init_hook) ();

static int read_avail_input P_ ((int));
static void get_input_pending P_ ((int *, int));
static int readable_events P_ ((int));
static Lisp_Object read_char_x_menu_prompt P_ ((int, Lisp_Object *,
						Lisp_Object, int *));
static Lisp_Object read_char_x_menu_prompt ();
static Lisp_Object read_char_minibuf_menu_prompt P_ ((int, int,
						      Lisp_Object *));
static Lisp_Object make_lispy_event P_ ((struct input_event *));
#ifdef HAVE_MOUSE
static Lisp_Object make_lispy_movement P_ ((struct frame *, Lisp_Object,
					    enum scroll_bar_part,
					    Lisp_Object, Lisp_Object,
					    unsigned long));
#endif
static Lisp_Object modify_event_symbol P_ ((int, unsigned, Lisp_Object,
					    Lisp_Object, char **,
					    Lisp_Object *, unsigned));
static Lisp_Object make_lispy_switch_frame P_ ((Lisp_Object));
static int parse_solitary_modifier P_ ((Lisp_Object));
static int parse_solitary_modifier ();
static void save_getcjmp P_ ((jmp_buf));
static void save_getcjmp ();
static void restore_getcjmp P_ ((jmp_buf));
static Lisp_Object apply_modifiers P_ ((int, Lisp_Object));
static void clear_event P_ ((struct input_event *));
static void any_kboard_state P_ ((void));
static Lisp_Object restore_kboard_configuration P_ ((Lisp_Object));
static SIGTYPE interrupt_signal P_ ((int signalnum));
static void handle_interrupt P_ ((void));
static void timer_start_idle P_ ((void));
static void timer_stop_idle P_ ((void));
static void timer_resume_idle P_ ((void));

/* Nonzero means don't try to suspend even if the operating system seems
   to support it.  */
static int cannot_suspend;

extern Lisp_Object Qidentity, Qonly;

/* Install the string STR as the beginning of the string of echoing,
   so that it serves as a prompt for the next character.
   Also start echoing.  */

void
echo_prompt (str)
     Lisp_Object str;
{
  current_kboard->echo_string = str;
  current_kboard->echo_after_prompt = SCHARS (str);
  echo_now ();
}

/* Add C to the echo string, if echoing is going on.
   C can be a character, which is printed prettily ("M-C-x" and all that
   jazz), or a symbol, whose name is printed.  */

void
echo_char (c)
     Lisp_Object c;
{
  if (current_kboard->immediate_echo)
    {
      int size = KEY_DESCRIPTION_SIZE + 100;
      char *buffer = (char *) alloca (size);
      char *ptr = buffer;
      Lisp_Object echo_string;

      echo_string = current_kboard->echo_string;

      /* If someone has passed us a composite event, use its head symbol.  */
      c = EVENT_HEAD (c);

      if (INTEGERP (c))
	{
	  ptr = push_key_description (XINT (c), ptr, 1);
	}
      else if (SYMBOLP (c))
	{
	  Lisp_Object name = SYMBOL_NAME (c);
	  int nbytes = SBYTES (name);

	  if (size - (ptr - buffer) < nbytes)
	    {
	      int offset = ptr - buffer;
	      size = max (2 * size, size + nbytes);
	      buffer = (char *) alloca (size);
	      ptr = buffer + offset;
	    }

	  ptr += copy_text (SDATA (name), ptr, nbytes,
			    STRING_MULTIBYTE (name), 1);
	}

      if ((NILP (echo_string) || SCHARS (echo_string) == 0)
	  && help_char_p (c))
	{
	  const char *text = " (Type ? for further options)";
	  int len = strlen (text);

	  if (size - (ptr - buffer) < len)
	    {
	      int offset = ptr - buffer;
	      size += len;
	      buffer = (char *) alloca (size);
	      ptr = buffer + offset;
	    }

	  bcopy (text, ptr, len);
	  ptr += len;
	}

      /* Replace a dash from echo_dash with a space, otherwise
	 add a space at the end as a separator between keys.  */
      if (STRINGP (echo_string)
	  && SCHARS (echo_string) > 1)
	{
	  Lisp_Object last_char, prev_char, idx;

	  idx = make_number (SCHARS (echo_string) - 2);
	  prev_char = Faref (echo_string, idx);

	  idx = make_number (SCHARS (echo_string) - 1);
	  last_char = Faref (echo_string, idx);

	  /* We test PREV_CHAR to make sure this isn't the echoing
	     of a minus-sign.  */
	  if (XINT (last_char) == '-' && XINT (prev_char) != ' ')
	    Faset (echo_string, idx, make_number (' '));
	  else
	    echo_string = concat2 (echo_string, build_string (" "));
	}

      current_kboard->echo_string
	= concat2 (echo_string, make_string (buffer, ptr - buffer));

      echo_now ();
    }
}

/* Temporarily add a dash to the end of the echo string if it's not
   empty, so that it serves as a mini-prompt for the very next character.  */

void
echo_dash ()
{
  /* Do nothing if not echoing at all.  */
  if (NILP (current_kboard->echo_string))
    return;

  if (!current_kboard->immediate_echo
      && SCHARS (current_kboard->echo_string) == 0)
    return;

  /* Do nothing if we just printed a prompt.  */
  if (current_kboard->echo_after_prompt
      == SCHARS (current_kboard->echo_string))
    return;

  /* Do nothing if we have already put a dash at the end.  */
  if (SCHARS (current_kboard->echo_string) > 1)
    {
	  Lisp_Object last_char, prev_char, idx;

	  idx = make_number (SCHARS (current_kboard->echo_string) - 2);
	  prev_char = Faref (current_kboard->echo_string, idx);

	  idx = make_number (SCHARS (current_kboard->echo_string) - 1);
	  last_char = Faref (current_kboard->echo_string, idx);

	  if (XINT (last_char) == '-' && XINT (prev_char) != ' ')
	    return;
    }

  /* Put a dash at the end of the buffer temporarily,
     but make it go away when the next character is added.  */
  current_kboard->echo_string = concat2 (current_kboard->echo_string,
					 build_string ("-"));
  echo_now ();
}

/* Display the current echo string, and begin echoing if not already
   doing so.  */

void
echo_now ()
{
  if (!current_kboard->immediate_echo)
    {
      int i;
      current_kboard->immediate_echo = 1;

      for (i = 0; i < this_command_key_count; i++)
	{
	  Lisp_Object c;

	  /* Set before_command_echo_length to the value that would
	     have been saved before the start of this subcommand in
	     command_loop_1, if we had already been echoing then.  */
	  if (i == this_single_command_key_start)
	    before_command_echo_length = echo_length ();

	  c = XVECTOR (this_command_keys)->contents[i];
	  if (! (EVENT_HAS_PARAMETERS (c)
		 && EQ (EVENT_HEAD_KIND (EVENT_HEAD (c)), Qmouse_movement)))
	    echo_char (c);
	}

      /* Set before_command_echo_length to the value that would
	 have been saved before the start of this subcommand in
	 command_loop_1, if we had already been echoing then.  */
      if (this_command_key_count == this_single_command_key_start)
	before_command_echo_length = echo_length ();

      /* Put a dash at the end to invite the user to type more.  */
      echo_dash ();
    }

  echoing = 1;
  message3_nolog (current_kboard->echo_string,
		  SBYTES (current_kboard->echo_string),
		  STRING_MULTIBYTE (current_kboard->echo_string));
  echoing = 0;

  /* Record in what buffer we echoed, and from which kboard.  */
  echo_message_buffer = echo_area_buffer[0];
  echo_kboard = current_kboard;

  if (waiting_for_input && !NILP (Vquit_flag))
    quit_throw_to_read_char ();
}

/* Turn off echoing, for the start of a new command.  */

void
cancel_echoing ()
{
  current_kboard->immediate_echo = 0;
  current_kboard->echo_after_prompt = -1;
  current_kboard->echo_string = Qnil;
  ok_to_echo_at_next_pause = NULL;
  echo_kboard = NULL;
  echo_message_buffer = Qnil;
}

/* Return the length of the current echo string.  */

static int
echo_length ()
{
  return (STRINGP (current_kboard->echo_string)
	  ? SCHARS (current_kboard->echo_string)
	  : 0);
}

/* Truncate the current echo message to its first LEN chars.
   This and echo_char get used by read_key_sequence when the user
   switches frames while entering a key sequence.  */

static void
echo_truncate (nchars)
     int nchars;
{
  if (STRINGP (current_kboard->echo_string))
    current_kboard->echo_string
      = Fsubstring (current_kboard->echo_string,
		    make_number (0), make_number (nchars));
  truncate_echo_area (nchars);
}


/* Functions for manipulating this_command_keys.  */
static void
add_command_key (key)
     Lisp_Object key;
{
#if 0 /* Not needed after we made Freset_this_command_lengths
	 do the job immediately.  */
  /* If reset-this-command-length was called recently, obey it now.
     See the doc string of that function for an explanation of why.  */
  if (before_command_restore_flag)
    {
      this_command_key_count = before_command_key_count_1;
      if (this_command_key_count < this_single_command_key_start)
	this_single_command_key_start = this_command_key_count;
      echo_truncate (before_command_echo_length_1);
      before_command_restore_flag = 0;
    }
#endif

  if (this_command_key_count >= ASIZE (this_command_keys))
    this_command_keys = larger_vector (this_command_keys,
				       2 * ASIZE (this_command_keys),
				       Qnil);

  AREF (this_command_keys, this_command_key_count) = key;
  ++this_command_key_count;
}


Lisp_Object
recursive_edit_1 ()
{
  int count = SPECPDL_INDEX ();
  Lisp_Object val;

  if (command_loop_level > 0)
    {
      specbind (Qstandard_output, Qt);
      specbind (Qstandard_input, Qt);
    }

#ifdef HAVE_X_WINDOWS
  /* The command loop has started an hourglass timer, so we have to
     cancel it here, otherwise it will fire because the recursive edit
     can take some time.  Do not check for display_hourglass_p here,
     because it could already be nil.  */
    cancel_hourglass ();
#endif

  /* This function may have been called from a debugger called from
     within redisplay, for instance by Edebugging a function called
     from fontification-functions.  We want to allow redisplay in
     the debugging session.

     The recursive edit is left with a `(throw exit ...)'.  The `exit'
     tag is not caught anywhere in redisplay, i.e. when we leave the
     recursive edit, the original redisplay leading to the recursive
     edit will be unwound.  The outcome should therefore be safe.  */
  specbind (Qinhibit_redisplay, Qnil);
  redisplaying_p = 0;

  val = command_loop ();
  if (EQ (val, Qt))
    Fsignal (Qquit, Qnil);
  /* Handle throw from read_minibuf when using minibuffer
     while it's active but we're in another window.  */
  if (STRINGP (val))
    Fsignal (Qerror, Fcons (val, Qnil));

  return unbind_to (count, Qnil);
}

/* When an auto-save happens, record the "time", and don't do again soon.  */

void
record_auto_save ()
{
  last_auto_save = num_nonmacro_input_events;
}

/* Make an auto save happen as soon as possible at command level.  */

void
force_auto_save_soon ()
{
  last_auto_save = - auto_save_interval - 1;

  record_asynch_buffer_change ();
}

DEFUN ("recursive-edit", Frecursive_edit, Srecursive_edit, 0, 0, "",
       doc: /* Invoke the editor command loop recursively.
To get out of the recursive edit, a command can do `(throw 'exit nil)';
that tells this function to return.
Alternatively, `(throw 'exit t)' makes this function signal an error.
This function is called by the editor initialization to begin editing.  */)
     ()
{
  int count = SPECPDL_INDEX ();
  Lisp_Object buffer;

  /* If we enter while input is blocked, don't lock up here.
     This may happen through the debugger during redisplay.  */
  if (INPUT_BLOCKED_P)
    return Qnil;

  command_loop_level++;
  update_mode_lines = 1;

  if (command_loop_level
      && current_buffer != XBUFFER (XWINDOW (selected_window)->buffer))
    buffer = Fcurrent_buffer ();
  else
    buffer = Qnil;

  /* If we leave recursive_edit_1 below with a `throw' for instance,
     like it is done in the splash screen display, we have to
     make sure that we restore single_kboard as command_loop_1
     would have done if it were left normally.  */
  temporarily_switch_to_single_kboard (FRAME_KBOARD (SELECTED_FRAME ()));
  record_unwind_protect (recursive_edit_unwind, buffer);

  recursive_edit_1 ();
  return unbind_to (count, Qnil);
}

Lisp_Object
recursive_edit_unwind (buffer)
     Lisp_Object buffer;
{
  if (BUFFERP (buffer))
    Fset_buffer (buffer);

  command_loop_level--;
  update_mode_lines = 1;
  return Qnil;
}


static void
any_kboard_state ()
{
#ifdef MULTI_KBOARD
#if 0 /* Theory: if there's anything in Vunread_command_events,
	 it will right away be read by read_key_sequence,
	 and then if we do switch KBOARDS, it will go into the side
	 queue then.  So we don't need to do anything special here -- rms.  */
  if (CONSP (Vunread_command_events))
    {
      current_kboard->kbd_queue
	= nconc2 (Vunread_command_events, current_kboard->kbd_queue);
      current_kboard->kbd_queue_has_data = 1;
    }
  Vunread_command_events = Qnil;
#endif
  single_kboard = 0;
#endif
}

/* Switch to the single-kboard state, making current_kboard
   the only KBOARD from which further input is accepted.  */

void
single_kboard_state ()
{
#ifdef MULTI_KBOARD
  single_kboard = 1;
#endif
}

/* If we're in single_kboard state for kboard KBOARD,
   get out of it.  */

void
not_single_kboard_state (kboard)
     KBOARD *kboard;
{
#ifdef MULTI_KBOARD
  if (kboard == current_kboard)
    single_kboard = 0;
#endif
}

/* Maintain a stack of kboards, so other parts of Emacs
   can switch temporarily to the kboard of a given frame
   and then revert to the previous status.  */

struct kboard_stack
{
  KBOARD *kboard;
  struct kboard_stack *next;
};

static struct kboard_stack *kboard_stack;

void
push_kboard (k)
     struct kboard *k;
{
#ifdef MULTI_KBOARD
  struct kboard_stack *p
    = (struct kboard_stack *) xmalloc (sizeof (struct kboard_stack));

  p->next = kboard_stack;
  p->kboard = current_kboard;
  kboard_stack = p;

  current_kboard = k;
#endif
}

void
push_frame_kboard (f)
     FRAME_PTR f;
{
  push_kboard (f->device->kboard);
}

void
pop_kboard ()
{
#ifdef MULTI_KBOARD
  struct device *d;
  struct kboard_stack *p = kboard_stack;
  int ok = 0;
  current_kboard = NULL;
  for (d = device_list; d; d = d->next_device)
    {
      if (d->kboard == p->kboard)
        {
          current_kboard = p->kboard;
          break;
        }
    }
  if (current_kboard == NULL)
    {
      /* The display we remembered has been deleted.  */
      current_kboard = FRAME_KBOARD (SELECTED_FRAME ());
    }
  kboard_stack = p->next;
  xfree (p);
#endif
}

/* Switch to single_kboard mode.  If K is non-nil, set it as the
  current keyboard.  Use record_unwind_protect to return to the
  previous state later.  */

void
temporarily_switch_to_single_kboard (k)
     struct kboard *k;
{
#ifdef MULTI_KBOARD
  int was_locked = single_kboard;
  if (k != NULL)
    push_kboard (k);
  else
    push_kboard (current_kboard);
  single_kboard_state ();
  record_unwind_protect (restore_kboard_configuration,
                         (was_locked ? Qt : Qnil));
#endif
}

void
record_single_kboard_state ()
{
  push_kboard (current_kboard);
  record_unwind_protect (restore_kboard_configuration,
                         (single_kboard ? Qt : Qnil));
}

static Lisp_Object
restore_kboard_configuration (was_locked)
     Lisp_Object was_locked;
{
  if (NILP (was_locked))
    any_kboard_state ();
  else
    single_kboard_state ();
  pop_kboard ();
  return Qnil;
}

/* Handle errors that are not handled at inner levels
   by printing an error message and returning to the editor command loop.  */

Lisp_Object
cmd_error (data)
     Lisp_Object data;
{
  Lisp_Object old_level, old_length;
  char macroerror[50];

#ifdef HAVE_X_WINDOWS
  if (display_hourglass_p)
    cancel_hourglass ();
#endif

  if (!NILP (executing_kbd_macro))
    {
      if (executing_kbd_macro_iterations == 1)
	sprintf (macroerror, "After 1 kbd macro iteration: ");
      else
	sprintf (macroerror, "After %d kbd macro iterations: ",
		 executing_kbd_macro_iterations);
    }
  else
    *macroerror = 0;

  Vstandard_output = Qt;
  Vstandard_input = Qt;
  Vexecuting_kbd_macro = Qnil;
  executing_kbd_macro = Qnil;
  current_kboard->Vprefix_arg = Qnil;
  current_kboard->Vlast_prefix_arg = Qnil;
  cancel_echoing ();

  /* Avoid unquittable loop if data contains a circular list.  */
  old_level = Vprint_level;
  old_length = Vprint_length;
  XSETFASTINT (Vprint_level, 10);
  XSETFASTINT (Vprint_length, 10);
  cmd_error_internal (data, macroerror);
  Vprint_level = old_level;
  Vprint_length = old_length;

  Vquit_flag = Qnil;

  Vinhibit_quit = Qnil;
#ifdef MULTI_KBOARD
  if (command_loop_level == 0 && minibuf_level == 0)
    any_kboard_state ();
#endif

  return make_number (0);
}

/* Take actions on handling an error.  DATA is the data that describes
   the error.

   CONTEXT is a C-string containing ASCII characters only which
   describes the context in which the error happened.  If we need to
   generalize CONTEXT to allow multibyte characters, make it a Lisp
   string.  */

void
cmd_error_internal (data, context)
     Lisp_Object data;
     char *context;
{
  Lisp_Object stream;
  int kill_emacs_p = 0;
  struct frame *sf = SELECTED_FRAME ();

  Vquit_flag = Qnil;
  Vinhibit_quit = Qt;
  clear_message (1, 0);

  /* If the window system or terminal frame hasn't been initialized
     yet, or we're not interactive, it's best to dump this message out
     to stderr and exit.  */
  if (!sf->glyphs_initialized_p
      || FRAME_INITIAL_P (sf)
      || noninteractive)
    {
      stream = Qexternal_debugging_output;
      kill_emacs_p = 1;
    }
  else
    {
      Fdiscard_input ();
      message_log_maybe_newline ();
      bitch_at_user ();
      stream = Qt;
    }

  /* The immediate context is not interesting for Quits,
     since they are asyncronous.  */
  if (EQ (XCAR (data), Qquit))
    Vsignaling_function = Qnil;

  print_error_message (data, stream, context, Vsignaling_function);

  Vsignaling_function = Qnil;

  /* If the window system or terminal frame hasn't been initialized
     yet, or we're in -batch mode, this error should cause Emacs to exit.  */
  if (kill_emacs_p)
    {
      Fterpri (stream);
      Fkill_emacs (make_number (-1));
    }
}

Lisp_Object command_loop_1 ();
Lisp_Object command_loop_2 ();
Lisp_Object top_level_1 ();

/* Entry to editor-command-loop.
   This level has the catches for exiting/returning to editor command loop.
   It returns nil to exit recursive edit, t to abort it.  */

Lisp_Object
command_loop ()
{
  if (command_loop_level > 0 || minibuf_level > 0)
    {
      Lisp_Object val;
      val = internal_catch (Qexit, command_loop_2, Qnil);
      executing_kbd_macro = Qnil;
      return val;
    }
  else
    while (1)
      {
	internal_catch (Qtop_level, top_level_1, Qnil);
        /* Reset single_kboard in case top-level set it while
           evaluating an -f option, or we are stuck there for some
           other reason. */
        any_kboard_state ();
	internal_catch (Qtop_level, command_loop_2, Qnil);
	executing_kbd_macro = Qnil;

	/* End of file in -batch run causes exit here.  */
	if (noninteractive)
	  Fkill_emacs (Qt);
      }
}

/* Here we catch errors in execution of commands within the
   editing loop, and reenter the editing loop.
   When there is an error, cmd_error runs and returns a non-nil
   value to us.  A value of nil means that command_loop_1 itself
   returned due to end of file (or end of kbd macro).  */

Lisp_Object
command_loop_2 ()
{
  register Lisp_Object val;

  do
    val = internal_condition_case (command_loop_1, Qerror, cmd_error);
  while (!NILP (val));

  return Qnil;
}

Lisp_Object
top_level_2 ()
{
  return Feval (Vtop_level);
}

Lisp_Object
top_level_1 ()
{
  /* On entry to the outer level, run the startup file */
  if (!NILP (Vtop_level))
    internal_condition_case (top_level_2, Qerror, cmd_error);
  else if (!NILP (Vpurify_flag))
    message ("Bare impure Emacs (standard Lisp code not loaded)");
  else
    message ("Bare Emacs (standard Lisp code not loaded)");
  return Qnil;
}

DEFUN ("top-level", Ftop_level, Stop_level, 0, 0, "",
       doc: /* Exit all recursive editing levels.  */)
     ()
{
#ifdef HAVE_X_WINDOWS
  if (display_hourglass_p)
    cancel_hourglass ();
#endif

  /* Unblock input if we enter with input blocked.  This may happen if
     redisplay traps e.g. during tool-bar update with input blocked.  */
  while (INPUT_BLOCKED_P)
    UNBLOCK_INPUT;

  return Fthrow (Qtop_level, Qnil);
}

DEFUN ("exit-recursive-edit", Fexit_recursive_edit, Sexit_recursive_edit, 0, 0, "",
       doc: /* Exit from the innermost recursive edit or minibuffer.  */)
     ()
{
  if (command_loop_level > 0 || minibuf_level > 0)
    Fthrow (Qexit, Qnil);

  error ("No recursive edit is in progress");
  return Qnil;
}

DEFUN ("abort-recursive-edit", Fabort_recursive_edit, Sabort_recursive_edit, 0, 0, "",
       doc: /* Abort the command that requested this recursive edit or minibuffer input.  */)
     ()
{
  if (command_loop_level > 0 || minibuf_level > 0)
    Fthrow (Qexit, Qt);

  error ("No recursive edit is in progress");
  return Qnil;
}

/* This is the actual command reading loop,
   sans error-handling encapsulation.  */

static int read_key_sequence P_ ((Lisp_Object *, int, Lisp_Object,
				  int, int, int));
void safe_run_hooks P_ ((Lisp_Object));
static void adjust_point_for_property P_ ((int, int));

/* Cancel hourglass from protect_unwind.
   ARG is not used.  */
#ifdef HAVE_X_WINDOWS
static Lisp_Object
cancel_hourglass_unwind (arg)
     Lisp_Object arg;
{
  cancel_hourglass ();
  return Qnil;
}
#endif

Lisp_Object
command_loop_1 ()
{
  Lisp_Object cmd;
  int lose;
  int nonundocount;
  Lisp_Object keybuf[30];
  int i;
  int no_direct;
  int prev_modiff = 0;
  struct buffer *prev_buffer = NULL;
#ifdef MULTI_KBOARD
  int was_locked = single_kboard;
#endif
  int already_adjusted = 0;

  current_kboard->Vprefix_arg = Qnil;
  current_kboard->Vlast_prefix_arg = Qnil;
  Vdeactivate_mark = Qnil;
  waiting_for_input = 0;
  cancel_echoing ();

  nonundocount = 0;
  this_command_key_count = 0;
  this_command_key_count_reset = 0;
  this_single_command_key_start = 0;

  if (NILP (Vmemory_full))
    {
      /* Make sure this hook runs after commands that get errors and
	 throw to top level.  */
      /* Note that the value cell will never directly contain nil
	 if the symbol is a local variable.  */
      if (!NILP (Vpost_command_hook) && !NILP (Vrun_hooks))
	safe_run_hooks (Qpost_command_hook);

      /* If displaying a message, resize the echo area window to fit
	 that message's size exactly.  */
      if (!NILP (echo_area_buffer[0]))
	resize_echo_area_exactly ();

      if (!NILP (Vdeferred_action_list))
	safe_run_hooks (Qdeferred_action_function);
    }

  Vmemory_full = Qnil;

  /* Do this after running Vpost_command_hook, for consistency.  */
  current_kboard->Vlast_command = Vthis_command;
  current_kboard->Vreal_last_command = real_this_command;

  while (1)
    {
      if (! FRAME_LIVE_P (XFRAME (selected_frame)))
	Fkill_emacs (Qnil);

      /* Make sure the current window's buffer is selected.  */
      if (XBUFFER (XWINDOW (selected_window)->buffer) != current_buffer)
	set_buffer_internal (XBUFFER (XWINDOW (selected_window)->buffer));

      /* Display any malloc warning that just came out.  Use while because
	 displaying one warning can cause another.  */

      while (pending_malloc_warning)
	display_malloc_warning ();

      no_direct = 0;

      Vdeactivate_mark = Qnil;

      /* If minibuffer on and echo area in use,
	 wait a short time and redraw minibuffer.  */

      if (minibuf_level
	  && !NILP (echo_area_buffer[0])
	  && EQ (minibuf_window, echo_area_window)
	  && NUMBERP (Vminibuffer_message_timeout))
	{
	  /* Bind inhibit-quit to t so that C-g gets read in
	     rather than quitting back to the minibuffer.  */
	  int count = SPECPDL_INDEX ();
	  specbind (Qinhibit_quit, Qt);

	  Fsit_for (Vminibuffer_message_timeout, Qnil, Qnil);
	  /* Clear the echo area.  */
	  message2 (0, 0, 0);
	  safe_run_hooks (Qecho_area_clear_hook);

	  unbind_to (count, Qnil);

	  /* If a C-g came in before, treat it as input now.  */
	  if (!NILP (Vquit_flag))
	    {
	      Vquit_flag = Qnil;
	      Vunread_command_events = Fcons (make_number (quit_char), Qnil);
	    }
	}

#ifdef C_ALLOCA
      alloca (0);		/* Cause a garbage collection now */
				/* Since we can free the most stuff here.  */
#endif /* C_ALLOCA */

#if 0
      /* Select the frame that the last event came from.  Usually,
	 switch-frame events will take care of this, but if some lisp
	 code swallows a switch-frame event, we'll fix things up here.
	 Is this a good idea?  */
      if (FRAMEP (internal_last_event_frame)
	  && !EQ (internal_last_event_frame, selected_frame))
	Fselect_frame (internal_last_event_frame);
#endif
      /* If it has changed current-menubar from previous value,
	 really recompute the menubar from the value.  */
      if (! NILP (Vlucid_menu_bar_dirty_flag)
	  && !NILP (Ffboundp (Qrecompute_lucid_menubar)))
	call0 (Qrecompute_lucid_menubar);

      before_command_key_count = this_command_key_count;
      before_command_echo_length = echo_length ();

      Vthis_command = Qnil;
      real_this_command = Qnil;
      Vthis_original_command = Qnil;

      /* Read next key sequence; i gets its length.  */
      i = read_key_sequence (keybuf, sizeof keybuf / sizeof keybuf[0],
			     Qnil, 0, 1, 1);

      /* A filter may have run while we were reading the input.  */
      if (! FRAME_LIVE_P (XFRAME (selected_frame)))
	Fkill_emacs (Qnil);
      if (XBUFFER (XWINDOW (selected_window)->buffer) != current_buffer)
	set_buffer_internal (XBUFFER (XWINDOW (selected_window)->buffer));

      ++num_input_keys;

      /* Now we have read a key sequence of length I,
	 or else I is 0 and we found end of file.  */

      if (i == 0)		/* End of file -- happens only in */
	return Qnil;		/* a kbd macro, at the end.  */
      /* -1 means read_key_sequence got a menu that was rejected.
	 Just loop around and read another command.  */
      if (i == -1)
	{
	  cancel_echoing ();
	  this_command_key_count = 0;
	  this_command_key_count_reset = 0;
	  this_single_command_key_start = 0;
	  goto finalize;
	}

      last_command_char = keybuf[i - 1];

      /* If the previous command tried to force a specific window-start,
	 forget about that, in case this command moves point far away
	 from that position.  But also throw away beg_unchanged and
	 end_unchanged information in that case, so that redisplay will
	 update the whole window properly.  */
      if (!NILP (XWINDOW (selected_window)->force_start))
	{
	  struct buffer *b;
	  XWINDOW (selected_window)->force_start = Qnil;
	  b = XBUFFER (XWINDOW (selected_window)->buffer);
	  BUF_BEG_UNCHANGED (b) = BUF_END_UNCHANGED (b) = 0;
	}

      cmd = read_key_sequence_cmd;
      if (!NILP (Vexecuting_kbd_macro))
	{
	  if (!NILP (Vquit_flag))
	    {
	      Vexecuting_kbd_macro = Qt;
	      QUIT;		/* Make some noise. */
				/* Will return since macro now empty. */
	    }
	}

      /* Do redisplay processing after this command except in special
	 cases identified below.  */
      prev_buffer = current_buffer;
      prev_modiff = MODIFF;
      last_point_position = PT;
      XSETBUFFER (last_point_position_buffer, prev_buffer);

      /* By default, we adjust point to a boundary of a region that
         has such a property that should be treated intangible
         (e.g. composition, display).  But, some commands will set
         this variable differently.  */
      Vdisable_point_adjustment = Qnil;

      /* Process filters and timers may have messed with deactivate-mark.
	 reset it before we execute the command. */
      Vdeactivate_mark = Qnil;

      /* Remap command through active keymaps */
      Vthis_original_command = cmd;
      if (SYMBOLP (cmd))
	{
	  Lisp_Object cmd1;
	  if (cmd1 = Fcommand_remapping (cmd), !NILP (cmd1))
	    cmd = cmd1;
	}

      /* Execute the command.  */

      Vthis_command = cmd;
      real_this_command = cmd;
      /* Note that the value cell will never directly contain nil
	 if the symbol is a local variable.  */
      if (!NILP (Vpre_command_hook) && !NILP (Vrun_hooks))
	safe_run_hooks (Qpre_command_hook);

      already_adjusted = 0;

      if (NILP (Vthis_command))
	{
	  /* nil means key is undefined.  */
	  Lisp_Object keys = Fvector (i, keybuf);
	  keys = Fkey_description (keys, Qnil);
	  bitch_at_user ();
	  message_with_string ("%s is undefined", keys, 0);
	  current_kboard->defining_kbd_macro = Qnil;
	  update_mode_lines = 1;
	  current_kboard->Vprefix_arg = Qnil;
	}
      else
	{
	  if (NILP (current_kboard->Vprefix_arg) && ! no_direct)
	    {
	      /* In case we jump to directly_done.  */
	      Vcurrent_prefix_arg = current_kboard->Vprefix_arg;

	      /* Recognize some common commands in common situations and
		 do them directly.  */
	      if (EQ (Vthis_command, Qforward_char) && PT < ZV)
		{
                  struct Lisp_Char_Table *dp
		    = window_display_table (XWINDOW (selected_window));
		  lose = FETCH_CHAR (PT_BYTE);
		  SET_PT (PT + 1);
		  if (! NILP (Vpost_command_hook))
		    /* Put this before calling adjust_point_for_property
		       so it will only get called once in any case.  */
		    goto directly_done;
		  if (current_buffer == prev_buffer
		      && last_point_position != PT
		      && NILP (Vdisable_point_adjustment)
		      && NILP (Vglobal_disable_point_adjustment))
		    adjust_point_for_property (last_point_position, 0);
		  already_adjusted = 1;
		  if (PT == last_point_position + 1
		      && (dp
			  ? (VECTORP (DISP_CHAR_VECTOR (dp, lose))
			     ? XVECTOR (DISP_CHAR_VECTOR (dp, lose))->size == 1
			     : (NILP (DISP_CHAR_VECTOR (dp, lose))
				&& (lose >= 0x20 && lose < 0x7f)))
			  : (lose >= 0x20 && lose < 0x7f))
		      /* To extract the case of continuation on
                         wide-column characters.  */
		      && (WIDTH_BY_CHAR_HEAD (FETCH_BYTE (PT_BYTE)) == 1)
		      && (XFASTINT (XWINDOW (selected_window)->last_modified)
			  >= MODIFF)
		      && (XFASTINT (XWINDOW (selected_window)->last_overlay_modified)
			  >= OVERLAY_MODIFF)
		      && (XFASTINT (XWINDOW (selected_window)->last_point)
			  == PT - 1)
		      && !windows_or_buffers_changed
		      && EQ (current_buffer->selective_display, Qnil)
		      && !detect_input_pending ()
		      && NILP (XWINDOW (selected_window)->column_number_displayed)
		      && NILP (Vexecuting_kbd_macro))
		    direct_output_forward_char (1);
		  goto directly_done;
		}
	      else if (EQ (Vthis_command, Qbackward_char) && PT > BEGV)
		{
                  struct Lisp_Char_Table *dp
		    = window_display_table (XWINDOW (selected_window));
		  SET_PT (PT - 1);
		  lose = FETCH_CHAR (PT_BYTE);
		  if (! NILP (Vpost_command_hook))
		    goto directly_done;
		  if (current_buffer == prev_buffer
		      && last_point_position != PT
		      && NILP (Vdisable_point_adjustment)
		      && NILP (Vglobal_disable_point_adjustment))
		    adjust_point_for_property (last_point_position, 0);
		  already_adjusted = 1;
		  if (PT == last_point_position - 1
		      && (dp
			  ? (VECTORP (DISP_CHAR_VECTOR (dp, lose))
			     ? XVECTOR (DISP_CHAR_VECTOR (dp, lose))->size == 1
			     : (NILP (DISP_CHAR_VECTOR (dp, lose))
				&& (lose >= 0x20 && lose < 0x7f)))
			  : (lose >= 0x20 && lose < 0x7f))
		      && (XFASTINT (XWINDOW (selected_window)->last_modified)
			  >= MODIFF)
		      && (XFASTINT (XWINDOW (selected_window)->last_overlay_modified)
			  >= OVERLAY_MODIFF)
		      && (XFASTINT (XWINDOW (selected_window)->last_point)
			  == PT + 1)
		      && !windows_or_buffers_changed
		      && EQ (current_buffer->selective_display, Qnil)
		      && !detect_input_pending ()
		      && NILP (XWINDOW (selected_window)->column_number_displayed)
		      && NILP (Vexecuting_kbd_macro))
		    direct_output_forward_char (-1);
		  goto directly_done;
		}
	      else if (EQ (Vthis_command, Qself_insert_command)
		       /* Try this optimization only on char keystrokes.  */
		       && NATNUMP (last_command_char)
		       && CHAR_VALID_P (XFASTINT (last_command_char), 0))
		{
		  unsigned int c
		    = translate_char (Vtranslation_table_for_input,
				      XFASTINT (last_command_char), 0, 0, 0);
		  int value;
		  if (NILP (Vexecuting_kbd_macro)
		      && !EQ (minibuf_window, selected_window))
		    {
		      if (!nonundocount || nonundocount >= 20)
			{
			  Fundo_boundary ();
			  nonundocount = 0;
			}
		      nonundocount++;
		    }

		  lose = ((XFASTINT (XWINDOW (selected_window)->last_modified)
			   < MODIFF)
			  || (XFASTINT (XWINDOW (selected_window)->last_overlay_modified)
			      < OVERLAY_MODIFF)
			  || (XFASTINT (XWINDOW (selected_window)->last_point)
			      != PT)
			  || MODIFF <= SAVE_MODIFF
			  || windows_or_buffers_changed
			  || !EQ (current_buffer->selective_display, Qnil)
			  || detect_input_pending ()
			  || !NILP (XWINDOW (selected_window)->column_number_displayed)
			  || !NILP (Vexecuting_kbd_macro));

		  value = internal_self_insert (c, 0);

		  if (value == 2)
		    nonundocount = 0;

		  if (! NILP (Vpost_command_hook))
		    /* Put this before calling adjust_point_for_property
		       so it will only get called once in any case.  */
		    goto directly_done;

		  /* VALUE == 1 when AFTER-CHANGE functions are
		     installed which is the case most of the time
		     because FONT-LOCK installs one.  */
		  if (!lose && !value)
		    direct_output_for_insert (c);
		  goto directly_done;
		}
	    }

	  /* Here for a command that isn't executed directly */

          {
#ifdef HAVE_X_WINDOWS
            int scount = SPECPDL_INDEX ();

            if (display_hourglass_p
                && NILP (Vexecuting_kbd_macro))
              {
                record_unwind_protect (cancel_hourglass_unwind, Qnil);
                start_hourglass ();
              }
#endif

            nonundocount = 0;
            if (NILP (current_kboard->Vprefix_arg))
              Fundo_boundary ();
            Fcommand_execute (Vthis_command, Qnil, Qnil, Qnil);

#ifdef HAVE_X_WINDOWS
	  /* Do not check display_hourglass_p here, because
	     Fcommand_execute could change it, but we should cancel
	     hourglass cursor anyway.
	     But don't cancel the hourglass within a macro
	     just because a command in the macro finishes.  */
	  if (NILP (Vexecuting_kbd_macro))
            unbind_to (scount, Qnil);
#endif
          }
	}
    directly_done: ;
      current_kboard->Vlast_prefix_arg = Vcurrent_prefix_arg;

      /* Note that the value cell will never directly contain nil
	 if the symbol is a local variable.  */
      if (!NILP (Vpost_command_hook) && !NILP (Vrun_hooks))
	safe_run_hooks (Qpost_command_hook);

      /* If displaying a message, resize the echo area window to fit
	 that message's size exactly.  */
      if (!NILP (echo_area_buffer[0]))
	resize_echo_area_exactly ();

      if (!NILP (Vdeferred_action_list))
	safe_run_hooks (Qdeferred_action_function);

      /* If there is a prefix argument,
	 1) We don't want Vlast_command to be ``universal-argument''
	 (that would be dumb), so don't set Vlast_command,
	 2) we want to leave echoing on so that the prefix will be
	 echoed as part of this key sequence, so don't call
	 cancel_echoing, and
	 3) we want to leave this_command_key_count non-zero, so that
	 read_char will realize that it is re-reading a character, and
	 not echo it a second time.

	 If the command didn't actually create a prefix arg,
	 but is merely a frame event that is transparent to prefix args,
	 then the above doesn't apply.  */
      if (NILP (current_kboard->Vprefix_arg) || CONSP (last_command_char))
	{
	  current_kboard->Vlast_command = Vthis_command;
	  current_kboard->Vreal_last_command = real_this_command;
	  cancel_echoing ();
	  this_command_key_count = 0;
	  this_command_key_count_reset = 0;
	  this_single_command_key_start = 0;
	}

      if (!NILP (current_buffer->mark_active) && !NILP (Vrun_hooks))
	{
	  /* Setting transient-mark-mode to `only' is a way of
	     turning it on for just one command.  */

	  if (EQ (Vtransient_mark_mode, Qidentity))
	    Vtransient_mark_mode = Qnil;
	  if (EQ (Vtransient_mark_mode, Qonly))
	    Vtransient_mark_mode = Qidentity;

	  if (!NILP (Vdeactivate_mark) && !NILP (Vtransient_mark_mode))
	    {
	      /* We could also call `deactivate'mark'.  */
	      if (EQ (Vtransient_mark_mode, Qlambda))
		Vtransient_mark_mode = Qnil;
	      else
		{
		  current_buffer->mark_active = Qnil;
		  call1 (Vrun_hooks, intern ("deactivate-mark-hook"));
		}
	    }
	  else if (current_buffer != prev_buffer || MODIFF != prev_modiff)
	    call1 (Vrun_hooks, intern ("activate-mark-hook"));
	}

    finalize:

      if (current_buffer == prev_buffer
	  && last_point_position != PT
	  && NILP (Vdisable_point_adjustment)
	  && NILP (Vglobal_disable_point_adjustment)
	  && !already_adjusted)
	adjust_point_for_property (last_point_position, MODIFF != prev_modiff);

      /* Install chars successfully executed in kbd macro.  */

      if (!NILP (current_kboard->defining_kbd_macro)
	  && NILP (current_kboard->Vprefix_arg))
	finalize_kbd_macro_chars ();

#ifdef MULTI_KBOARD
      if (!was_locked)
	any_kboard_state ();
#endif
    }
}

extern Lisp_Object Qcomposition, Qdisplay;

/* Adjust point to a boundary of a region that has such a property
   that should be treated intangible.  For the moment, we check
   `composition', `display' and `invisible' properties.
   LAST_PT is the last position of point.  */

extern Lisp_Object Qafter_string, Qbefore_string;
extern Lisp_Object get_pos_property P_ ((Lisp_Object, Lisp_Object, Lisp_Object));

static void
adjust_point_for_property (last_pt, modified)
     int last_pt;
     int modified;
{
  int beg, end;
  Lisp_Object val, overlay, tmp;
  int check_composition = 1, check_display = 1, check_invisible = 1;
  int orig_pt = PT;

  /* FIXME: cycling is probably not necessary because these properties
     can't be usefully combined anyway.  */
  while (check_composition || check_display || check_invisible)
    {
      if (check_composition
	  && PT > BEGV && PT < ZV
	  && get_property_and_range (PT, Qcomposition, &val, &beg, &end, Qnil)
	  && COMPOSITION_VALID_P (beg, end, val)
	  && beg < PT /* && end > PT   <- It's always the case.  */
	  && (last_pt <= beg || last_pt >= end))
	{
	  xassert (end > PT);
	  SET_PT (PT < last_pt ? beg : end);
	  check_display = check_invisible = 1;
	}
      check_composition = 0;
      if (check_display
	  && PT > BEGV && PT < ZV
	  && !NILP (val = get_char_property_and_overlay
		              (make_number (PT), Qdisplay, Qnil, &overlay))
	  && display_prop_intangible_p (val)
	  && (!OVERLAYP (overlay)
	      ? get_property_and_range (PT, Qdisplay, &val, &beg, &end, Qnil)
	      : (beg = OVERLAY_POSITION (OVERLAY_START (overlay)),
		 end = OVERLAY_POSITION (OVERLAY_END (overlay))))
	  && (beg < PT /* && end > PT   <- It's always the case.  */
	      || (beg <= PT && STRINGP (val) && SCHARS (val) == 0)))
	{
	  xassert (end > PT);
	  SET_PT (PT < last_pt
		  ? (STRINGP (val) && SCHARS (val) == 0 ? beg - 1 : beg)
		  : end);
	  check_composition = check_invisible = 1;
	}
      check_display = 0;
      if (check_invisible && PT > BEGV && PT < ZV)
	{
	  int inv, ellipsis = 0;
	  beg = end = PT;

	  /* Find boundaries `beg' and `end' of the invisible area, if any.  */
	  while (end < ZV
		 && !NILP (val = get_char_property_and_overlay
		           (make_number (end), Qinvisible, Qnil, &overlay))
		 && (inv = TEXT_PROP_MEANS_INVISIBLE (val)))
	    {
	      ellipsis = ellipsis || inv > 1
		|| (OVERLAYP (overlay)
		    && (!NILP (Foverlay_get (overlay, Qafter_string))
			|| !NILP (Foverlay_get (overlay, Qbefore_string))));
	      tmp = Fnext_single_char_property_change
		(make_number (end), Qinvisible, Qnil, Qnil);
	      end = NATNUMP (tmp) ? XFASTINT (tmp) : ZV;
	    }
	  while (beg > BEGV
		 && !NILP (val = get_char_property_and_overlay
		           (make_number (beg - 1), Qinvisible, Qnil, &overlay))
		 && (inv = TEXT_PROP_MEANS_INVISIBLE (val)))
	    {
	      ellipsis = ellipsis || inv > 1
		|| (OVERLAYP (overlay)
		    && (!NILP (Foverlay_get (overlay, Qafter_string))
			|| !NILP (Foverlay_get (overlay, Qbefore_string))));
	      tmp = Fprevious_single_char_property_change
		(make_number (beg), Qinvisible, Qnil, Qnil);
	      beg = NATNUMP (tmp) ? XFASTINT (tmp) : BEGV;
	    }

	  /* Move away from the inside area.  */
	  if (beg < PT && end > PT)
	    {
	      SET_PT ((orig_pt == PT && (last_pt < beg || last_pt > end))
		      /* We haven't moved yet (so we don't need to fear
			 infinite-looping) and we were outside the range
			 before (so either end of the range still corresponds
			 to a move in the right direction): pretend we moved
			 less than we actually did, so that we still have
			 more freedom below in choosing which end of the range
			 to go to.  */
		      ? (orig_pt = -1, PT < last_pt ? end : beg)
		      /* We either have moved already or the last point
			 was already in the range: we don't get to choose
			 which end of the range we have to go to.  */
		      : (PT < last_pt ? beg : end));
	      check_composition = check_display = 1;
	    }
#if 0 /* This assertion isn't correct, because SET_PT may end up setting
	 the point to something other than its argument, due to
	 point-motion hooks, intangibility, etc.  */
	  xassert (PT == beg || PT == end);
#endif

	  /* Pretend the area doesn't exist if the buffer is not
	     modified.  */
	  if (!modified && !ellipsis && beg < end)
	    {
	      if (last_pt == beg && PT == end && end < ZV)
		(check_composition = check_display = 1, SET_PT (end + 1));
	      else if (last_pt == end && PT == beg && beg > BEGV)
		(check_composition = check_display = 1, SET_PT (beg - 1));
	      else if (PT == ((PT < last_pt) ? beg : end))
		/* We've already moved as far as we can.  Trying to go
		   to the other end would mean moving backwards and thus
		   could lead to an infinite loop.  */
		;
	      else if (val = get_pos_property (make_number (PT),
					       Qinvisible, Qnil),
		       TEXT_PROP_MEANS_INVISIBLE (val)
		       && (val = get_pos_property
			   (make_number (PT == beg ? end : beg),
			    Qinvisible, Qnil),
			   !TEXT_PROP_MEANS_INVISIBLE (val)))
		(check_composition = check_display = 1,
		 SET_PT (PT == beg ? end : beg));
	    }
	}
      check_invisible = 0;
    }
}

/* Subroutine for safe_run_hooks: run the hook HOOK.  */

static Lisp_Object
safe_run_hooks_1 (hook)
     Lisp_Object hook;
{
  return call1 (Vrun_hooks, Vinhibit_quit);
}

/* Subroutine for safe_run_hooks: handle an error by clearing out the hook.  */

static Lisp_Object
safe_run_hooks_error (data)
     Lisp_Object data;
{
  Lisp_Object args[3];
  args[0] = build_string ("Error in %s: %s");
  args[1] = Vinhibit_quit;
  args[2] = data;
  Fmessage (3, args);
  return Fset (Vinhibit_quit, Qnil);
}

/* If we get an error while running the hook, cause the hook variable
   to be nil.  Also inhibit quits, so that C-g won't cause the hook
   to mysteriously evaporate.  */

void
safe_run_hooks (hook)
     Lisp_Object hook;
{
  int count = SPECPDL_INDEX ();
  specbind (Qinhibit_quit, hook);

  internal_condition_case (safe_run_hooks_1, Qt, safe_run_hooks_error);

  unbind_to (count, Qnil);
}


/* Number of seconds between polling for input.  This is a Lisp
   variable that can be bound.  */

EMACS_INT polling_period;

/* Nonzero means polling for input is temporarily suppressed.  */

int poll_suppress_count;

/* Asynchronous timer for polling.  */

struct atimer *poll_timer;


#ifdef POLL_FOR_INPUT

/* Poll for input, so what we catch a C-g if it comes in.  This
   function is called from x_make_frame_visible, see comment
   there.  */

void
poll_for_input_1 ()
{
  if (interrupt_input_blocked == 0
      && !waiting_for_input)
    read_avail_input (0);
}

/* Timer callback function for poll_timer.  TIMER is equal to
   poll_timer.  */

void
poll_for_input (timer)
     struct atimer *timer;
{
  if (poll_suppress_count == 0)
#ifdef SYNC_INPUT
    interrupt_input_pending = 1;
#else
    poll_for_input_1 ();
#endif
}

#endif /* POLL_FOR_INPUT */

/* Begin signals to poll for input, if they are appropriate.
   This function is called unconditionally from various places.  */

void
start_polling ()
{
#ifdef POLL_FOR_INPUT
  /* XXX This condition was (read_socket_hook && !interrupt_input),
     but read_socket_hook is not global anymore.  Let's pretend that
     it's always set. */
  if (!interrupt_input)
    {
      /* Turn alarm handling on unconditionally.  It might have
	 been turned off in process.c.  */
      turn_on_atimers (1);

      /* If poll timer doesn't exist, are we need one with
	 a different interval, start a new one.  */
      if (poll_timer == NULL
	  || EMACS_SECS (poll_timer->interval) != polling_period)
	{
	  EMACS_TIME interval;

	  if (poll_timer)
	    cancel_atimer (poll_timer);

	  EMACS_SET_SECS_USECS (interval, polling_period, 0);
	  poll_timer = start_atimer (ATIMER_CONTINUOUS, interval,
				     poll_for_input, NULL);
	}

      /* Let the timer's callback function poll for input
	 if this becomes zero.  */
      --poll_suppress_count;
    }
#endif
}

/* Nonzero if we are using polling to handle input asynchronously.  */

int
input_polling_used ()
{
#ifdef POLL_FOR_INPUT
  /* XXX This condition was (read_socket_hook && !interrupt_input),
     but read_socket_hook is not global anymore.  Let's pretend that
     it's always set. */
  return !interrupt_input;
#else
  return 0;
#endif
}

/* Turn off polling.  */

void
stop_polling ()
{
#ifdef POLL_FOR_INPUT
  /* XXX This condition was (read_socket_hook && !interrupt_input),
     but read_socket_hook is not global anymore.  Let's pretend that
     it's always set. */
  if (!interrupt_input)
    ++poll_suppress_count;
#endif
}

/* Set the value of poll_suppress_count to COUNT
   and start or stop polling accordingly.  */

void
set_poll_suppress_count (count)
     int count;
{
#ifdef POLL_FOR_INPUT
  if (count == 0 && poll_suppress_count != 0)
    {
      poll_suppress_count = 1;
      start_polling ();
    }
  else if (count != 0 && poll_suppress_count == 0)
    {
      stop_polling ();
    }
  poll_suppress_count = count;
#endif
}

/* Bind polling_period to a value at least N.
   But don't decrease it.  */

void
bind_polling_period (n)
     int n;
{
#ifdef POLL_FOR_INPUT
  int new = polling_period;

  if (n > new)
    new = n;

  stop_other_atimers (poll_timer);
  stop_polling ();
  specbind (Qpolling_period, make_number (new));
  /* Start a new alarm with the new period.  */
  start_polling ();
#endif
}

/* Apply the control modifier to CHARACTER.  */

int
make_ctrl_char (c)
     int c;
{
  /* Save the upper bits here.  */
  int upper = c & ~0177;

  c &= 0177;

  /* Everything in the columns containing the upper-case letters
     denotes a control character.  */
  if (c >= 0100 && c < 0140)
    {
      int oc = c;
      c &= ~0140;
      /* Set the shift modifier for a control char
	 made from a shifted letter.  But only for letters!  */
      if (oc >= 'A' && oc <= 'Z')
	c |= shift_modifier;
    }

  /* The lower-case letters denote control characters too.  */
  else if (c >= 'a' && c <= 'z')
    c &= ~0140;

  /* Include the bits for control and shift
     only if the basic ASCII code can't indicate them.  */
  else if (c >= ' ')
    c |= ctrl_modifier;

  /* Replace the high bits.  */
  c |= (upper & ~ctrl_modifier);

  return c;
}

/* Display the help-echo property of the character after the mouse pointer.
   Either show it in the echo area, or call show-help-function to display
   it by other means (maybe in a tooltip).

   If HELP is nil, that means clear the previous help echo.

   If HELP is a string, display that string.  If HELP is a function,
   call it with OBJECT and POS as arguments; the function should
   return a help string or nil for none.  For all other types of HELP,
   evaluate it to obtain a string.

   WINDOW is the window in which the help was generated, if any.
   It is nil if not in a window.

   If OBJECT is a buffer, POS is the position in the buffer where the
   `help-echo' text property was found.

   If OBJECT is an overlay, that overlay has a `help-echo' property,
   and POS is the position in the overlay's buffer under the mouse.

   If OBJECT is a string (an overlay string or a string displayed with
   the `display' property).  POS is the position in that string under
   the mouse.

   OK_TO_OVERWRITE_KEYSTROKE_ECHO non-zero means it's okay if the help
   echo overwrites a keystroke echo currently displayed in the echo
   area.

   Note: this function may only be called with HELP nil or a string
   from X code running asynchronously.  */

void
show_help_echo (help, window, object, pos, ok_to_overwrite_keystroke_echo)
     Lisp_Object help, window, object, pos;
     int ok_to_overwrite_keystroke_echo;
{
  if (!NILP (help) && !STRINGP (help))
    {
      if (FUNCTIONP (help))
	{
	  Lisp_Object args[4];
	  args[0] = help;
	  args[1] = window;
	  args[2] = object;
	  args[3] = pos;
	  help = safe_call (4, args);
	}
      else
	help = safe_eval (help);

      if (!STRINGP (help))
	return;
    }

#ifdef HAVE_MOUSE
  if (!noninteractive && STRINGP (help))
    help = call1 (Qmouse_fixup_help_message, help);
#endif

  if (STRINGP (help) || NILP (help))
    {
      if (!NILP (Vshow_help_function))
	call1 (Vshow_help_function, help);
      else if (/* Don't overwrite minibuffer contents.  */
	       !MINI_WINDOW_P (XWINDOW (selected_window))
	       /* Don't overwrite a keystroke echo.  */
	       && (NILP (echo_message_buffer)
		   || ok_to_overwrite_keystroke_echo)
	       /* Don't overwrite a prompt.  */
	       && !cursor_in_echo_area)
	{
	  if (STRINGP (help))
	    {
	      int count = SPECPDL_INDEX ();

	      if (!help_echo_showing_p)
		Vpre_help_message = current_message ();

	      specbind (Qmessage_truncate_lines, Qt);
	      message3_nolog (help, SBYTES (help),
			      STRING_MULTIBYTE (help));
	      unbind_to (count, Qnil);
	    }
	  else if (STRINGP (Vpre_help_message))
	    {
	      message3_nolog (Vpre_help_message,
			      SBYTES (Vpre_help_message),
			      STRING_MULTIBYTE (Vpre_help_message));
	      Vpre_help_message = Qnil;
	    }
	  else
	    message (0);
	}

      help_echo_showing_p = STRINGP (help);
    }
}



/* Input of single characters from keyboard */

Lisp_Object print_help ();
static Lisp_Object kbd_buffer_get_event ();
static void record_char ();

#ifdef MULTI_KBOARD
static jmp_buf wrong_kboard_jmpbuf;
#endif

#define STOP_POLLING					\
do { if (! polling_stopped_here) stop_polling ();	\
       polling_stopped_here = 1; } while (0)

#define RESUME_POLLING					\
do { if (polling_stopped_here) start_polling ();	\
       polling_stopped_here = 0; } while (0)

/* read a character from the keyboard; call the redisplay if needed */
/* commandflag 0 means do not do auto-saving, but do do redisplay.
   -1 means do not do redisplay, but do do autosaving.
   1 means do both.  */

/* The arguments MAPS and NMAPS are for menu prompting.
   MAPS is an array of keymaps;  NMAPS is the length of MAPS.

   PREV_EVENT is the previous input event, or nil if we are reading
   the first event of a key sequence (or not reading a key sequence).
   If PREV_EVENT is t, that is a "magic" value that says
   not to run input methods, but in other respects to act as if
   not reading a key sequence.

   If USED_MOUSE_MENU is non-null, then we set *USED_MOUSE_MENU to 1
   if we used a mouse menu to read the input, or zero otherwise.  If
   USED_MOUSE_MENU is null, we don't dereference it.

   Value is t if we showed a menu and the user rejected it.  */

Lisp_Object
read_char (commandflag, nmaps, maps, prev_event, used_mouse_menu)
     int commandflag;
     int nmaps;
     Lisp_Object *maps;
     Lisp_Object prev_event;
     int *used_mouse_menu;
{
  volatile Lisp_Object c;
  int count;
  jmp_buf local_getcjmp;
  jmp_buf save_jump;
  volatile int key_already_recorded = 0;
  Lisp_Object tem, save;
  volatile Lisp_Object previous_echo_area_message;
  volatile Lisp_Object also_record;
  volatile int reread;
  struct gcpro gcpro1, gcpro2;
  int polling_stopped_here = 0;

  also_record = Qnil;

#if 0  /* This was commented out as part of fixing echo for C-u left.  */
  before_command_key_count = this_command_key_count;
  before_command_echo_length = echo_length ();
#endif
  c = Qnil;
  previous_echo_area_message = Qnil;

  GCPRO2 (c, previous_echo_area_message);

 retry:

  reread = 0;
  if (CONSP (Vunread_post_input_method_events))
    {
      c = XCAR (Vunread_post_input_method_events);
      Vunread_post_input_method_events
	= XCDR (Vunread_post_input_method_events);

      /* Undo what read_char_x_menu_prompt did when it unread
	 additional keys returned by Fx_popup_menu.  */
      if (CONSP (c)
	  && (SYMBOLP (XCAR (c)) || INTEGERP (XCAR (c)))
	  && NILP (XCDR (c)))
	c = XCAR (c);

      reread = 1;
      goto reread_first;
    }

  if (unread_command_char != -1)
    {
      XSETINT (c, unread_command_char);
      unread_command_char = -1;

      reread = 1;
      goto reread_first;
    }

  if (CONSP (Vunread_command_events))
    {
      c = XCAR (Vunread_command_events);
      Vunread_command_events = XCDR (Vunread_command_events);

      /* Undo what read_char_x_menu_prompt did when it unread
	 additional keys returned by Fx_popup_menu.  */
      if (CONSP (c)
	  && EQ (XCDR (c), Qdisabled)
	  && (SYMBOLP (XCAR (c)) || INTEGERP (XCAR (c))))
	c = XCAR (c);

      /* If the queued event is something that used the mouse,
         set used_mouse_menu accordingly.  */
      if (used_mouse_menu
	  && (EQ (c, Qtool_bar) || EQ (c, Qmenu_bar)))
	*used_mouse_menu = 1;

      reread = 1;
      goto reread_for_input_method;
    }

  if (CONSP (Vunread_input_method_events))
    {
      c = XCAR (Vunread_input_method_events);
      Vunread_input_method_events = XCDR (Vunread_input_method_events);

      /* Undo what read_char_x_menu_prompt did when it unread
	 additional keys returned by Fx_popup_menu.  */
      if (CONSP (c)
	  && (SYMBOLP (XCAR (c)) || INTEGERP (XCAR (c)))
	  && NILP (XCDR (c)))
	c = XCAR (c);
      reread = 1;
      goto reread_for_input_method;
    }

  this_command_key_count_reset = 0;

  if (!NILP (Vexecuting_kbd_macro))
    {
      /* We set this to Qmacro; since that's not a frame, nobody will
	 try to switch frames on us, and the selected window will
	 remain unchanged.

         Since this event came from a macro, it would be misleading to
	 leave internal_last_event_frame set to wherever the last
	 real event came from.  Normally, a switch-frame event selects
	 internal_last_event_frame after each command is read, but
	 events read from a macro should never cause a new frame to be
	 selected. */
      Vlast_event_frame = internal_last_event_frame = Qmacro;

      /* Exit the macro if we are at the end.
	 Also, some things replace the macro with t
	 to force an early exit.  */
      if (EQ (Vexecuting_kbd_macro, Qt)
	  || executing_kbd_macro_index >= XFASTINT (Flength (Vexecuting_kbd_macro)))
	{
	  XSETINT (c, -1);
	  goto exit;
	}

      c = Faref (Vexecuting_kbd_macro, make_number (executing_kbd_macro_index));
      if (STRINGP (Vexecuting_kbd_macro)
	  && (XINT (c) & 0x80) && (XUINT (c) <= 0xff))
	XSETFASTINT (c, CHAR_META | (XINT (c) & ~0x80));

      executing_kbd_macro_index++;

      goto from_macro;
    }

  if (!NILP (unread_switch_frame))
    {
      c = unread_switch_frame;
      unread_switch_frame = Qnil;

      /* This event should make it into this_command_keys, and get echoed
	 again, so we do not set `reread'.  */
      goto reread_first;
    }

  /* if redisplay was requested */
  if (commandflag >= 0)
    {
	/* If there is pending input, process any events which are not
	   user-visible, such as X selection_request events.  */
      if (input_pending
	  || detect_input_pending_run_timers (0))
	swallow_events (0);		/* may clear input_pending */

      /* Redisplay if no pending input.  */
      while (!input_pending)
	{
	  if (help_echo_showing_p && !EQ (selected_window, minibuf_window))
	    redisplay_preserve_echo_area (5);
	  else
	    redisplay ();

	  if (!input_pending)
	    /* Normal case: no input arrived during redisplay.  */
	    break;

	  /* Input arrived and pre-empted redisplay.
	     Process any events which are not user-visible.  */
	  swallow_events (0);
	  /* If that cleared input_pending, try again to redisplay.  */
	}
    }

  /* Message turns off echoing unless more keystrokes turn it on again.

     The code in 20.x for the condition was

     1. echo_area_glyphs && *echo_area_glyphs
     2. && echo_area_glyphs != current_kboard->echobuf
     3. && ok_to_echo_at_next_pause != echo_area_glyphs

     (1) means there's a current message displayed

     (2) means it's not the message from echoing from the current
     kboard.

     (3) There's only one place in 20.x where ok_to_echo_at_next_pause
     is set to a non-null value.  This is done in read_char and it is
     set to echo_area_glyphs after a call to echo_char.  That means
     ok_to_echo_at_next_pause is either null or
     current_kboard->echobuf with the appropriate current_kboard at
     that time.

     So, condition (3) means in clear text ok_to_echo_at_next_pause
     must be either null, or the current message isn't from echoing at
     all, or it's from echoing from a different kboard than the
     current one.  */

  if (/* There currently is something in the echo area.  */
      !NILP (echo_area_buffer[0])
      && (/* And it's either not from echoing.  */
	  !EQ (echo_area_buffer[0], echo_message_buffer)
	  /* Or it's an echo from a different kboard.  */
	  || echo_kboard != current_kboard
	  /* Or we explicitly allow overwriting whatever there is.  */
	  || ok_to_echo_at_next_pause == NULL))
    cancel_echoing ();
  else
    echo_dash ();

  /* Try reading a character via menu prompting in the minibuf.
     Try this before the sit-for, because the sit-for
     would do the wrong thing if we are supposed to do
     menu prompting. If EVENT_HAS_PARAMETERS then we are reading
     after a mouse event so don't try a minibuf menu. */
  c = Qnil;
  if (nmaps > 0 && INTERACTIVE
      && !NILP (prev_event) && ! EVENT_HAS_PARAMETERS (prev_event)
      /* Don't bring up a menu if we already have another event.  */
      && NILP (Vunread_command_events)
      && unread_command_char < 0
      && !detect_input_pending_run_timers (0))
    {
      c = read_char_minibuf_menu_prompt (commandflag, nmaps, maps);
      if (! NILP (c))
	{
	  key_already_recorded = 1;
	  goto non_reread_1;
	}
    }

  /* Make a longjmp point for quits to use, but don't alter getcjmp just yet.
     We will do that below, temporarily for short sections of code,
     when appropriate.  local_getcjmp must be in effect
     around any call to sit_for or kbd_buffer_get_event;
     it *must not* be in effect when we call redisplay.  */

  if (_setjmp (local_getcjmp))
    {
      /* We must have saved the outer value of getcjmp here,
	 so restore it now.  */
      restore_getcjmp (save_jump);
      XSETINT (c, quit_char);
      internal_last_event_frame = selected_frame;
      Vlast_event_frame = internal_last_event_frame;
      /* If we report the quit char as an event,
	 don't do so more than once.  */
      if (!NILP (Vinhibit_quit))
	Vquit_flag = Qnil;

#ifdef MULTI_KBOARD
      {
	KBOARD *kb = FRAME_KBOARD (XFRAME (selected_frame));
	if (kb != current_kboard)
	  {
	    Lisp_Object link = kb->kbd_queue;
	    /* We shouldn't get here if we were in single-kboard mode!  */
	    if (single_kboard)
	      abort ();
	    if (CONSP (link))
	      {
		while (CONSP (XCDR (link)))
		  link = XCDR (link);
		if (!NILP (XCDR (link)))
		  abort ();
	      }
	    if (!CONSP (link))
	      kb->kbd_queue = Fcons (c, Qnil);
	    else
	      XSETCDR (link, Fcons (c, Qnil));
	    kb->kbd_queue_has_data = 1;
	    current_kboard = kb;
	    /* This is going to exit from read_char
	       so we had better get rid of this frame's stuff.  */
	    UNGCPRO;
	    longjmp (wrong_kboard_jmpbuf, 1);
	  }
      }
#endif
      goto non_reread;
    }

  timer_start_idle ();

  /* If in middle of key sequence and minibuffer not active,
     start echoing if enough time elapses.  */

  if (minibuf_level == 0
      && !current_kboard->immediate_echo
      && this_command_key_count > 0
      && ! noninteractive
      && (FLOATP (Vecho_keystrokes) || INTEGERP (Vecho_keystrokes))
      && NILP (Fzerop (Vecho_keystrokes))
      && (/* No message.  */
	  NILP (echo_area_buffer[0])
	  /* Or empty message.  */
	  || (BUF_BEG (XBUFFER (echo_area_buffer[0]))
	      == BUF_Z (XBUFFER (echo_area_buffer[0])))
	  /* Or already echoing from same kboard.  */
	  || (echo_kboard && ok_to_echo_at_next_pause == echo_kboard)
	  /* Or not echoing before and echoing allowed.  */
	  || (!echo_kboard && ok_to_echo_at_next_pause)))
    {
      Lisp_Object tem0;

      /* After a mouse event, start echoing right away.
	 This is because we are probably about to display a menu,
	 and we don't want to delay before doing so.  */
      if (EVENT_HAS_PARAMETERS (prev_event))
	echo_now ();
      else
	{
	  int sec, usec;
	  double duration = extract_float (Vecho_keystrokes);
	  sec = (int) duration;
	  usec = (duration - sec) * 1000000;
	  save_getcjmp (save_jump);
	  restore_getcjmp (local_getcjmp);
	  tem0 = sit_for (sec, usec, 1, 1, 0);
	  restore_getcjmp (save_jump);
	  if (EQ (tem0, Qt)
	      && ! CONSP (Vunread_command_events))
	    echo_now ();
	}
    }

  /* Maybe auto save due to number of keystrokes.  */

  if (commandflag != 0
      && auto_save_interval > 0
      && num_nonmacro_input_events - last_auto_save > max (auto_save_interval, 20)
      && !detect_input_pending_run_timers (0))
    {
      Fdo_auto_save (Qnil, Qnil);
      /* Hooks can actually change some buffers in auto save.  */
      redisplay ();
    }

  /* Try reading using an X menu.
     This is never confused with reading using the minibuf
     because the recursive call of read_char in read_char_minibuf_menu_prompt
     does not pass on any keymaps.  */

  if (nmaps > 0 && INTERACTIVE
      && !NILP (prev_event)
      && EVENT_HAS_PARAMETERS (prev_event)
      && !EQ (XCAR (prev_event), Qmenu_bar)
      && !EQ (XCAR (prev_event), Qtool_bar)
      /* Don't bring up a menu if we already have another event.  */
      && NILP (Vunread_command_events)
      && unread_command_char < 0)
    {
      c = read_char_x_menu_prompt (nmaps, maps, prev_event, used_mouse_menu);

      /* Now that we have read an event, Emacs is not idle.  */
      timer_stop_idle ();

      goto exit;
    }

  /* Maybe autosave and/or garbage collect due to idleness.  */

  if (INTERACTIVE && NILP (c))
    {
      int delay_level, buffer_size;

      /* Slow down auto saves logarithmically in size of current buffer,
	 and garbage collect while we're at it.  */
      if (! MINI_WINDOW_P (XWINDOW (selected_window)))
	last_non_minibuf_size = Z - BEG;
      buffer_size = (last_non_minibuf_size >> 8) + 1;
      delay_level = 0;
      while (buffer_size > 64)
	delay_level++, buffer_size -= buffer_size >> 2;
      if (delay_level < 4) delay_level = 4;
      /* delay_level is 4 for files under around 50k, 7 at 100k,
	 9 at 200k, 11 at 300k, and 12 at 500k.  It is 15 at 1 meg.  */

      /* Auto save if enough time goes by without input.  */
      if (commandflag != 0
	  && num_nonmacro_input_events > last_auto_save
	  && INTEGERP (Vauto_save_timeout)
	  && XINT (Vauto_save_timeout) > 0)
	{
	  Lisp_Object tem0;

	  save_getcjmp (save_jump);
	  restore_getcjmp (local_getcjmp);
	  tem0 = sit_for (delay_level * XFASTINT (Vauto_save_timeout) / 4,
			  0, 1, 1, 0);
	  restore_getcjmp (save_jump);

	  if (EQ (tem0, Qt)
	      && ! CONSP (Vunread_command_events))
	    {
	      Fdo_auto_save (Qnil, Qnil);

	      /* If we have auto-saved and there is still no input
		 available, garbage collect if there has been enough
		 consing going on to make it worthwhile.  */
	      if (!detect_input_pending_run_timers (0)
		  && consing_since_gc > gc_cons_threshold / 2)
		Fgarbage_collect ();

	      redisplay ();
	    }
	}
    }

  /* If this has become non-nil here, it has been set by a timer
     or sentinel or filter.  */
  if (CONSP (Vunread_command_events))
    {
      c = XCAR (Vunread_command_events);
      Vunread_command_events = XCDR (Vunread_command_events);
    }

  /* Read something from current KBOARD's side queue, if possible.  */

  if (NILP (c))
    {
      if (current_kboard->kbd_queue_has_data)
	{
	  if (!CONSP (current_kboard->kbd_queue))
	    abort ();
	  c = XCAR (current_kboard->kbd_queue);
	  current_kboard->kbd_queue
	    = XCDR (current_kboard->kbd_queue);
	  if (NILP (current_kboard->kbd_queue))
	    current_kboard->kbd_queue_has_data = 0;
	  input_pending = readable_events (0);
	  if (EVENT_HAS_PARAMETERS (c)
	      && EQ (EVENT_HEAD_KIND (EVENT_HEAD (c)), Qswitch_frame))
	    internal_last_event_frame = XCAR (XCDR (c));
	  Vlast_event_frame = internal_last_event_frame;
	}
    }

#ifdef MULTI_KBOARD
  /* If current_kboard's side queue is empty check the other kboards.
     If one of them has data that we have not yet seen here,
     switch to it and process the data waiting for it.

     Note: if the events queued up for another kboard
     have already been seen here, and therefore are not a complete command,
     the kbd_queue_has_data field is 0, so we skip that kboard here.
     That's to avoid an infinite loop switching between kboards here.  */
  if (NILP (c) && !single_kboard)
    {
      KBOARD *kb;
      for (kb = all_kboards; kb; kb = kb->next_kboard)
	if (kb->kbd_queue_has_data)
	  {
	    current_kboard = kb;
	    /* This is going to exit from read_char
	       so we had better get rid of this frame's stuff.  */
	    UNGCPRO;
	    longjmp (wrong_kboard_jmpbuf, 1);
	  }
    }
#endif

 wrong_kboard:

  STOP_POLLING;

  /* Finally, we read from the main queue,
     and if that gives us something we can't use yet, we put it on the
     appropriate side queue and try again.  */

  if (NILP (c))
    {
      KBOARD *kb;

      /* Actually read a character, waiting if necessary.  */
      save_getcjmp (save_jump);
      restore_getcjmp (local_getcjmp);
      timer_start_idle ();
      c = kbd_buffer_get_event (&kb, used_mouse_menu);
      restore_getcjmp (save_jump);

#ifdef MULTI_KBOARD
      if (! NILP (c) && (kb != current_kboard))
	{
	  Lisp_Object link = kb->kbd_queue;
	  if (CONSP (link))
	    {
	      while (CONSP (XCDR (link)))
		link = XCDR (link);
	      if (!NILP (XCDR (link)))
		abort ();
	    }
	  if (!CONSP (link))
	    kb->kbd_queue = Fcons (c, Qnil);
	  else
	    XSETCDR (link, Fcons (c, Qnil));
	  kb->kbd_queue_has_data = 1;
	  c = Qnil;
	  if (single_kboard)
	    goto wrong_kboard;
	  current_kboard = kb;
	  /* This is going to exit from read_char
	     so we had better get rid of this frame's stuff.  */
	  UNGCPRO;
	  longjmp (wrong_kboard_jmpbuf, 1);
	}
#endif
    }

  /* Terminate Emacs in batch mode if at eof.  */
  if (noninteractive && INTEGERP (c) && XINT (c) < 0)
    Fkill_emacs (make_number (1));

  if (INTEGERP (c))
    {
      /* Add in any extra modifiers, where appropriate.  */
      if ((extra_keyboard_modifiers & CHAR_CTL)
	  || ((extra_keyboard_modifiers & 0177) < ' '
	      && (extra_keyboard_modifiers & 0177) != 0))
	XSETINT (c, make_ctrl_char (XINT (c)));

      /* Transfer any other modifier bits directly from
	 extra_keyboard_modifiers to c.  Ignore the actual character code
	 in the low 16 bits of extra_keyboard_modifiers.  */
      XSETINT (c, XINT (c) | (extra_keyboard_modifiers & ~0xff7f & ~CHAR_CTL));
    }

 non_reread:

  timer_stop_idle ();
  RESUME_POLLING;

  if (NILP (c))
    {
      if (commandflag >= 0
	  && !input_pending && !detect_input_pending_run_timers (0))
	redisplay ();

      goto wrong_kboard;
    }

 non_reread_1:

  /* Buffer switch events are only for internal wakeups
     so don't show them to the user.
     Also, don't record a key if we already did.  */
  if (BUFFERP (c) || key_already_recorded)
    goto exit;

  /* Process special events within read_char
     and loop around to read another event.  */
  save = Vquit_flag;
  Vquit_flag = Qnil;
  tem = access_keymap (get_keymap (Vspecial_event_map, 0, 1), c, 0, 0, 1);
  Vquit_flag = save;

  if (!NILP (tem))
    {
      int was_locked = single_kboard;

      last_input_char = c;
      Fcommand_execute (tem, Qnil, Fvector (1, &last_input_char), Qt);

      if (CONSP (c) && EQ (XCAR (c), Qselect_window))
	/* We stopped being idle for this event; undo that.  This
	   prevents automatic window selection (under
	   mouse_autoselect_window from acting as a real input event, for
	   example banishing the mouse under mouse-avoidance-mode.  */
	timer_resume_idle ();

      /* Resume allowing input from any kboard, if that was true before.  */
      if (!was_locked)
	any_kboard_state ();

      goto retry;
    }

  /* Handle things that only apply to characters.  */
  if (INTEGERP (c))
    {
      /* If kbd_buffer_get_event gave us an EOF, return that.  */
      if (XINT (c) == -1)
	goto exit;

      if ((STRINGP (Vkeyboard_translate_table)
	   && SCHARS (Vkeyboard_translate_table) > (unsigned) XFASTINT (c))
	  || (VECTORP (Vkeyboard_translate_table)
	      && XVECTOR (Vkeyboard_translate_table)->size > (unsigned) XFASTINT (c))
	  || (CHAR_TABLE_P (Vkeyboard_translate_table)
	      && CHAR_VALID_P (XINT (c), 0)))
	{
	  Lisp_Object d;
	  d = Faref (Vkeyboard_translate_table, c);
	  /* nil in keyboard-translate-table means no translation.  */
	  if (!NILP (d))
	    c = d;
	}
    }

  /* If this event is a mouse click in the menu bar,
     return just menu-bar for now.  Modify the mouse click event
     so we won't do this twice, then queue it up.  */
  if (EVENT_HAS_PARAMETERS (c)
      && CONSP (XCDR (c))
      && CONSP (EVENT_START (c))
      && CONSP (XCDR (EVENT_START (c))))
    {
      Lisp_Object posn;

      posn = POSN_POSN (EVENT_START (c));
      /* Handle menu-bar events:
	 insert the dummy prefix event `menu-bar'.  */
      if (EQ (posn, Qmenu_bar) || EQ (posn, Qtool_bar))
	{
	  /* Change menu-bar to (menu-bar) as the event "position".  */
	  POSN_SET_POSN (EVENT_START (c), Fcons (posn, Qnil));

	  also_record = c;
	  Vunread_command_events = Fcons (c, Vunread_command_events);
	  c = posn;
	}
    }

  /* Store these characters into recent_keys, the dribble file if any,
     and the keyboard macro being defined, if any.  */
  record_char (c);
  if (! NILP (also_record))
    record_char (also_record);

  /* Wipe the echo area.
     But first, if we are about to use an input method,
     save the echo area contents for it to refer to.  */
  if (INTEGERP (c)
      && ! NILP (Vinput_method_function)
      && (unsigned) XINT (c) >= ' '
      && (unsigned) XINT (c) != 127
      && (unsigned) XINT (c) < 256)
    {
      previous_echo_area_message = Fcurrent_message ();
      Vinput_method_previous_message = previous_echo_area_message;
    }

  /* Now wipe the echo area, except for help events which do their
     own stuff with the echo area.  */
  if (!CONSP (c)
      || (!(EQ (Qhelp_echo, XCAR (c)))
	  && !(EQ (Qswitch_frame, XCAR (c)))))
    {
      if (!NILP (echo_area_buffer[0]))
	safe_run_hooks (Qecho_area_clear_hook);
      clear_message (1, 0);
    }

 reread_for_input_method:
 from_macro:
  /* Pass this to the input method, if appropriate.  */
  if (INTEGERP (c)
      && ! NILP (Vinput_method_function)
      /* Don't run the input method within a key sequence,
	 after the first event of the key sequence.  */
      && NILP (prev_event)
      && (unsigned) XINT (c) >= ' '
      && (unsigned) XINT (c) != 127
      && (unsigned) XINT (c) < 256)
    {
      Lisp_Object keys;
      int key_count, key_count_reset;
      struct gcpro gcpro1;
      int count = SPECPDL_INDEX ();

      /* Save the echo status.  */
      int saved_immediate_echo = current_kboard->immediate_echo;
      struct kboard *saved_ok_to_echo = ok_to_echo_at_next_pause;
      Lisp_Object saved_echo_string = current_kboard->echo_string;
      int saved_echo_after_prompt = current_kboard->echo_after_prompt;

#if 0
      if (before_command_restore_flag)
	{
	  this_command_key_count = before_command_key_count_1;
	  if (this_command_key_count < this_single_command_key_start)
	    this_single_command_key_start = this_command_key_count;
	  echo_truncate (before_command_echo_length_1);
	  before_command_restore_flag = 0;
	}
#endif

      /* Save the this_command_keys status.  */
      key_count = this_command_key_count;
      key_count_reset = this_command_key_count_reset;

      if (key_count > 0)
	keys = Fcopy_sequence (this_command_keys);
      else
	keys = Qnil;
      GCPRO1 (keys);

      /* Clear out this_command_keys.  */
      this_command_key_count = 0;
      this_command_key_count_reset = 0;

      /* Now wipe the echo area.  */
      if (!NILP (echo_area_buffer[0]))
	safe_run_hooks (Qecho_area_clear_hook);
      clear_message (1, 0);
      echo_truncate (0);

      /* If we are not reading a key sequence,
	 never use the echo area.  */
      if (maps == 0)
	{
	  specbind (Qinput_method_use_echo_area, Qt);
	}

      /* Call the input method.  */
      tem = call1 (Vinput_method_function, c);

      tem = unbind_to (count, tem);

      /* Restore the saved echoing state
	 and this_command_keys state.  */
      this_command_key_count = key_count;
      this_command_key_count_reset = key_count_reset;
      if (key_count > 0)
	this_command_keys = keys;

      cancel_echoing ();
      ok_to_echo_at_next_pause = saved_ok_to_echo;
      current_kboard->echo_string = saved_echo_string;
      current_kboard->echo_after_prompt = saved_echo_after_prompt;
      if (saved_immediate_echo)
	echo_now ();

      UNGCPRO;

      /* The input method can return no events.  */
      if (! CONSP (tem))
	{
	  /* Bring back the previous message, if any.  */
	  if (! NILP (previous_echo_area_message))
	    message_with_string ("%s", previous_echo_area_message, 0);
	  goto retry;
	}
      /* It returned one event or more.  */
      c = XCAR (tem);
      Vunread_post_input_method_events
	= nconc2 (XCDR (tem), Vunread_post_input_method_events);
    }

 reread_first:

  /* Display help if not echoing.  */
  if (CONSP (c) && EQ (XCAR (c), Qhelp_echo))
    {
      /* (help-echo FRAME HELP WINDOW OBJECT POS).  */
      Lisp_Object help, object, position, window, tem;

      tem = Fcdr (XCDR (c));
      help = Fcar (tem);
      tem = Fcdr (tem);
      window = Fcar (tem);
      tem = Fcdr (tem);
      object = Fcar (tem);
      tem = Fcdr (tem);
      position = Fcar (tem);

      show_help_echo (help, window, object, position, 0);

      /* We stopped being idle for this event; undo that.  */
      timer_resume_idle ();
      goto retry;
    }

  if (! reread || this_command_key_count == 0
      || this_command_key_count_reset)
    {

      /* Don't echo mouse motion events.  */
      if ((FLOATP (Vecho_keystrokes) || INTEGERP (Vecho_keystrokes))
	  && NILP (Fzerop (Vecho_keystrokes))
	  && ! (EVENT_HAS_PARAMETERS (c)
		&& EQ (EVENT_HEAD_KIND (EVENT_HEAD (c)), Qmouse_movement)))
	{
	  echo_char (c);
	  if (! NILP (also_record))
	    echo_char (also_record);
	  /* Once we reread a character, echoing can happen
	     the next time we pause to read a new one.  */
	  ok_to_echo_at_next_pause = current_kboard;
	}

      /* Record this character as part of the current key.  */
      add_command_key (c);
      if (! NILP (also_record))
	add_command_key (also_record);
    }

  last_input_char = c;
  num_input_events++;

  /* Process the help character specially if enabled */
  if (!NILP (Vhelp_form) && help_char_p (c))
    {
      Lisp_Object tem0;
      count = SPECPDL_INDEX ();

      record_unwind_protect (Fset_window_configuration,
			     Fcurrent_window_configuration (Qnil));

      tem0 = Feval (Vhelp_form);
      if (STRINGP (tem0))
	internal_with_output_to_temp_buffer ("*Help*", print_help, tem0);

      cancel_echoing ();
      do
	c = read_char (0, 0, 0, Qnil, 0);
      while (BUFFERP (c));
      /* Remove the help from the frame */
      unbind_to (count, Qnil);

      redisplay ();
      if (EQ (c, make_number (040)))
	{
	  cancel_echoing ();
	  do
	    c = read_char (0, 0, 0, Qnil, 0);
	  while (BUFFERP (c));
	}
    }

 exit:
  RESUME_POLLING;
  RETURN_UNGCPRO (c);
}

/* Record a key that came from a mouse menu.
   Record it for echoing, for this-command-keys, and so on.  */

static void
record_menu_key (c)
     Lisp_Object c;
{
  /* Wipe the echo area.  */
  clear_message (1, 0);

  record_char (c);

#if 0
  before_command_key_count = this_command_key_count;
  before_command_echo_length = echo_length ();
#endif

  /* Don't echo mouse motion events.  */
  if ((FLOATP (Vecho_keystrokes) || INTEGERP (Vecho_keystrokes))
      && NILP (Fzerop (Vecho_keystrokes)))
    {
      echo_char (c);

      /* Once we reread a character, echoing can happen
	 the next time we pause to read a new one.  */
      ok_to_echo_at_next_pause = 0;
    }

  /* Record this character as part of the current key.  */
  add_command_key (c);

  /* Re-reading in the middle of a command */
  last_input_char = c;
  num_input_events++;
}

/* Return 1 if should recognize C as "the help character".  */

int
help_char_p (c)
     Lisp_Object c;
{
  Lisp_Object tail;

  if (EQ (c, Vhelp_char))
    return 1;
  for (tail = Vhelp_event_list; CONSP (tail); tail = XCDR (tail))
    if (EQ (c, XCAR (tail)))
      return 1;
  return 0;
}

/* Record the input event C in various ways.  */

static void
record_char (c)
     Lisp_Object c;
{
  int recorded = 0;

  if (CONSP (c) && (EQ (XCAR (c), Qhelp_echo) || EQ (XCAR (c), Qmouse_movement)))
    {
      /* To avoid filling recent_keys with help-echo and mouse-movement
	 events, we filter out repeated help-echo events, only store the
	 first and last in a series of mouse-movement events, and don't
	 store repeated help-echo events which are only separated by
	 mouse-movement events.  */

      Lisp_Object ev1, ev2, ev3;
      int ix1, ix2, ix3;

      if ((ix1 = recent_keys_index - 1) < 0)
	ix1 = NUM_RECENT_KEYS - 1;
      ev1 = AREF (recent_keys, ix1);

      if ((ix2 = ix1 - 1) < 0)
	ix2 = NUM_RECENT_KEYS - 1;
      ev2 = AREF (recent_keys, ix2);

      if ((ix3 = ix2 - 1) < 0)
	ix3 = NUM_RECENT_KEYS - 1;
      ev3 = AREF (recent_keys, ix3);

      if (EQ (XCAR (c), Qhelp_echo))
	{
	  /* Don't record `help-echo' in recent_keys unless it shows some help
	     message, and a different help than the previously recorded
	     event.  */
	  Lisp_Object help, last_help;

	  help = Fcar_safe (Fcdr_safe (XCDR (c)));
	  if (!STRINGP (help))
	    recorded = 1;
	  else if (CONSP (ev1) && EQ (XCAR (ev1), Qhelp_echo)
		   && (last_help = Fcar_safe (Fcdr_safe (XCDR (ev1))), EQ (last_help, help)))
	    recorded = 1;
	  else if (CONSP (ev1) && EQ (XCAR (ev1), Qmouse_movement)
		   && CONSP (ev2) && EQ (XCAR (ev2), Qhelp_echo)
		   && (last_help = Fcar_safe (Fcdr_safe (XCDR (ev2))), EQ (last_help, help)))
	    recorded = -1;
	  else if (CONSP (ev1) && EQ (XCAR (ev1), Qmouse_movement)
		   && CONSP (ev2) && EQ (XCAR (ev2), Qmouse_movement)
		   && CONSP (ev3) && EQ (XCAR (ev3), Qhelp_echo)
		   && (last_help = Fcar_safe (Fcdr_safe (XCDR (ev3))), EQ (last_help, help)))
	    recorded = -2;
	}
      else if (EQ (XCAR (c), Qmouse_movement))
	{
	  /* Only record one pair of `mouse-movement' on a window in recent_keys.
	     So additional mouse movement events replace the last element.  */
	  Lisp_Object last_window, window;

	  window = Fcar_safe (Fcar_safe (XCDR (c)));
	  if (CONSP (ev1) && EQ (XCAR (ev1), Qmouse_movement)
	      && (last_window = Fcar_safe (Fcar_safe (XCDR (ev1))), EQ (last_window, window))
	      && CONSP (ev2) && EQ (XCAR (ev2), Qmouse_movement)
	      && (last_window = Fcar_safe (Fcar_safe (XCDR (ev2))), EQ (last_window, window)))
	    {
	      ASET (recent_keys, ix1, c);
	      recorded = 1;
	    }
	}
    }
  else
    store_kbd_macro_char (c);

  if (!recorded)
    {
      total_keys++;
      ASET (recent_keys, recent_keys_index, c);
      if (++recent_keys_index >= NUM_RECENT_KEYS)
	recent_keys_index = 0;
    }
  else if (recorded < 0)
    {
      /* We need to remove one or two events from recent_keys.
         To do this, we simply put nil at those events and move the
	 recent_keys_index backwards over those events.  Usually,
	 users will never see those nil events, as they will be
	 overwritten by the command keys entered to see recent_keys
	 (e.g. C-h l).  */

      while (recorded++ < 0 && total_keys > 0)
	{
	  if (total_keys < NUM_RECENT_KEYS)
	    total_keys--;
	  if (--recent_keys_index < 0)
	    recent_keys_index = NUM_RECENT_KEYS - 1;
	  ASET (recent_keys, recent_keys_index, Qnil);
	}
    }

  num_nonmacro_input_events++;

  /* Write c to the dribble file.  If c is a lispy event, write
     the event's symbol to the dribble file, in <brackets>.  Bleaugh.
     If you, dear reader, have a better idea, you've got the source.  :-) */
  if (dribble)
    {
      if (INTEGERP (c))
	{
	  if (XUINT (c) < 0x100)
	    putc (XINT (c), dribble);
	  else
	    fprintf (dribble, " 0x%x", (int) XUINT (c));
	}
      else
	{
	  Lisp_Object dribblee;

	  /* If it's a structured event, take the event header.  */
	  dribblee = EVENT_HEAD (c);

	  if (SYMBOLP (dribblee))
	    {
	      putc ('<', dribble);
	      fwrite (SDATA (SYMBOL_NAME (dribblee)), sizeof (char),
		      SBYTES (SYMBOL_NAME (dribblee)),
		      dribble);
	      putc ('>', dribble);
	    }
	}

      fflush (dribble);
    }
}

Lisp_Object
print_help (object)
     Lisp_Object object;
{
  struct buffer *old = current_buffer;
  Fprinc (object, Qnil);
  set_buffer_internal (XBUFFER (Vstandard_output));
  call0 (intern ("help-mode"));
  set_buffer_internal (old);
  return Qnil;
}

/* Copy out or in the info on where C-g should throw to.
   This is used when running Lisp code from within get_char,
   in case get_char is called recursively.
   See read_process_output.  */

static void
save_getcjmp (temp)
     jmp_buf temp;
{
  bcopy (getcjmp, temp, sizeof getcjmp);
}

static void
restore_getcjmp (temp)
     jmp_buf temp;
{
  bcopy (temp, getcjmp, sizeof getcjmp);
}

#ifdef HAVE_MOUSE

/* Restore mouse tracking enablement.  See Ftrack_mouse for the only use
   of this function.  */

static Lisp_Object
tracking_off (old_value)
     Lisp_Object old_value;
{
  do_mouse_tracking = old_value;
  if (NILP (old_value))
    {
      /* Redisplay may have been preempted because there was input
	 available, and it assumes it will be called again after the
	 input has been processed.  If the only input available was
	 the sort that we have just disabled, then we need to call
	 redisplay.  */
      if (!readable_events (READABLE_EVENTS_DO_TIMERS_NOW))
	{
	  redisplay_preserve_echo_area (6);
	  get_input_pending (&input_pending,
			     READABLE_EVENTS_DO_TIMERS_NOW);
	}
    }
  return Qnil;
}

DEFUN ("track-mouse", Ftrack_mouse, Strack_mouse, 0, UNEVALLED, 0,
       doc: /* Evaluate BODY with mouse movement events enabled.
Within a `track-mouse' form, mouse motion generates input events that
you can read with `read-event'.
Normally, mouse motion is ignored.
usage: (track-mouse BODY ...)  */)
     (args)
     Lisp_Object args;
{
  int count = SPECPDL_INDEX ();
  Lisp_Object val;

  record_unwind_protect (tracking_off, do_mouse_tracking);

  do_mouse_tracking = Qt;

  val = Fprogn (args);
  return unbind_to (count, val);
}

/* If mouse has moved on some frame, return one of those frames.
   Return 0 otherwise.  */

static FRAME_PTR
some_mouse_moved ()
{
  Lisp_Object tail, frame;

  FOR_EACH_FRAME (tail, frame)
    {
      if (XFRAME (frame)->mouse_moved)
	return XFRAME (frame);
    }

  return 0;
}

#endif	/* HAVE_MOUSE */

/* Low level keyboard/mouse input.
   kbd_buffer_store_event places events in kbd_buffer, and
   kbd_buffer_get_event retrieves them.  */

/* Return true iff there are any events in the queue that read-char
   would return.  If this returns false, a read-char would block.  */
static int
readable_events (flags)
     int flags;
{
  if (flags & READABLE_EVENTS_DO_TIMERS_NOW)
    timer_check (1);

  /* If the buffer contains only FOCUS_IN_EVENT events, and
     READABLE_EVENTS_FILTER_EVENTS is set, report it as empty.  */
  if (kbd_fetch_ptr != kbd_store_ptr)
    {
      if (flags & (READABLE_EVENTS_FILTER_EVENTS
#ifdef USE_TOOLKIT_SCROLL_BARS
		   | READABLE_EVENTS_IGNORE_SQUEEZABLES
#endif
		   ))
        {
          struct input_event *event;

          event = ((kbd_fetch_ptr < kbd_buffer + KBD_BUFFER_SIZE)
                   ? kbd_fetch_ptr
                   : kbd_buffer);

	  do
	    {
	      if (!(
#ifdef USE_TOOLKIT_SCROLL_BARS
		    (flags & READABLE_EVENTS_FILTER_EVENTS) &&
#endif
		    event->kind == FOCUS_IN_EVENT)
#ifdef USE_TOOLKIT_SCROLL_BARS
		  && !((flags & READABLE_EVENTS_IGNORE_SQUEEZABLES)
		       && event->kind == SCROLL_BAR_CLICK_EVENT
		       && event->part == scroll_bar_handle
		       && event->modifiers == 0)
#endif
		  )
		return 1;
	      event++;
              if (event == kbd_buffer + KBD_BUFFER_SIZE)
                event = kbd_buffer;
	    }
	  while (event != kbd_store_ptr);
        }
      else
	return 1;
    }

#ifdef HAVE_MOUSE
  if (!(flags & READABLE_EVENTS_IGNORE_SQUEEZABLES)
      && !NILP (do_mouse_tracking) && some_mouse_moved ())
    return 1;
#endif
  if (single_kboard)
    {
      if (current_kboard->kbd_queue_has_data)
	return 1;
    }
  else
    {
      KBOARD *kb;
      for (kb = all_kboards; kb; kb = kb->next_kboard)
	if (kb->kbd_queue_has_data)
	  return 1;
    }
  return 0;
}

/* Set this for debugging, to have a way to get out */
int stop_character;

#ifdef MULTI_KBOARD
static KBOARD *
event_to_kboard (event)
     struct input_event *event;
{
  Lisp_Object frame;
  frame = event->frame_or_window;
  if (CONSP (frame))
    frame = XCAR (frame);
  else if (WINDOWP (frame))
    frame = WINDOW_FRAME (XWINDOW (frame));

  /* There are still some events that don't set this field.
     For now, just ignore the problem.
     Also ignore dead frames here.  */
  if (!FRAMEP (frame) || !FRAME_LIVE_P (XFRAME (frame)))
    return 0;
  else
    return FRAME_KBOARD (XFRAME (frame));
}
#endif


Lisp_Object Vthrow_on_input;

/* Store an event obtained at interrupt level into kbd_buffer, fifo */

void
kbd_buffer_store_event (event)
     register struct input_event *event;
{
  kbd_buffer_store_event_hold (event, 0);
}

/* Store EVENT obtained at interrupt level into kbd_buffer, fifo.

   If HOLD_QUIT is 0, just stuff EVENT into the fifo.
   Else, if HOLD_QUIT.kind != NO_EVENT, discard EVENT.
   Else, if EVENT is a quit event, store the quit event
   in HOLD_QUIT, and return (thus ignoring further events).

   This is used in read_avail_input to postpone the processing
   of the quit event until all subsequent input events have been
   parsed (and discarded).
 */

void
kbd_buffer_store_event_hold (event, hold_quit)
     register struct input_event *event;
     struct input_event *hold_quit;
{
  if (event->kind == NO_EVENT)
    abort ();

  if (hold_quit && hold_quit->kind != NO_EVENT)
    return;

  if (event->kind == ASCII_KEYSTROKE_EVENT)
    {
      register int c = event->code & 0377;

      if (event->modifiers & ctrl_modifier)
	c = make_ctrl_char (c);

      c |= (event->modifiers
	    & (meta_modifier | alt_modifier
	       | hyper_modifier | super_modifier));

      if (c == quit_char)
	{
#ifdef MULTI_KBOARD
	  KBOARD *kb;
	  struct input_event *sp;

	  if (single_kboard
	      && (kb = FRAME_KBOARD (XFRAME (event->frame_or_window)),
		  kb != current_kboard))
	    {
	      kb->kbd_queue
		= Fcons (make_lispy_switch_frame (event->frame_or_window),
			 Fcons (make_number (c), Qnil));
	      kb->kbd_queue_has_data = 1;
	      for (sp = kbd_fetch_ptr; sp != kbd_store_ptr; sp++)
		{
		  if (sp == kbd_buffer + KBD_BUFFER_SIZE)
		    sp = kbd_buffer;

		  if (event_to_kboard (sp) == kb)
		    {
		      sp->kind = NO_EVENT;
		      sp->frame_or_window = Qnil;
		      sp->arg = Qnil;
		    }
		}
	      return;
	    }
#endif

	  if (hold_quit)
	    {
	      bcopy (event, (char *) hold_quit, sizeof (*event));
	      return;
	    }

	  /* If this results in a quit_char being returned to Emacs as
	     input, set Vlast_event_frame properly.  If this doesn't
	     get returned to Emacs as an event, the next event read
	     will set Vlast_event_frame again, so this is safe to do.  */
	  {
	    Lisp_Object focus;

	    focus = FRAME_FOCUS_FRAME (XFRAME (event->frame_or_window));
	    if (NILP (focus))
	      focus = event->frame_or_window;
	    internal_last_event_frame = focus;
	    Vlast_event_frame = focus;
	  }

	  last_event_timestamp = event->timestamp;
	  handle_interrupt ();
	  return;
	}

      if (c && c == stop_character)
	{
	  sys_suspend ();
	  return;
	}
    }
  /* Don't insert two BUFFER_SWITCH_EVENT's in a row.
     Just ignore the second one.  */
  else if (event->kind == BUFFER_SWITCH_EVENT
	   && kbd_fetch_ptr != kbd_store_ptr
	   && ((kbd_store_ptr == kbd_buffer
		? kbd_buffer + KBD_BUFFER_SIZE - 1
		: kbd_store_ptr - 1)->kind) == BUFFER_SWITCH_EVENT)
    return;

  if (kbd_store_ptr - kbd_buffer == KBD_BUFFER_SIZE)
    kbd_store_ptr = kbd_buffer;

  /* Don't let the very last slot in the buffer become full,
     since that would make the two pointers equal,
     and that is indistinguishable from an empty buffer.
     Discard the event if it would fill the last slot.  */
  if (kbd_fetch_ptr - 1 != kbd_store_ptr)
    {
      *kbd_store_ptr = *event;
      ++kbd_store_ptr;
    }

  /* If we're inside while-no-input, and this event qualifies
     as input, set quit-flag to cause an interrupt.  */
  if (!NILP (Vthrow_on_input)
      && event->kind != FOCUS_IN_EVENT
      && event->kind != HELP_EVENT
      && event->kind != DEICONIFY_EVENT)
    {
      Vquit_flag = Vthrow_on_input;
      /* If we're inside a function that wants immediate quits,
	 do it now.  */
      if (immediate_quit && NILP (Vinhibit_quit))
	{
	  immediate_quit = 0;
	  sigfree ();
	  QUIT;
	}
    }
}


/* Put an input event back in the head of the event queue.  */

void
kbd_buffer_unget_event (event)
     register struct input_event *event;
{
  if (kbd_fetch_ptr == kbd_buffer)
    kbd_fetch_ptr = kbd_buffer + KBD_BUFFER_SIZE;

  /* Don't let the very last slot in the buffer become full,  */
  if (kbd_fetch_ptr - 1 != kbd_store_ptr)
    {
      --kbd_fetch_ptr;
      *kbd_fetch_ptr = *event;
    }
}


/* Generate HELP_EVENT input_events in BUFP which has room for
   SIZE events.  If there's not enough room in BUFP, ignore this
   event.

   HELP is the help form.

   FRAME is the frame on which the help is generated.  OBJECT is the
   Lisp object where the help was found (a buffer, a string, an
   overlay, or nil if neither from a string nor from a buffer.  POS is
   the position within OBJECT where the help was found.

   Value is the number of input_events generated.  */

void
gen_help_event (help, frame, window, object, pos)
     Lisp_Object help, frame, object, window;
     int pos;
{
  struct input_event event;

  EVENT_INIT (event);

  event.kind = HELP_EVENT;
  event.frame_or_window = frame;
  event.arg = object;
  event.x = WINDOWP (window) ? window : frame;
  event.y = help;
  event.code = pos;
  kbd_buffer_store_event (&event);
}


/* Store HELP_EVENTs for HELP on FRAME in the input queue.  */

void
kbd_buffer_store_help_event (frame, help)
     Lisp_Object frame, help;
{
  struct input_event event;

  event.kind = HELP_EVENT;
  event.frame_or_window = frame;
  event.arg = Qnil;
  event.x = Qnil;
  event.y = help;
  event.code = 0;
  kbd_buffer_store_event (&event);
}


/* Discard any mouse events in the event buffer by setting them to
   NO_EVENT.  */
void
discard_mouse_events ()
{
  struct input_event *sp;
  for (sp = kbd_fetch_ptr; sp != kbd_store_ptr; sp++)
    {
      if (sp == kbd_buffer + KBD_BUFFER_SIZE)
	sp = kbd_buffer;

      if (sp->kind == MOUSE_CLICK_EVENT
	  || sp->kind == WHEEL_EVENT
#ifdef WINDOWSNT
	  || sp->kind == W32_SCROLL_BAR_CLICK_EVENT
#endif
	  || sp->kind == SCROLL_BAR_CLICK_EVENT)
	{
	  sp->kind = NO_EVENT;
	}
    }
}


/* Return non-zero if there are any real events waiting in the event
   buffer, not counting `NO_EVENT's.

   If DISCARD is non-zero, discard NO_EVENT events at the front of
   the input queue, possibly leaving the input queue empty if there
   are no real input events.  */

int
kbd_buffer_events_waiting (discard)
     int discard;
{
  struct input_event *sp;

  for (sp = kbd_fetch_ptr;
       sp != kbd_store_ptr && sp->kind == NO_EVENT;
       ++sp)
    {
      if (sp == kbd_buffer + KBD_BUFFER_SIZE)
	sp = kbd_buffer;
    }

  if (discard)
    kbd_fetch_ptr = sp;

  return sp != kbd_store_ptr && sp->kind != NO_EVENT;
}


/* Clear input event EVENT.  */

static INLINE void
clear_event (event)
     struct input_event *event;
{
  event->kind = NO_EVENT;
}


/* Read one event from the event buffer, waiting if necessary.
   The value is a Lisp object representing the event.
   The value is nil for an event that should be ignored,
   or that was handled here.
   We always read and discard one event.  */

static Lisp_Object
kbd_buffer_get_event (kbp, used_mouse_menu)
     KBOARD **kbp;
     int *used_mouse_menu;
{
  register int c;
  Lisp_Object obj;

  if (noninteractive)
    {
      c = getchar ();
      XSETINT (obj, c);
      *kbp = current_kboard;
      return obj;
    }

  /* Wait until there is input available.  */
  for (;;)
    {
      if (kbd_fetch_ptr != kbd_store_ptr)
	break;
#ifdef HAVE_MOUSE
      if (!NILP (do_mouse_tracking) && some_mouse_moved ())
	break;
#endif

      /* If the quit flag is set, then read_char will return
	 quit_char, so that counts as "available input."  */
      if (!NILP (Vquit_flag))
	quit_throw_to_read_char ();

      /* One way or another, wait until input is available; then, if
	 interrupt handlers have not read it, read it now.  */

#ifdef OLDVMS
      wait_for_kbd_input ();
#else
/* Note SIGIO has been undef'd if FIONREAD is missing.  */
#ifdef SIGIO
      gobble_input (0);
#endif /* SIGIO */
      if (kbd_fetch_ptr != kbd_store_ptr)
	break;
#ifdef HAVE_MOUSE
      if (!NILP (do_mouse_tracking) && some_mouse_moved ())
	break;
#endif
      {
	wait_reading_process_output (0, 0, -1, 1, Qnil, NULL, 0);

	if (!interrupt_input && kbd_fetch_ptr == kbd_store_ptr)
	  /* Pass 1 for EXPECT since we just waited to have input.  */
	  read_avail_input (1);
      }
#endif /* not VMS */
    }

  if (CONSP (Vunread_command_events))
    {
      Lisp_Object first;
      first = XCAR (Vunread_command_events);
      Vunread_command_events = XCDR (Vunread_command_events);
      *kbp = current_kboard;
      return first;
    }

  /* At this point, we know that there is a readable event available
     somewhere.  If the event queue is empty, then there must be a
     mouse movement enabled and available.  */
  if (kbd_fetch_ptr != kbd_store_ptr)
    {
      struct input_event *event;

      event = ((kbd_fetch_ptr < kbd_buffer + KBD_BUFFER_SIZE)
	       ? kbd_fetch_ptr
	       : kbd_buffer);

      last_event_timestamp = event->timestamp;

#ifdef MULTI_KBOARD
      *kbp = event_to_kboard (event);
      if (*kbp == 0)
	*kbp = current_kboard;  /* Better than returning null ptr?  */
#else
      *kbp = &the_only_kboard;
#endif

      obj = Qnil;

      /* These two kinds of events get special handling
	 and don't actually appear to the command loop.
	 We return nil for them.  */
      if (event->kind == SELECTION_REQUEST_EVENT
	  || event->kind == SELECTION_CLEAR_EVENT)
	{
#ifdef HAVE_X11
	  struct input_event copy;

	  /* Remove it from the buffer before processing it,
	     since otherwise swallow_events will see it
	     and process it again.  */
	  copy = *event;
	  kbd_fetch_ptr = event + 1;
	  input_pending = readable_events (0);
	  x_handle_selection_event (&copy);
#else
	  /* We're getting selection request events, but we don't have
             a window system.  */
	  abort ();
#endif
	}

#if defined (HAVE_X11) || defined (HAVE_NTGUI) || defined (MAC_OS)
      else if (event->kind == DELETE_WINDOW_EVENT)
	{
	  /* Make an event (delete-frame (FRAME)).  */
	  obj = Fcons (event->frame_or_window, Qnil);
	  obj = Fcons (Qdelete_frame, Fcons (obj, Qnil));
	  kbd_fetch_ptr = event + 1;
	}
#endif
#if defined (HAVE_X11) || defined (HAVE_NTGUI) || defined (MAC_OS)
      else if (event->kind == ICONIFY_EVENT)
	{
	  /* Make an event (iconify-frame (FRAME)).  */
	  obj = Fcons (event->frame_or_window, Qnil);
	  obj = Fcons (Qiconify_frame, Fcons (obj, Qnil));
	  kbd_fetch_ptr = event + 1;
	}
      else if (event->kind == DEICONIFY_EVENT)
	{
	  /* Make an event (make-frame-visible (FRAME)).  */
	  obj = Fcons (event->frame_or_window, Qnil);
	  obj = Fcons (Qmake_frame_visible, Fcons (obj, Qnil));
	  kbd_fetch_ptr = event + 1;
	}
#endif
      else if (event->kind == BUFFER_SWITCH_EVENT)
	{
	  /* The value doesn't matter here; only the type is tested.  */
	  XSETBUFFER (obj, current_buffer);
	  kbd_fetch_ptr = event + 1;
	}
#if defined (USE_X_TOOLKIT) || defined (HAVE_NTGUI) || defined (MAC_OS) \
    || defined (USE_GTK)
      else if (event->kind == MENU_BAR_ACTIVATE_EVENT)
	{
	  kbd_fetch_ptr = event + 1;
	  input_pending = readable_events (0);
	  if (FRAME_LIVE_P (XFRAME (event->frame_or_window)))
	    x_activate_menubar (XFRAME (event->frame_or_window));
	}
#endif
#if defined (WINDOWSNT) || defined (MAC_OS)
      else if (event->kind == LANGUAGE_CHANGE_EVENT)
	{
#ifdef MAC_OS
	  /* Make an event (language-change (KEY_SCRIPT)).  */
	  obj = Fcons (make_number (event->code), Qnil);
#else
	  /* Make an event (language-change (FRAME CHARSET LCID)).  */
	  obj = Fcons (event->frame_or_window, Qnil);
#endif
	  obj = Fcons (Qlanguage_change, Fcons (obj, Qnil));
	  kbd_fetch_ptr = event + 1;
	}
#endif
      else if (event->kind == SAVE_SESSION_EVENT)
        {
          obj = Fcons (Qsave_session, Qnil);
	  kbd_fetch_ptr = event + 1;
        }
      /* Just discard these, by returning nil.
	 With MULTI_KBOARD, these events are used as placeholders
	 when we need to randomly delete events from the queue.
	 (They shouldn't otherwise be found in the buffer,
	 but on some machines it appears they do show up
	 even without MULTI_KBOARD.)  */
      /* On Windows NT/9X, NO_EVENT is used to delete extraneous
         mouse events during a popup-menu call.  */
      else if (event->kind == NO_EVENT)
	kbd_fetch_ptr = event + 1;
      else if (event->kind == HELP_EVENT)
	{
	  Lisp_Object object, position, help, frame, window;

	  frame = event->frame_or_window;
	  object = event->arg;
	  position = make_number (event->code);
	  window = event->x;
	  help = event->y;
	  clear_event (event);

	  kbd_fetch_ptr = event + 1;
	  if (!WINDOWP (window))
	    window = Qnil;
	  obj = Fcons (Qhelp_echo,
		       list5 (frame, help, window, object, position));
	}
      else if (event->kind == FOCUS_IN_EVENT)
	{
	  /* Notification of a FocusIn event.  The frame receiving the
	     focus is in event->frame_or_window.  Generate a
	     switch-frame event if necessary.  */
	  Lisp_Object frame, focus;

	  frame = event->frame_or_window;
	  focus = FRAME_FOCUS_FRAME (XFRAME (frame));
	  if (FRAMEP (focus))
	    frame = focus;

	  if (!EQ (frame, internal_last_event_frame)
	      && !EQ (frame, selected_frame))
	    obj = make_lispy_switch_frame (frame);
	  internal_last_event_frame = frame;
	  kbd_fetch_ptr = event + 1;
	}
      else
	{
	  /* If this event is on a different frame, return a switch-frame this
	     time, and leave the event in the queue for next time.  */
	  Lisp_Object frame;
	  Lisp_Object focus;

	  frame = event->frame_or_window;
	  if (CONSP (frame))
	    frame = XCAR (frame);
	  else if (WINDOWP (frame))
	    frame = WINDOW_FRAME (XWINDOW (frame));

	  focus = FRAME_FOCUS_FRAME (XFRAME (frame));
	  if (! NILP (focus))
	    frame = focus;

	  if (! EQ (frame, internal_last_event_frame)
	      && !EQ (frame, selected_frame))
	    obj = make_lispy_switch_frame (frame);
	  internal_last_event_frame = frame;

	  /* If we didn't decide to make a switch-frame event, go ahead
	     and build a real event from the queue entry.  */

	  if (NILP (obj))
	    {
	      obj = make_lispy_event (event);

#if defined (USE_X_TOOLKIT) || defined (HAVE_NTGUI) || defined(MAC_OS) \
    || defined (USE_GTK)
	      /* If this was a menu selection, then set the flag to inhibit
		 writing to last_nonmenu_event.  Don't do this if the event
		 we're returning is (menu-bar), though; that indicates the
		 beginning of the menu sequence, and we might as well leave
		 that as the `event with parameters' for this selection.  */
	      if (used_mouse_menu
		  && !EQ (event->frame_or_window, event->arg)
		  && (event->kind == MENU_BAR_EVENT
		      || event->kind == TOOL_BAR_EVENT))
		*used_mouse_menu = 1;
#endif

	      /* Wipe out this event, to catch bugs.  */
	      clear_event (event);
	      kbd_fetch_ptr = event + 1;
	    }
	}
    }
#ifdef HAVE_MOUSE
  /* Try generating a mouse motion event.  */
  else if (!NILP (do_mouse_tracking) && some_mouse_moved ())
    {
      FRAME_PTR f = some_mouse_moved ();
      Lisp_Object bar_window;
      enum scroll_bar_part part;
      Lisp_Object x, y;
      unsigned long time;

      *kbp = current_kboard;
      /* Note that this uses F to determine which display to look at.
	 If there is no valid info, it does not store anything
	 so x remains nil.  */
      x = Qnil;

      /* XXX Can f or mouse_position_hook be NULL here? */
      if (f && FRAME_DEVICE (f)->mouse_position_hook)
        (*FRAME_DEVICE (f)->mouse_position_hook) (&f, 0, &bar_window,
                                                  &part, &x, &y, &time);

      obj = Qnil;

      /* Decide if we should generate a switch-frame event.  Don't
	 generate switch-frame events for motion outside of all Emacs
	 frames.  */
      if (!NILP (x) && f)
	{
	  Lisp_Object frame;

	  frame = FRAME_FOCUS_FRAME (f);
	  if (NILP (frame))
	    XSETFRAME (frame, f);

	  if (! EQ (frame, internal_last_event_frame)
	      && !EQ (frame, selected_frame))
	    obj = make_lispy_switch_frame (frame);
	  internal_last_event_frame = frame;
	}

      /* If we didn't decide to make a switch-frame event, go ahead and
	 return a mouse-motion event.  */
      if (!NILP (x) && NILP (obj))
	obj = make_lispy_movement (f, bar_window, part, x, y, time);
    }
#endif	/* HAVE_MOUSE */
  else
    /* We were promised by the above while loop that there was
       something for us to read!  */
    abort ();

  input_pending = readable_events (0);

  Vlast_event_frame = internal_last_event_frame;

  return (obj);
}

/* Process any events that are not user-visible,
   then return, without reading any user-visible events.  */

void
swallow_events (do_display)
     int do_display;
{
  int old_timers_run;

  while (kbd_fetch_ptr != kbd_store_ptr)
    {
      struct input_event *event;

      event = ((kbd_fetch_ptr < kbd_buffer + KBD_BUFFER_SIZE)
	       ? kbd_fetch_ptr
	       : kbd_buffer);

      last_event_timestamp = event->timestamp;

      /* These two kinds of events get special handling
	 and don't actually appear to the command loop.  */
      if (event->kind == SELECTION_REQUEST_EVENT
	  || event->kind == SELECTION_CLEAR_EVENT)
	{
#ifdef HAVE_X11
	  struct input_event copy;

	  /* Remove it from the buffer before processing it,
	     since otherwise swallow_events called recursively could see it
	     and process it again.  */
	  copy = *event;
	  kbd_fetch_ptr = event + 1;
	  input_pending = readable_events (0);
	  x_handle_selection_event (&copy);
#else
	  /* We're getting selection request events, but we don't have
             a window system.  */
	  abort ();
#endif
	}
      else
	break;
    }

  old_timers_run = timers_run;
  get_input_pending (&input_pending, READABLE_EVENTS_DO_TIMERS_NOW);

  if (timers_run != old_timers_run && do_display)
    redisplay_preserve_echo_area (7);
}

/* Record the start of when Emacs is idle,
   for the sake of running idle-time timers.  */

static void
timer_start_idle ()
{
  Lisp_Object timers;

  /* If we are already in the idle state, do nothing.  */
  if (! EMACS_TIME_NEG_P (timer_idleness_start_time))
    return;

  EMACS_GET_TIME (timer_idleness_start_time);

  timer_last_idleness_start_time = timer_idleness_start_time;

  /* Mark all idle-time timers as once again candidates for running.  */
  for (timers = Vtimer_idle_list; CONSP (timers); timers = XCDR (timers))
    {
      Lisp_Object timer;

      timer = XCAR (timers);

      if (!VECTORP (timer) || XVECTOR (timer)->size != 8)
	continue;
      XVECTOR (timer)->contents[0] = Qnil;
    }
}

/* Record that Emacs is no longer idle, so stop running idle-time timers.  */

static void
timer_stop_idle ()
{
  EMACS_SET_SECS_USECS (timer_idleness_start_time, -1, -1);
}

/* Resume idle timer from last idle start time.  */

static void
timer_resume_idle ()
{
  if (! EMACS_TIME_NEG_P (timer_idleness_start_time))
    return;

  timer_idleness_start_time = timer_last_idleness_start_time;
}

/* This is only for debugging.  */
struct input_event last_timer_event;

/* Check whether a timer has fired.  To prevent larger problems we simply
   disregard elements that are not proper timers.  Do not make a circular
   timer list for the time being.

   Returns the number of seconds to wait until the next timer fires.  If a
   timer is triggering now, return zero seconds.
   If no timer is active, return -1 seconds.

   If a timer is ripe, we run it, with quitting turned off.

   DO_IT_NOW is now ignored.  It used to mean that we should
   run the timer directly instead of queueing a timer-event.
   Now we always run timers directly.  */

EMACS_TIME
timer_check (do_it_now)
     int do_it_now;
{
  EMACS_TIME nexttime;
  EMACS_TIME now, idleness_now;
  Lisp_Object timers, idle_timers, chosen_timer;
  struct gcpro gcpro1, gcpro2, gcpro3;

  EMACS_SET_SECS (nexttime, -1);
  EMACS_SET_USECS (nexttime, -1);

  /* Always consider the ordinary timers.  */
  timers = Vtimer_list;
  /* Consider the idle timers only if Emacs is idle.  */
  if (! EMACS_TIME_NEG_P (timer_idleness_start_time))
    idle_timers = Vtimer_idle_list;
  else
    idle_timers = Qnil;
  chosen_timer = Qnil;
  GCPRO3 (timers, idle_timers, chosen_timer);

  if (CONSP (timers) || CONSP (idle_timers))
    {
      EMACS_GET_TIME (now);
      if (! EMACS_TIME_NEG_P (timer_idleness_start_time))
	EMACS_SUB_TIME (idleness_now, now, timer_idleness_start_time);
    }

  while (CONSP (timers) || CONSP (idle_timers))
    {
      Lisp_Object *vector;
      Lisp_Object timer = Qnil, idle_timer = Qnil;
      EMACS_TIME timer_time, idle_timer_time;
      EMACS_TIME difference, timer_difference, idle_timer_difference;

      /* Skip past invalid timers and timers already handled.  */
      if (!NILP (timers))
	{
	  timer = XCAR (timers);
	  if (!VECTORP (timer) || XVECTOR (timer)->size != 8)
	    {
	      timers = XCDR (timers);
	      continue;
	    }
	  vector = XVECTOR (timer)->contents;

	  if (!INTEGERP (vector[1]) || !INTEGERP (vector[2])
	      || !INTEGERP (vector[3])
	      || ! NILP (vector[0]))
	    {
	      timers = XCDR (timers);
	      continue;
	    }
	}
      if (!NILP (idle_timers))
	{
	  timer = XCAR (idle_timers);
	  if (!VECTORP (timer) || XVECTOR (timer)->size != 8)
	    {
	      idle_timers = XCDR (idle_timers);
	      continue;
	    }
	  vector = XVECTOR (timer)->contents;

	  if (!INTEGERP (vector[1]) || !INTEGERP (vector[2])
	      || !INTEGERP (vector[3])
	      || ! NILP (vector[0]))
	    {
	      idle_timers = XCDR (idle_timers);
	      continue;
	    }
	}

      /* Set TIMER, TIMER_TIME and TIMER_DIFFERENCE
	 based on the next ordinary timer.
	 TIMER_DIFFERENCE is the distance in time from NOW to when
	 this timer becomes ripe (negative if it's already ripe).  */
      if (!NILP (timers))
	{
	  timer = XCAR (timers);
	  vector = XVECTOR (timer)->contents;
	  EMACS_SET_SECS (timer_time,
			  (XINT (vector[1]) << 16) | (XINT (vector[2])));
	  EMACS_SET_USECS (timer_time, XINT (vector[3]));
	  EMACS_SUB_TIME (timer_difference, timer_time, now);
	}

      /* Set IDLE_TIMER, IDLE_TIMER_TIME and IDLE_TIMER_DIFFERENCE
	 based on the next idle timer.  */
      if (!NILP (idle_timers))
	{
	  idle_timer = XCAR (idle_timers);
	  vector = XVECTOR (idle_timer)->contents;
	  EMACS_SET_SECS (idle_timer_time,
			  (XINT (vector[1]) << 16) | (XINT (vector[2])));
	  EMACS_SET_USECS (idle_timer_time, XINT (vector[3]));
	  EMACS_SUB_TIME (idle_timer_difference, idle_timer_time, idleness_now);
	}

      /* Decide which timer is the next timer,
	 and set CHOSEN_TIMER, VECTOR and DIFFERENCE accordingly.
	 Also step down the list where we found that timer.  */

      if (! NILP (timers) && ! NILP (idle_timers))
	{
	  EMACS_TIME temp;
	  EMACS_SUB_TIME (temp, timer_difference, idle_timer_difference);
	  if (EMACS_TIME_NEG_P (temp))
	    {
	      chosen_timer = timer;
	      timers = XCDR (timers);
	      difference = timer_difference;
	    }
	  else
	    {
	      chosen_timer = idle_timer;
	      idle_timers = XCDR (idle_timers);
	      difference = idle_timer_difference;
	    }
	}
      else if (! NILP (timers))
	{
	  chosen_timer = timer;
	  timers = XCDR (timers);
	  difference = timer_difference;
	}
      else
	{
	  chosen_timer = idle_timer;
	  idle_timers = XCDR (idle_timers);
	  difference = idle_timer_difference;
	}
      vector = XVECTOR (chosen_timer)->contents;

      /* If timer is ripe, run it if it hasn't been run.  */
      if (EMACS_TIME_NEG_P (difference)
	  || (EMACS_SECS (difference) == 0
	      && EMACS_USECS (difference) == 0))
	{
	  if (NILP (vector[0]))
	    {
	      int count = SPECPDL_INDEX ();
	      Lisp_Object old_deactivate_mark = Vdeactivate_mark;

	      /* On unbind_to, resume allowing input from any kboard, if that
                 was true before.  */
              record_single_kboard_state ();

	      /* Mark the timer as triggered to prevent problems if the lisp
		 code fails to reschedule it right.  */
	      vector[0] = Qt;

	      specbind (Qinhibit_quit, Qt);

	      call1 (Qtimer_event_handler, chosen_timer);
	      Vdeactivate_mark = old_deactivate_mark;
	      timers_run++;
	      unbind_to (count, Qnil);

	      /* Since we have handled the event,
		 we don't need to tell the caller to wake up and do it.  */
	    }
	}
      else
	/* When we encounter a timer that is still waiting,
	   return the amount of time to wait before it is ripe.  */
	{
	  UNGCPRO;
	  return difference;
	}
    }

  /* No timers are pending in the future.  */
  /* Return 0 if we generated an event, and -1 if not.  */
  UNGCPRO;
  return nexttime;
}

/* Caches for modify_event_symbol.  */
static Lisp_Object accent_key_syms;
static Lisp_Object func_key_syms;
static Lisp_Object mouse_syms;
static Lisp_Object wheel_syms;
static Lisp_Object drag_n_drop_syms;

/* This is a list of keysym codes for special "accent" characters.
   It parallels lispy_accent_keys.  */

static int lispy_accent_codes[] =
{
#ifdef XK_dead_circumflex
  XK_dead_circumflex,
#else
  0,
#endif
#ifdef XK_dead_grave
  XK_dead_grave,
#else
  0,
#endif
#ifdef XK_dead_tilde
  XK_dead_tilde,
#else
  0,
#endif
#ifdef XK_dead_diaeresis
  XK_dead_diaeresis,
#else
  0,
#endif
#ifdef XK_dead_macron
  XK_dead_macron,
#else
  0,
#endif
#ifdef XK_dead_degree
  XK_dead_degree,
#else
  0,
#endif
#ifdef XK_dead_acute
  XK_dead_acute,
#else
  0,
#endif
#ifdef XK_dead_cedilla
  XK_dead_cedilla,
#else
  0,
#endif
#ifdef XK_dead_breve
  XK_dead_breve,
#else
  0,
#endif
#ifdef XK_dead_ogonek
  XK_dead_ogonek,
#else
  0,
#endif
#ifdef XK_dead_caron
  XK_dead_caron,
#else
  0,
#endif
#ifdef XK_dead_doubleacute
  XK_dead_doubleacute,
#else
  0,
#endif
#ifdef XK_dead_abovedot
  XK_dead_abovedot,
#else
  0,
#endif
#ifdef XK_dead_abovering
  XK_dead_abovering,
#else
  0,
#endif
#ifdef XK_dead_iota
  XK_dead_iota,
#else
  0,
#endif
#ifdef XK_dead_belowdot
  XK_dead_belowdot,
#else
  0,
#endif
#ifdef XK_dead_voiced_sound
  XK_dead_voiced_sound,
#else
  0,
#endif
#ifdef XK_dead_semivoiced_sound
  XK_dead_semivoiced_sound,
#else
  0,
#endif
#ifdef XK_dead_hook
  XK_dead_hook,
#else
  0,
#endif
#ifdef XK_dead_horn
  XK_dead_horn,
#else
  0,
#endif
};

/* This is a list of Lisp names for special "accent" characters.
   It parallels lispy_accent_codes.  */

static char *lispy_accent_keys[] =
{
  "dead-circumflex",
  "dead-grave",
  "dead-tilde",
  "dead-diaeresis",
  "dead-macron",
  "dead-degree",
  "dead-acute",
  "dead-cedilla",
  "dead-breve",
  "dead-ogonek",
  "dead-caron",
  "dead-doubleacute",
  "dead-abovedot",
  "dead-abovering",
  "dead-iota",
  "dead-belowdot",
  "dead-voiced-sound",
  "dead-semivoiced-sound",
  "dead-hook",
  "dead-horn",
};

#ifdef HAVE_NTGUI
#define FUNCTION_KEY_OFFSET 0x0

char *lispy_function_keys[] =
  {
    0,                /* 0                      */

    0,                /* VK_LBUTTON        0x01 */
    0,                /* VK_RBUTTON        0x02 */
    "cancel",         /* VK_CANCEL         0x03 */
    0,                /* VK_MBUTTON        0x04 */

    0, 0, 0,          /*    0x05 .. 0x07        */

    "backspace",      /* VK_BACK           0x08 */
    "tab",            /* VK_TAB            0x09 */

    0, 0,             /*    0x0A .. 0x0B        */

    "clear",          /* VK_CLEAR          0x0C */
    "return",         /* VK_RETURN         0x0D */

    0, 0,             /*    0x0E .. 0x0F        */

    0,                /* VK_SHIFT          0x10 */
    0,                /* VK_CONTROL        0x11 */
    0,                /* VK_MENU           0x12 */
    "pause",          /* VK_PAUSE          0x13 */
    "capslock",       /* VK_CAPITAL        0x14 */

    0, 0, 0, 0, 0, 0, /*    0x15 .. 0x1A        */

    "escape",         /* VK_ESCAPE         0x1B */

    0, 0, 0, 0,       /*    0x1C .. 0x1F        */

    0,                /* VK_SPACE          0x20 */
    "prior",          /* VK_PRIOR          0x21 */
    "next",           /* VK_NEXT           0x22 */
    "end",            /* VK_END            0x23 */
    "home",           /* VK_HOME           0x24 */
    "left",           /* VK_LEFT           0x25 */
    "up",             /* VK_UP             0x26 */
    "right",          /* VK_RIGHT          0x27 */
    "down",           /* VK_DOWN           0x28 */
    "select",         /* VK_SELECT         0x29 */
    "print",          /* VK_PRINT          0x2A */
    "execute",        /* VK_EXECUTE        0x2B */
    "snapshot",       /* VK_SNAPSHOT       0x2C */
    "insert",         /* VK_INSERT         0x2D */
    "delete",         /* VK_DELETE         0x2E */
    "help",           /* VK_HELP           0x2F */

    /* VK_0 thru VK_9 are the same as ASCII '0' thru '9' (0x30 - 0x39) */

    0, 0, 0, 0, 0, 0, 0, 0, 0, 0,

    0, 0, 0, 0, 0, 0, 0, /* 0x3A .. 0x40       */

    /* VK_A thru VK_Z are the same as ASCII 'A' thru 'Z' (0x41 - 0x5A) */

    0, 0, 0, 0, 0, 0, 0, 0, 0,
    0, 0, 0, 0, 0, 0, 0, 0, 0,
    0, 0, 0, 0, 0, 0, 0, 0,

    "lwindow",       /* VK_LWIN           0x5B */
    "rwindow",       /* VK_RWIN           0x5C */
    "apps",          /* VK_APPS           0x5D */

    0, 0,            /*    0x5E .. 0x5F        */

    "kp-0",          /* VK_NUMPAD0        0x60 */
    "kp-1",          /* VK_NUMPAD1        0x61 */
    "kp-2",          /* VK_NUMPAD2        0x62 */
    "kp-3",          /* VK_NUMPAD3        0x63 */
    "kp-4",          /* VK_NUMPAD4        0x64 */
    "kp-5",          /* VK_NUMPAD5        0x65 */
    "kp-6",          /* VK_NUMPAD6        0x66 */
    "kp-7",          /* VK_NUMPAD7        0x67 */
    "kp-8",          /* VK_NUMPAD8        0x68 */
    "kp-9",          /* VK_NUMPAD9        0x69 */
    "kp-multiply",   /* VK_MULTIPLY       0x6A */
    "kp-add",        /* VK_ADD            0x6B */
    "kp-separator",  /* VK_SEPARATOR      0x6C */
    "kp-subtract",   /* VK_SUBTRACT       0x6D */
    "kp-decimal",    /* VK_DECIMAL        0x6E */
    "kp-divide",     /* VK_DIVIDE         0x6F */
    "f1",            /* VK_F1             0x70 */
    "f2",            /* VK_F2             0x71 */
    "f3",            /* VK_F3             0x72 */
    "f4",            /* VK_F4             0x73 */
    "f5",            /* VK_F5             0x74 */
    "f6",            /* VK_F6             0x75 */
    "f7",            /* VK_F7             0x76 */
    "f8",            /* VK_F8             0x77 */
    "f9",            /* VK_F9             0x78 */
    "f10",           /* VK_F10            0x79 */
    "f11",           /* VK_F11            0x7A */
    "f12",           /* VK_F12            0x7B */
    "f13",           /* VK_F13            0x7C */
    "f14",           /* VK_F14            0x7D */
    "f15",           /* VK_F15            0x7E */
    "f16",           /* VK_F16            0x7F */
    "f17",           /* VK_F17            0x80 */
    "f18",           /* VK_F18            0x81 */
    "f19",           /* VK_F19            0x82 */
    "f20",           /* VK_F20            0x83 */
    "f21",           /* VK_F21            0x84 */
    "f22",           /* VK_F22            0x85 */
    "f23",           /* VK_F23            0x86 */
    "f24",           /* VK_F24            0x87 */

    0, 0, 0, 0,      /*    0x88 .. 0x8B        */
    0, 0, 0, 0,      /*    0x8C .. 0x8F        */

    "kp-numlock",    /* VK_NUMLOCK        0x90 */
    "scroll",        /* VK_SCROLL         0x91 */

    "kp-space",	     /* VK_NUMPAD_CLEAR   0x92 */
    "kp-enter",	     /* VK_NUMPAD_ENTER   0x93 */
    "kp-prior",	     /* VK_NUMPAD_PRIOR   0x94 */
    "kp-next",	     /* VK_NUMPAD_NEXT    0x95 */
    "kp-end",	     /* VK_NUMPAD_END     0x96 */
    "kp-home",	     /* VK_NUMPAD_HOME    0x97 */
    "kp-left",	     /* VK_NUMPAD_LEFT    0x98 */
    "kp-up",	     /* VK_NUMPAD_UP      0x99 */
    "kp-right",	     /* VK_NUMPAD_RIGHT   0x9A */
    "kp-down",	     /* VK_NUMPAD_DOWN    0x9B */
    "kp-insert",     /* VK_NUMPAD_INSERT  0x9C */
    "kp-delete",     /* VK_NUMPAD_DELETE  0x9D */

    0, 0,	     /*    0x9E .. 0x9F        */

    /*
     * VK_L* & VK_R* - left and right Alt, Ctrl and Shift virtual keys.
     * Used only as parameters to GetAsyncKeyState and GetKeyState.
     * No other API or message will distinguish left and right keys this way.
     */
    /* 0xA0 .. 0xEF */

    0, 0, 0, 0, 0, 0, 0, 0, 0, 0, 0, 0, 0, 0, 0, 0,
    0, 0, 0, 0, 0, 0, 0, 0, 0, 0, 0, 0, 0, 0, 0, 0,
    0, 0, 0, 0, 0, 0, 0, 0, 0, 0, 0, 0, 0, 0, 0, 0,
    0, 0, 0, 0, 0, 0, 0, 0, 0, 0, 0, 0, 0, 0, 0, 0,
    0, 0, 0, 0, 0, 0, 0, 0, 0, 0, 0, 0, 0, 0, 0, 0,

    /* 0xF0 .. 0xF5 */

    0, 0, 0, 0, 0, 0,

    "attn",          /* VK_ATTN           0xF6 */
    "crsel",         /* VK_CRSEL          0xF7 */
    "exsel",         /* VK_EXSEL          0xF8 */
    "ereof",         /* VK_EREOF          0xF9 */
    "play",          /* VK_PLAY           0xFA */
    "zoom",          /* VK_ZOOM           0xFB */
    "noname",        /* VK_NONAME         0xFC */
    "pa1",           /* VK_PA1            0xFD */
    "oem_clear",     /* VK_OEM_CLEAR      0xFE */
    0 /* 0xFF */
  };

#else /* not HAVE_NTGUI */

/* This should be dealt with in XTread_socket now, and that doesn't
   depend on the client system having the Kana syms defined.  See also
   the XK_kana_A case below.  */
#if 0
#ifdef XK_kana_A
static char *lispy_kana_keys[] =
  {
    /* X Keysym value */
    0,0,0,0,0,0,0,0,0,0,0,0,0,0,0,0,	/* 0x400 .. 0x40f */
    0,0,0,0,0,0,0,0,0,0,0,0,0,0,0,0,	/* 0x410 .. 0x41f */
    0,0,0,0,0,0,0,0,0,0,0,0,0,0,0,0,	/* 0x420 .. 0x42f */
    0,0,0,0,0,0,0,0,0,0,0,0,0,0,0,0,	/* 0x430 .. 0x43f */
    0,0,0,0,0,0,0,0,0,0,0,0,0,0,0,0,	/* 0x440 .. 0x44f */
    0,0,0,0,0,0,0,0,0,0,0,0,0,0,0,0,	/* 0x450 .. 0x45f */
    0,0,0,0,0,0,0,0,0,0,0,0,0,0,0,0,	/* 0x460 .. 0x46f */
    0,0,0,0,0,0,0,0,0,0,0,0,0,0,"overline",0,
    0,0,0,0,0,0,0,0,0,0,0,0,0,0,0,0,	/* 0x480 .. 0x48f */
    0,0,0,0,0,0,0,0,0,0,0,0,0,0,0,0,	/* 0x490 .. 0x49f */
    0, "kana-fullstop", "kana-openingbracket", "kana-closingbracket",
    "kana-comma", "kana-conjunctive", "kana-WO", "kana-a",
    "kana-i", "kana-u", "kana-e", "kana-o",
    "kana-ya", "kana-yu", "kana-yo", "kana-tsu",
    "prolongedsound", "kana-A", "kana-I", "kana-U",
    "kana-E", "kana-O", "kana-KA", "kana-KI",
    "kana-KU", "kana-KE", "kana-KO", "kana-SA",
    "kana-SHI", "kana-SU", "kana-SE", "kana-SO",
    "kana-TA", "kana-CHI", "kana-TSU", "kana-TE",
    "kana-TO", "kana-NA", "kana-NI", "kana-NU",
    "kana-NE", "kana-NO", "kana-HA", "kana-HI",
    "kana-FU", "kana-HE", "kana-HO", "kana-MA",
    "kana-MI", "kana-MU", "kana-ME", "kana-MO",
    "kana-YA", "kana-YU", "kana-YO", "kana-RA",
    "kana-RI", "kana-RU", "kana-RE", "kana-RO",
    "kana-WA", "kana-N", "voicedsound", "semivoicedsound",
    0,0,0,0,0,0,0,0,0,0,0,0,0,0,0,0,	/* 0x4e0 .. 0x4ef */
    0,0,0,0,0,0,0,0,0,0,0,0,0,0,0,0,	/* 0x4f0 .. 0x4ff */
  };
#endif /* XK_kana_A */
#endif /* 0 */

#define FUNCTION_KEY_OFFSET 0xff00

/* You'll notice that this table is arranged to be conveniently
   indexed by X Windows keysym values.  */
static char *lispy_function_keys[] =
  {
    /* X Keysym value */

    0, 0, 0, 0, 0, 0, 0, 0,			      /* 0xff00...0f */
    "backspace", "tab", "linefeed", "clear",
    0, "return", 0, 0,
    0, 0, 0, "pause",				      /* 0xff10...1f */
    0, 0, 0, 0, 0, 0, 0, "escape",
    0, 0, 0, 0,
    0, "kanji", "muhenkan", "henkan",		      /* 0xff20...2f */
    "romaji", "hiragana", "katakana", "hiragana-katakana",
    "zenkaku", "hankaku", "zenkaku-hankaku", "touroku",
    "massyo", "kana-lock", "kana-shift", "eisu-shift",
    "eisu-toggle",				      /* 0xff30...3f */
       0, 0, 0, 0, 0, 0, 0, 0, 0, 0, 0, 0, 0, 0, 0,
    0, 0, 0, 0, 0, 0, 0, 0, 0, 0, 0, 0, 0, 0, 0, 0,   /* 0xff40...4f */

    "home", "left", "up", "right", /* 0xff50 */	/* IsCursorKey */
    "down", "prior", "next", "end",
    "begin", 0, 0, 0, 0, 0, 0, 0,
    "select",			/* 0xff60 */	/* IsMiscFunctionKey */
    "print",
    "execute",
    "insert",
    0,		/* 0xff64 */
    "undo",
    "redo",
    "menu",
    "find",
    "cancel",
    "help",
    "break",			/* 0xff6b */

    0, 0, 0, 0,
    0, 0, 0, 0, "backtab", 0, 0, 0,		/* 0xff70... */
    0, 0, 0, 0, 0, 0, 0, "kp-numlock",		/* 0xff78... */
    "kp-space",			/* 0xff80 */	/* IsKeypadKey */
    0, 0, 0, 0, 0, 0, 0, 0,
    "kp-tab",			/* 0xff89 */
    0, 0, 0,
    "kp-enter",			/* 0xff8d */
    0, 0, 0,
    "kp-f1",			/* 0xff91 */
    "kp-f2",
    "kp-f3",
    "kp-f4",
    "kp-home",			/* 0xff95 */
    "kp-left",
    "kp-up",
    "kp-right",
    "kp-down",
    "kp-prior",			/* kp-page-up */
    "kp-next",			/* kp-page-down */
    "kp-end",
    "kp-begin",
    "kp-insert",
    "kp-delete",
    0,				/* 0xffa0 */
    0, 0, 0, 0, 0, 0, 0, 0, 0,
    "kp-multiply",		/* 0xffaa */
    "kp-add",
    "kp-separator",
    "kp-subtract",
    "kp-decimal",
    "kp-divide",		/* 0xffaf */
    "kp-0",			/* 0xffb0 */
    "kp-1",	"kp-2",	"kp-3",	"kp-4",	"kp-5",	"kp-6",	"kp-7",	"kp-8",	"kp-9",
    0,		/* 0xffba */
    0, 0,
    "kp-equal",			/* 0xffbd */
    "f1",			/* 0xffbe */	/* IsFunctionKey */
    "f2",
    "f3", "f4", "f5", "f6", "f7", "f8",	"f9", "f10", /* 0xffc0 */
    "f11", "f12", "f13", "f14", "f15", "f16", "f17", "f18",
    "f19", "f20", "f21", "f22", "f23", "f24", "f25", "f26", /* 0xffd0 */
    "f27", "f28", "f29", "f30", "f31", "f32", "f33", "f34",
    "f35", 0, 0, 0, 0, 0, 0, 0,	/* 0xffe0 */
    0, 0, 0, 0, 0, 0, 0, 0,
    0, 0, 0, 0, 0, 0, 0, 0,     /* 0xfff0 */
    0, 0, 0, 0, 0, 0, 0, "delete"
  };

/* ISO 9995 Function and Modifier Keys; the first byte is 0xFE.  */
#define ISO_FUNCTION_KEY_OFFSET 0xfe00

static char *iso_lispy_function_keys[] =
  {
    0, 0, 0, 0, 0, 0, 0, 0,	/* 0xfe00 */
    0, 0, 0, 0, 0, 0, 0, 0,	/* 0xfe08 */
    0, 0, 0, 0, 0, 0, 0, 0,	/* 0xfe10 */
    0, 0, 0, 0, 0, 0, 0, 0,	/* 0xfe18 */
    "iso-lefttab",		/* 0xfe20 */
    "iso-move-line-up", "iso-move-line-down",
    "iso-partial-line-up", "iso-partial-line-down",
    "iso-partial-space-left", "iso-partial-space-right",
    "iso-set-margin-left", "iso-set-margin-right", /* 0xffe27, 28 */
    "iso-release-margin-left", "iso-release-margin-right",
    "iso-release-both-margins",
    "iso-fast-cursor-left", "iso-fast-cursor-right",
    "iso-fast-cursor-up", "iso-fast-cursor-down",
    "iso-continuous-underline", "iso-discontinuous-underline", /* 0xfe30, 31 */
    "iso-emphasize", "iso-center-object", "iso-enter", /* ... 0xfe34 */
  };

#endif /* not HAVE_NTGUI */

Lisp_Object Vlispy_mouse_stem;

static char *lispy_wheel_names[] =
{
  "wheel-up", "wheel-down"
};

/* drag-n-drop events are generated when a set of selected files are
   dragged from another application and dropped onto an Emacs window.  */
static char *lispy_drag_n_drop_names[] =
{
  "drag-n-drop"
};

/* Scroll bar parts.  */
Lisp_Object Qabove_handle, Qhandle, Qbelow_handle;
Lisp_Object Qup, Qdown, Qbottom, Qend_scroll;
Lisp_Object Qtop, Qratio;

/* An array of scroll bar parts, indexed by an enum scroll_bar_part value.  */
Lisp_Object *scroll_bar_parts[] = {
  &Qabove_handle, &Qhandle, &Qbelow_handle,
  &Qup, &Qdown, &Qtop, &Qbottom, &Qend_scroll, &Qratio
};

/* User signal events.  */
Lisp_Object Qusr1_signal, Qusr2_signal;

Lisp_Object *lispy_user_signals[] =
{
  &Qusr1_signal, &Qusr2_signal
};


/* A vector, indexed by button number, giving the down-going location
   of currently depressed buttons, both scroll bar and non-scroll bar.

   The elements have the form
     (BUTTON-NUMBER MODIFIER-MASK . REST)
   where REST is the cdr of a position as it would be reported in the event.

   The make_lispy_event function stores positions here to tell the
   difference between click and drag events, and to store the starting
   location to be included in drag events.  */

static Lisp_Object button_down_location;

/* Information about the most recent up-going button event:  Which
   button, what location, and what time. */

static int last_mouse_button;
static int last_mouse_x;
static int last_mouse_y;
static unsigned long button_down_time;

/* The maximum time between clicks to make a double-click, or Qnil to
   disable double-click detection, or Qt for no time limit.  */

Lisp_Object Vdouble_click_time;

/* Maximum number of pixels the mouse may be moved between clicks
   to make a double-click.  */

EMACS_INT double_click_fuzz;

/* The number of clicks in this multiple-click. */

int double_click_count;

/* Return position of a mouse click or wheel event */

static Lisp_Object
make_lispy_position (f, x, y, time)
     struct frame *f;
     Lisp_Object *x, *y;
     unsigned long time;
{
  Lisp_Object window;
  enum window_part part;
  Lisp_Object posn = Qnil;
  Lisp_Object extra_info = Qnil;
  int wx, wy;

  /* Set `window' to the window under frame pixel coordinates (x,y)  */
  if (f)
    window = window_from_coordinates (f, XINT (*x), XINT (*y),
				      &part, &wx, &wy, 0);
  else
    window = Qnil;

  if (WINDOWP (window))
    {
      /* It's a click in window window at frame coordinates (x,y)  */
      struct window *w = XWINDOW (window);
      Lisp_Object string_info = Qnil;
      int textpos = -1, rx = -1, ry = -1;
      int dx = -1, dy = -1;
      int width = -1, height = -1;
      Lisp_Object object = Qnil;

      /* Set event coordinates to window-relative coordinates
	 for constructing the Lisp event below.  */
      XSETINT (*x, wx);
      XSETINT (*y, wy);

      if (part == ON_MODE_LINE || part == ON_HEADER_LINE)
	{
	  /* Mode line or header line.  Look for a string under
	     the mouse that may have a `local-map' property.  */
	  Lisp_Object string;
	  int charpos;

	  posn = part == ON_MODE_LINE ? Qmode_line : Qheader_line;
	  rx = wx, ry = wy;
	  string = mode_line_string (w, part, &rx, &ry, &charpos,
				     &object, &dx, &dy, &width, &height);
	  if (STRINGP (string))
	    string_info = Fcons (string, make_number (charpos));
	  if (w == XWINDOW (selected_window))
	    textpos = PT;
	  else
	    textpos = XMARKER (w->pointm)->charpos;
	}
      else if (part == ON_VERTICAL_BORDER)
	{
	  posn = Qvertical_line;
	  wx = -1;
	  dx = 0;
	  width = 1;
	}
      else if (part == ON_LEFT_MARGIN || part == ON_RIGHT_MARGIN)
	{
	  Lisp_Object string;
	  int charpos;

	  posn = (part == ON_LEFT_MARGIN) ? Qleft_margin : Qright_margin;
	  rx = wx, ry = wy;
	  string = marginal_area_string (w, part, &rx, &ry, &charpos,
					 &object, &dx, &dy, &width, &height);
	  if (STRINGP (string))
	    string_info = Fcons (string, make_number (charpos));
	}
      else if (part == ON_LEFT_FRINGE || part == ON_RIGHT_FRINGE)
	{
	  posn = (part == ON_LEFT_FRINGE) ? Qleft_fringe : Qright_fringe;
	  rx = 0;
	  dx = wx;
	  if (part == ON_RIGHT_FRINGE)
	    dx -= (window_box_width (w, LEFT_MARGIN_AREA)
		   + window_box_width (w, TEXT_AREA)
		   + (WINDOW_HAS_FRINGES_OUTSIDE_MARGINS (w)
		      ? window_box_width (w, RIGHT_MARGIN_AREA)
		      : 0));
	  else if (!WINDOW_HAS_FRINGES_OUTSIDE_MARGINS (w))
	    dx -= window_box_width (w, LEFT_MARGIN_AREA);
	}

      if (textpos < 0)
	{
	  Lisp_Object string2, object2 = Qnil;
	  struct display_pos p;
	  int dx2, dy2;
	  int width2, height2;
	  wx = max (WINDOW_LEFT_MARGIN_WIDTH (w), wx);
	  string2 = buffer_posn_from_coords (w, &wx, &wy, &p,
					     &object2, &dx2, &dy2,
					     &width2, &height2);
	  textpos = CHARPOS (p.pos);
	  if (rx < 0) rx = wx;
	  if (ry < 0) ry = wy;
	  if (dx < 0) dx = dx2;
	  if (dy < 0) dy = dy2;
	  if (width < 0) width = width2;
	  if (height < 0) height = height2;

	  if (NILP (posn))
	    {
	      posn = make_number (textpos);
	      if (STRINGP (string2))
		string_info = Fcons (string2,
				     make_number (CHARPOS (p.string_pos)));
	    }
	  if (NILP (object))
	    object = object2;
	}

#ifdef HAVE_WINDOW_SYSTEM
      if (IMAGEP (object))
	{
	  Lisp_Object image_map, hotspot;
	  if ((image_map = Fplist_get (XCDR (object), QCmap),
	       !NILP (image_map))
	      && (hotspot = find_hot_spot (image_map, dx, dy),
		  CONSP (hotspot))
	      && (hotspot = XCDR (hotspot), CONSP (hotspot)))
	    posn = XCAR (hotspot);
	}
#endif

      /* Object info */
      extra_info = Fcons (object,
			  Fcons (Fcons (make_number (dx),
					make_number (dy)),
				 Fcons (Fcons (make_number (width),
					       make_number (height)),
					Qnil)));

      /* String info */
      extra_info = Fcons (string_info,
			  Fcons (make_number (textpos),
				 Fcons (Fcons (make_number (rx),
					       make_number (ry)),
					extra_info)));
    }
  else if (f != 0)
    {
      XSETFRAME (window, f);
    }
  else
    {
      window = Qnil;
      XSETFASTINT (*x, 0);
      XSETFASTINT (*y, 0);
    }

  return Fcons (window,
		Fcons (posn,
		       Fcons (Fcons (*x, *y),
			      Fcons (make_number (time),
				     extra_info))));
}

/* Given a struct input_event, build the lisp event which represents
   it.  If EVENT is 0, build a mouse movement event from the mouse
   movement buffer, which should have a movement event in it.

   Note that events must be passed to this function in the order they
   are received; this function stores the location of button presses
   in order to build drag events when the button is released.  */

static Lisp_Object
make_lispy_event (event)
     struct input_event *event;
{
  int i;

  switch (SWITCH_ENUM_CAST (event->kind))
    {
      /* A simple keystroke.  */
    case ASCII_KEYSTROKE_EVENT:
      {
	Lisp_Object lispy_c;
	int c = event->code & 0377;
	/* Turn ASCII characters into control characters
	   when proper.  */
	if (event->modifiers & ctrl_modifier)
	  c = make_ctrl_char (c);

	/* Add in the other modifier bits.  We took care of ctrl_modifier
	   just above, and the shift key was taken care of by the X code,
	   and applied to control characters by make_ctrl_char.  */
	c |= (event->modifiers
	      & (meta_modifier | alt_modifier
		 | hyper_modifier | super_modifier));
	/* Distinguish Shift-SPC from SPC.  */
	if ((event->code & 0377) == 040
	    && event->modifiers & shift_modifier)
	  c |= shift_modifier;
	button_down_time = 0;
	XSETFASTINT (lispy_c, c);
	return lispy_c;
      }

    case MULTIBYTE_CHAR_KEYSTROKE_EVENT:
      {
	Lisp_Object lispy_c;
	int c = event->code;

	/* Add in the other modifier bits.  We took care of ctrl_modifier
	   just above, and the shift key was taken care of by the X code,
	   and applied to control characters by make_ctrl_char.  */
	c |= (event->modifiers
	      & (meta_modifier | alt_modifier
		 | hyper_modifier | super_modifier | ctrl_modifier));
	/* What about the `shift' modifier ?  */
	button_down_time = 0;
	XSETFASTINT (lispy_c, c);
	return lispy_c;
      }

      /* A function key.  The symbol may need to have modifier prefixes
	 tacked onto it.  */
    case NON_ASCII_KEYSTROKE_EVENT:
      button_down_time = 0;

      for (i = 0; i < sizeof (lispy_accent_codes) / sizeof (int); i++)
	if (event->code == lispy_accent_codes[i])
	  return modify_event_symbol (i,
				      event->modifiers,
				      Qfunction_key, Qnil,
				      lispy_accent_keys, &accent_key_syms,
				      (sizeof (lispy_accent_keys)
				       / sizeof (lispy_accent_keys[0])));

#if 0
#ifdef XK_kana_A
      if (event->code >= 0x400 && event->code < 0x500)
	return modify_event_symbol (event->code - 0x400,
				    event->modifiers & ~shift_modifier,
				    Qfunction_key, Qnil,
				    lispy_kana_keys, &func_key_syms,
				    (sizeof (lispy_kana_keys)
				     / sizeof (lispy_kana_keys[0])));
#endif /* XK_kana_A */
#endif /* 0 */

#ifdef ISO_FUNCTION_KEY_OFFSET
      if (event->code < FUNCTION_KEY_OFFSET
	  && event->code >= ISO_FUNCTION_KEY_OFFSET)
	return modify_event_symbol (event->code - ISO_FUNCTION_KEY_OFFSET,
				    event->modifiers,
				    Qfunction_key, Qnil,
				    iso_lispy_function_keys, &func_key_syms,
				    (sizeof (iso_lispy_function_keys)
				     / sizeof (iso_lispy_function_keys[0])));
#endif

      /* Handle system-specific or unknown keysyms.  */
      if (event->code & (1 << 28)
	  || event->code - FUNCTION_KEY_OFFSET < 0
	  || (event->code - FUNCTION_KEY_OFFSET
	      >= sizeof lispy_function_keys / sizeof *lispy_function_keys)
	  || !lispy_function_keys[event->code - FUNCTION_KEY_OFFSET])
	{
	  /* We need to use an alist rather than a vector as the cache
	     since we can't make a vector long enuf.  */
	  if (NILP (current_kboard->system_key_syms))
	    current_kboard->system_key_syms = Fcons (Qnil, Qnil);
	  return modify_event_symbol (event->code,
				      event->modifiers,
				      Qfunction_key,
				      current_kboard->Vsystem_key_alist,
				      0, &current_kboard->system_key_syms,
				      (unsigned) -1);
	}

      return modify_event_symbol (event->code - FUNCTION_KEY_OFFSET,
				  event->modifiers,
				  Qfunction_key, Qnil,
				  lispy_function_keys, &func_key_syms,
				  (sizeof (lispy_function_keys)
				   / sizeof (lispy_function_keys[0])));

#ifdef HAVE_MOUSE
      /* A mouse click.  Figure out where it is, decide whether it's
         a press, click or drag, and build the appropriate structure.  */
    case MOUSE_CLICK_EVENT:
#ifndef USE_TOOLKIT_SCROLL_BARS
    case SCROLL_BAR_CLICK_EVENT:
#endif
      {
	int button = event->code;
	int is_double;
	Lisp_Object position;
	Lisp_Object *start_pos_ptr;
	Lisp_Object start_pos;

	position = Qnil;

	/* Build the position as appropriate for this mouse click.  */
	if (event->kind == MOUSE_CLICK_EVENT)
	  {
	    struct frame *f = XFRAME (event->frame_or_window);
#if ! defined (USE_X_TOOLKIT) && ! defined (USE_GTK)
	    int row, column;
#endif

	    /* Ignore mouse events that were made on frame that
	       have been deleted.  */
	    if (! FRAME_LIVE_P (f))
	      return Qnil;

#if ! defined (USE_X_TOOLKIT) && ! defined (USE_GTK)
	    /* EVENT->x and EVENT->y are frame-relative pixel
	       coordinates at this place.  Under old redisplay, COLUMN
	       and ROW are set to frame relative glyph coordinates
	       which are then used to determine whether this click is
	       in a menu (non-toolkit version).  */
 	    pixel_to_glyph_coords (f, XINT (event->x), XINT (event->y),
	 			   &column, &row, NULL, 1);

	    /* In the non-toolkit version, clicks on the menu bar
	       are ordinary button events in the event buffer.
	       Distinguish them, and invoke the menu.

	       (In the toolkit version, the toolkit handles the menu bar
	       and Emacs doesn't know about it until after the user
	       makes a selection.)  */
	    if (row >= 0 && row < FRAME_MENU_BAR_LINES (f)
		&& (event->modifiers & down_modifier))
	      {
		Lisp_Object items, item;
		int hpos;
		int i;

#if 0
		/* Activate the menu bar on the down event.  If the
		   up event comes in before the menu code can deal with it,
		   just ignore it.  */
		if (! (event->modifiers & down_modifier))
		  return Qnil;
#endif

		/* Find the menu bar item under `column'.  */
		item = Qnil;
		items = FRAME_MENU_BAR_ITEMS (f);
		for (i = 0; i < XVECTOR (items)->size; i += 4)
		  {
		    Lisp_Object pos, string;
		    string = AREF (items, i + 1);
		    pos = AREF (items, i + 3);
		    if (NILP (string))
		      break;
		    if (column >= XINT (pos)
			&& column < XINT (pos) + SCHARS (string))
		      {
			item = AREF (items, i);
			break;
		      }
		  }

		/* ELisp manual 2.4b says (x y) are window relative but
		   code says they are frame-relative.  */
		position
		  = Fcons (event->frame_or_window,
			   Fcons (Qmenu_bar,
				  Fcons (Fcons (event->x, event->y),
					 Fcons (make_number (event->timestamp),
						Qnil))));

		return Fcons (item, Fcons (position, Qnil));
	      }
#endif /* not USE_X_TOOLKIT && not USE_GTK */

	    position = make_lispy_position (f, &event->x, &event->y,
					    event->timestamp);
	  }
#ifndef USE_TOOLKIT_SCROLL_BARS
	else
	  {
	    /* It's a scrollbar click.  */
	    Lisp_Object window;
	    Lisp_Object portion_whole;
	    Lisp_Object part;

	    window = event->frame_or_window;
	    portion_whole = Fcons (event->x, event->y);
	    part = *scroll_bar_parts[(int) event->part];

	    position
	      = Fcons (window,
		       Fcons (Qvertical_scroll_bar,
			      Fcons (portion_whole,
				     Fcons (make_number (event->timestamp),
					    Fcons (part, Qnil)))));
	  }
#endif /* not USE_TOOLKIT_SCROLL_BARS */

	if (button >= ASIZE (button_down_location))
	  {
	    button_down_location = larger_vector (button_down_location,
						  button + 1, Qnil);
	    mouse_syms = larger_vector (mouse_syms, button + 1, Qnil);
	  }

	start_pos_ptr = &AREF (button_down_location, button);
	start_pos = *start_pos_ptr;
	*start_pos_ptr = Qnil;

	{
	  /* On window-system frames, use the value of
	     double-click-fuzz as is.  On other frames, interpret it
	     as a multiple of 1/8 characters.  */
	  struct frame *f;
	  int fuzz;

	  if (WINDOWP (event->frame_or_window))
	    f = XFRAME (XWINDOW (event->frame_or_window)->frame);
	  else if (FRAMEP (event->frame_or_window))
	    f = XFRAME (event->frame_or_window);
	  else
	    abort ();

	  if (FRAME_WINDOW_P (f))
	    fuzz = double_click_fuzz;
	  else
	    fuzz = double_click_fuzz / 8;

	  is_double = (button == last_mouse_button
		       && (abs (XINT (event->x) - last_mouse_x) <= fuzz)
		       && (abs (XINT (event->y) - last_mouse_y) <= fuzz)
		       && button_down_time != 0
		       && (EQ (Vdouble_click_time, Qt)
			   || (INTEGERP (Vdouble_click_time)
			       && ((int)(event->timestamp - button_down_time)
				   < XINT (Vdouble_click_time)))));
	}

	last_mouse_button = button;
	last_mouse_x = XINT (event->x);
	last_mouse_y = XINT (event->y);

	/* If this is a button press, squirrel away the location, so
           we can decide later whether it was a click or a drag.  */
	if (event->modifiers & down_modifier)
	  {
	    if (is_double)
	      {
		double_click_count++;
		event->modifiers |= ((double_click_count > 2)
				     ? triple_modifier
				     : double_modifier);
	      }
	    else
	      double_click_count = 1;
	    button_down_time = event->timestamp;
	    *start_pos_ptr = Fcopy_alist (position);
	  }

	/* Now we're releasing a button - check the co-ordinates to
           see if this was a click or a drag.  */
	else if (event->modifiers & up_modifier)
	  {
	    /* If we did not see a down before this up, ignore the up.
	       Probably this happened because the down event chose a
	       menu item.  It would be an annoyance to treat the
	       release of the button that chose the menu item as a
	       separate event.  */

	    if (!CONSP (start_pos))
	      return Qnil;

	    event->modifiers &= ~up_modifier;
#if 0 /* Formerly we treated an up with no down as a click event.  */
	    if (!CONSP (start_pos))
	      event->modifiers |= click_modifier;
	    else
#endif
	      {
		Lisp_Object down;
		EMACS_INT xdiff = double_click_fuzz, ydiff = double_click_fuzz;

		/* The third element of every position
		   should be the (x,y) pair.  */
		down = Fcar (Fcdr (Fcdr (start_pos)));
		if (CONSP (down)
		    && INTEGERP (XCAR (down)) && INTEGERP (XCDR (down)))
		  {
		    xdiff = XINT (event->x) - XINT (XCAR (down));
		    ydiff = XINT (event->y) - XINT (XCDR (down));
		  }

		if (xdiff < double_click_fuzz && xdiff > - double_click_fuzz
		    && ydiff < double_click_fuzz && ydiff > - double_click_fuzz
		  /* Maybe the mouse has moved a lot, caused scrolling, and
		     eventually ended up at the same screen position (but
		     not buffer position) in which case it is a drag, not
		     a click.  */
		    /* FIXME: OTOH if the buffer position has changed
		       because of a timer or process filter rather than
		       because of mouse movement, it should be considered as
		       a click.  But mouse-drag-region completely ignores
		       this case and it hasn't caused any real problem, so
		       it's probably OK to ignore it as well.  */
		    && EQ (Fcar (Fcdr (start_pos)), Fcar (Fcdr (position))))
		  /* Mouse hasn't moved (much).  */
		  event->modifiers |= click_modifier;
		else
		  {
		    button_down_time = 0;
		    event->modifiers |= drag_modifier;
		  }

		/* Don't check is_double; treat this as multiple
		   if the down-event was multiple.  */
		if (double_click_count > 1)
		  event->modifiers |= ((double_click_count > 2)
				       ? triple_modifier
				       : double_modifier);
	      }
	  }
	else
	  /* Every mouse event should either have the down_modifier or
             the up_modifier set.  */
	  abort ();

	{
	  /* Get the symbol we should use for the mouse click.  */
	  Lisp_Object head;

	  head = modify_event_symbol (button,
				      event->modifiers,
				      Qmouse_click, Vlispy_mouse_stem,
				      NULL,
				      &mouse_syms,
				      XVECTOR (mouse_syms)->size);
	  if (event->modifiers & drag_modifier)
	    return Fcons (head,
			  Fcons (start_pos,
				 Fcons (position,
					Qnil)));
	  else if (event->modifiers & (double_modifier | triple_modifier))
	    return Fcons (head,
			  Fcons (position,
				 Fcons (make_number (double_click_count),
					Qnil)));
	  else
	    return Fcons (head,
			  Fcons (position,
				 Qnil));
	}
      }

    case WHEEL_EVENT:
      {
	Lisp_Object position;
	Lisp_Object head;

	/* Build the position as appropriate for this mouse click.  */
	struct frame *f = XFRAME (event->frame_or_window);

	/* Ignore wheel events that were made on frame that have been
	   deleted.  */
	if (! FRAME_LIVE_P (f))
	  return Qnil;

	position = make_lispy_position (f, &event->x, &event->y,
					event->timestamp);

	/* Set double or triple modifiers to indicate the wheel speed.	*/
	{
	  /* On window-system frames, use the value of
	     double-click-fuzz as is.  On other frames, interpret it
	     as a multiple of 1/8 characters.  */
	  struct frame *f;
	  int fuzz;
	  int is_double;

	  if (WINDOWP (event->frame_or_window))
	    f = XFRAME (XWINDOW (event->frame_or_window)->frame);
	  else if (FRAMEP (event->frame_or_window))
	    f = XFRAME (event->frame_or_window);
	  else
	    abort ();

	  if (FRAME_WINDOW_P (f))
	    fuzz = double_click_fuzz;
	  else
	    fuzz = double_click_fuzz / 8;

	  is_double = (last_mouse_button < 0
		       && (abs (XINT (event->x) - last_mouse_x) <= fuzz)
		       && (abs (XINT (event->y) - last_mouse_y) <= fuzz)
		       && button_down_time != 0
		       && (EQ (Vdouble_click_time, Qt)
			   || (INTEGERP (Vdouble_click_time)
			       && ((int)(event->timestamp - button_down_time)
				   < XINT (Vdouble_click_time)))));
	  if (is_double)
	    {
	      double_click_count++;
	      event->modifiers |= ((double_click_count > 2)
				   ? triple_modifier
				   : double_modifier);
	    }
	  else
	    {
	      double_click_count = 1;
	      event->modifiers |= click_modifier;
	    }

	  button_down_time = event->timestamp;
	  /* Use a negative value to distinguish wheel from mouse button.  */
	  last_mouse_button = -1;
	  last_mouse_x = XINT (event->x);
	  last_mouse_y = XINT (event->y);
	}

	{
	  int symbol_num;

	  if (event->modifiers & up_modifier)
	    {
	      /* Emit a wheel-up event.	 */
	      event->modifiers &= ~up_modifier;
	      symbol_num = 0;
	    }
	  else if (event->modifiers & down_modifier)
	    {
	      /* Emit a wheel-down event.  */
	      event->modifiers &= ~down_modifier;
	      symbol_num = 1;
	    }
	  else
	    /* Every wheel event should either have the down_modifier or
	       the up_modifier set.  */
	    abort ();

	  /* Get the symbol we should use for the wheel event.	*/
	  head = modify_event_symbol (symbol_num,
				      event->modifiers,
				      Qmouse_click,
				      Qnil,
				      lispy_wheel_names,
				      &wheel_syms,
				      ASIZE (wheel_syms));
	}

	if (event->modifiers & (double_modifier | triple_modifier))
	  return Fcons (head,
			Fcons (position,
			       Fcons (make_number (double_click_count),
				      Qnil)));
	else
	  return Fcons (head,
			Fcons (position,
			       Qnil));
      }


#ifdef USE_TOOLKIT_SCROLL_BARS

      /* We don't have down and up events if using toolkit scroll bars,
	 so make this always a click event.  Store in the `part' of
	 the Lisp event a symbol which maps to the following actions:

	 `above_handle'		page up
	 `below_handle'		page down
	 `up'			line up
	 `down'			line down
	 `top'			top of buffer
	 `bottom'		bottom of buffer
	 `handle'		thumb has been dragged.
	 `end-scroll'		end of interaction with scroll bar

	 The incoming input_event contains in its `part' member an
	 index of type `enum scroll_bar_part' which we can use as an
	 index in scroll_bar_parts to get the appropriate symbol.  */

    case SCROLL_BAR_CLICK_EVENT:
      {
	Lisp_Object position, head, window, portion_whole, part;

	window = event->frame_or_window;
	portion_whole = Fcons (event->x, event->y);
	part = *scroll_bar_parts[(int) event->part];

	position
	  = Fcons (window,
		   Fcons (Qvertical_scroll_bar,
			  Fcons (portion_whole,
				 Fcons (make_number (event->timestamp),
					Fcons (part, Qnil)))));

	/* Always treat scroll bar events as clicks. */
	event->modifiers |= click_modifier;
	event->modifiers &= ~up_modifier;

	if (event->code >= ASIZE (mouse_syms))
          mouse_syms = larger_vector (mouse_syms, event->code + 1, Qnil);

	/* Get the symbol we should use for the mouse click.  */
	head = modify_event_symbol (event->code,
				    event->modifiers,
				    Qmouse_click,
				    Vlispy_mouse_stem,
				    NULL, &mouse_syms,
				    XVECTOR (mouse_syms)->size);
	return Fcons (head, Fcons (position, Qnil));
      }

#endif /* USE_TOOLKIT_SCROLL_BARS */

#ifdef WINDOWSNT
    case W32_SCROLL_BAR_CLICK_EVENT:
      {
	int button = event->code;
	int is_double;
	Lisp_Object position;
	Lisp_Object *start_pos_ptr;
	Lisp_Object start_pos;

	{
	  Lisp_Object window;
	  Lisp_Object portion_whole;
	  Lisp_Object part;

	  window = event->frame_or_window;
	  portion_whole = Fcons (event->x, event->y);
	  part = *scroll_bar_parts[(int) event->part];

	  position
	    = Fcons (window,
		     Fcons (Qvertical_scroll_bar,
			    Fcons (portion_whole,
				   Fcons (make_number (event->timestamp),
					  Fcons (part, Qnil)))));
	}

	/* Always treat W32 scroll bar events as clicks. */
	event->modifiers |= click_modifier;

	{
	  /* Get the symbol we should use for the mouse click.  */
	  Lisp_Object head;

	  head = modify_event_symbol (button,
				      event->modifiers,
				      Qmouse_click,
				      Vlispy_mouse_stem,
				      NULL, &mouse_syms,
				      XVECTOR (mouse_syms)->size);
	  return Fcons (head,
			Fcons (position,
			       Qnil));
	}
      }
#endif /* WINDOWSNT */

    case DRAG_N_DROP_EVENT:
      {
	FRAME_PTR f;
	Lisp_Object head, position;
	Lisp_Object files;

	/* The frame_or_window field should be a cons of the frame in
	   which the event occurred and a list of the filenames
	   dropped.  */
	if (! CONSP (event->frame_or_window))
	  abort ();

	f = XFRAME (XCAR (event->frame_or_window));
	files = XCDR (event->frame_or_window);

	/* Ignore mouse events that were made on frames that
	   have been deleted.  */
	if (! FRAME_LIVE_P (f))
	  return Qnil;

	position = make_lispy_position (f, &event->x, &event->y,
					event->timestamp);

	head = modify_event_symbol (0, event->modifiers,
				    Qdrag_n_drop, Qnil,
				    lispy_drag_n_drop_names,
				    &drag_n_drop_syms, 1);
	return Fcons (head,
		      Fcons (position,
			     Fcons (files,
				    Qnil)));
      }
#endif /* HAVE_MOUSE */

#if defined (USE_X_TOOLKIT) || defined (HAVE_NTGUI) || defined (MAC_OS) \
    || defined (USE_GTK)
    case MENU_BAR_EVENT:
      if (EQ (event->arg, event->frame_or_window))
	/* This is the prefix key.  We translate this to
	   `(menu_bar)' because the code in keyboard.c for menu
	   events, which we use, relies on this.  */
	return Fcons (Qmenu_bar, Qnil);
      return event->arg;
#endif

    case SELECT_WINDOW_EVENT:
      /* Make an event (select-window (WINDOW)).  */
      return Fcons (Qselect_window,
		    Fcons (Fcons (event->frame_or_window, Qnil),
			   Qnil));

    case TOOL_BAR_EVENT:
      if (EQ (event->arg, event->frame_or_window))
	/* This is the prefix key.  We translate this to
	   `(tool_bar)' because the code in keyboard.c for tool bar
	   events, which we use, relies on this.  */
	return Fcons (Qtool_bar, Qnil);
      else if (SYMBOLP (event->arg))
	return apply_modifiers (event->modifiers, event->arg);
      return event->arg;

    case USER_SIGNAL_EVENT:
      /* A user signal.  */
      return *lispy_user_signals[event->code];

    case SAVE_SESSION_EVENT:
      return Qsave_session;

      /* The 'kind' field of the event is something we don't recognize.  */
    default:
      abort ();
    }
}

#ifdef HAVE_MOUSE

static Lisp_Object
make_lispy_movement (frame, bar_window, part, x, y, time)
     FRAME_PTR frame;
     Lisp_Object bar_window;
     enum scroll_bar_part part;
     Lisp_Object x, y;
     unsigned long time;
{
  /* Is it a scroll bar movement?  */
  if (frame && ! NILP (bar_window))
    {
      Lisp_Object part_sym;

      part_sym = *scroll_bar_parts[(int) part];
      return Fcons (Qscroll_bar_movement,
		    (Fcons (Fcons (bar_window,
				   Fcons (Qvertical_scroll_bar,
					  Fcons (Fcons (x, y),
						 Fcons (make_number (time),
							Fcons (part_sym,
							       Qnil))))),
			    Qnil)));
    }

  /* Or is it an ordinary mouse movement?  */
  else
    {
      Lisp_Object position;

      position = make_lispy_position (frame, &x, &y, time);

      return Fcons (Qmouse_movement,
		    Fcons (position,
			   Qnil));
    }
}

#endif /* HAVE_MOUSE */

/* Construct a switch frame event.  */
static Lisp_Object
make_lispy_switch_frame (frame)
     Lisp_Object frame;
{
  return Fcons (Qswitch_frame, Fcons (frame, Qnil));
}

/* Manipulating modifiers.  */

/* Parse the name of SYMBOL, and return the set of modifiers it contains.

   If MODIFIER_END is non-zero, set *MODIFIER_END to the position in
   SYMBOL's name of the end of the modifiers; the string from this
   position is the unmodified symbol name.

   This doesn't use any caches.  */

static int
parse_modifiers_uncached (symbol, modifier_end)
     Lisp_Object symbol;
     int *modifier_end;
{
  Lisp_Object name;
  int i;
  int modifiers;

  CHECK_SYMBOL (symbol);

  modifiers = 0;
  name = SYMBOL_NAME (symbol);

  for (i = 0; i+2 <= SBYTES (name); )
    {
      int this_mod_end = 0;
      int this_mod = 0;

      /* See if the name continues with a modifier word.
	 Check that the word appears, but don't check what follows it.
	 Set this_mod and this_mod_end to record what we find.  */

      switch (SREF (name, i))
	{
#define SINGLE_LETTER_MOD(BIT)				\
	  (this_mod_end = i + 1, this_mod = BIT)

	case 'A':
	  SINGLE_LETTER_MOD (alt_modifier);
	  break;

	case 'C':
	  SINGLE_LETTER_MOD (ctrl_modifier);
	  break;

	case 'H':
	  SINGLE_LETTER_MOD (hyper_modifier);
	  break;

	case 'M':
	  SINGLE_LETTER_MOD (meta_modifier);
	  break;

	case 'S':
	  SINGLE_LETTER_MOD (shift_modifier);
	  break;

	case 's':
	  SINGLE_LETTER_MOD (super_modifier);
	  break;

#undef SINGLE_LETTER_MOD

#define MULTI_LETTER_MOD(BIT, NAME, LEN)			\
	  if (i + LEN + 1 <= SBYTES (name)			\
	      && ! strncmp (SDATA (name) + i, NAME, LEN))	\
	    {							\
	      this_mod_end = i + LEN;				\
	      this_mod = BIT;					\
	    }

	case 'd':
	  MULTI_LETTER_MOD (drag_modifier, "drag", 4);
	  MULTI_LETTER_MOD (down_modifier, "down", 4);
	  MULTI_LETTER_MOD (double_modifier, "double", 6);
	  break;

	case 't':
	  MULTI_LETTER_MOD (triple_modifier, "triple", 6);
	  break;
#undef MULTI_LETTER_MOD

	}

      /* If we found no modifier, stop looking for them.  */
      if (this_mod_end == 0)
	break;

      /* Check there is a dash after the modifier, so that it
	 really is a modifier.  */
      if (this_mod_end >= SBYTES (name)
	  || SREF (name, this_mod_end) != '-')
	break;

      /* This modifier is real; look for another.  */
      modifiers |= this_mod;
      i = this_mod_end + 1;
    }

  /* Should we include the `click' modifier?  */
  if (! (modifiers & (down_modifier | drag_modifier
		      | double_modifier | triple_modifier))
      && i + 7 == SBYTES (name)
      && strncmp (SDATA (name) + i, "mouse-", 6) == 0
      && ('0' <= SREF (name, i + 6) && SREF (name, i + 6) <= '9'))
    modifiers |= click_modifier;

  if (modifier_end)
    *modifier_end = i;

  return modifiers;
}

/* Return a symbol whose name is the modifier prefixes for MODIFIERS
   prepended to the string BASE[0..BASE_LEN-1].
   This doesn't use any caches.  */
static Lisp_Object
apply_modifiers_uncached (modifiers, base, base_len, base_len_byte)
     int modifiers;
     char *base;
     int base_len, base_len_byte;
{
  /* Since BASE could contain nulls, we can't use intern here; we have
     to use Fintern, which expects a genuine Lisp_String, and keeps a
     reference to it.  */
  char *new_mods
    = (char *) alloca (sizeof ("A-C-H-M-S-s-down-drag-double-triple-"));
  int mod_len;

  {
    char *p = new_mods;

    /* Only the event queue may use the `up' modifier; it should always
       be turned into a click or drag event before presented to lisp code.  */
    if (modifiers & up_modifier)
      abort ();

    if (modifiers & alt_modifier)   { *p++ = 'A'; *p++ = '-'; }
    if (modifiers & ctrl_modifier)  { *p++ = 'C'; *p++ = '-'; }
    if (modifiers & hyper_modifier) { *p++ = 'H'; *p++ = '-'; }
    if (modifiers & meta_modifier)  { *p++ = 'M'; *p++ = '-'; }
    if (modifiers & shift_modifier) { *p++ = 'S'; *p++ = '-'; }
    if (modifiers & super_modifier) { *p++ = 's'; *p++ = '-'; }
    if (modifiers & double_modifier)  { strcpy (p, "double-");  p += 7; }
    if (modifiers & triple_modifier)  { strcpy (p, "triple-");  p += 7; }
    if (modifiers & down_modifier)  { strcpy (p, "down-");  p += 5; }
    if (modifiers & drag_modifier)  { strcpy (p, "drag-");  p += 5; }
    /* The click modifier is denoted by the absence of other modifiers.  */

    *p = '\0';

    mod_len = p - new_mods;
  }

  {
    Lisp_Object new_name;

    new_name = make_uninit_multibyte_string (mod_len + base_len,
					     mod_len + base_len_byte);
    bcopy (new_mods, SDATA (new_name),	       mod_len);
    bcopy (base,     SDATA (new_name) + mod_len, base_len_byte);

    return Fintern (new_name, Qnil);
  }
}


static char *modifier_names[] =
{
  "up", "down", "drag", "click", "double", "triple", 0, 0,
  0, 0, 0, 0, 0, 0, 0, 0, 0, 0, 0, 0,
  0, 0, "alt", "super", "hyper", "shift", "control", "meta"
};
#define NUM_MOD_NAMES (sizeof (modifier_names) / sizeof (modifier_names[0]))

static Lisp_Object modifier_symbols;

/* Return the list of modifier symbols corresponding to the mask MODIFIERS.  */
static Lisp_Object
lispy_modifier_list (modifiers)
     int modifiers;
{
  Lisp_Object modifier_list;
  int i;

  modifier_list = Qnil;
  for (i = 0; (1<<i) <= modifiers && i < NUM_MOD_NAMES; i++)
    if (modifiers & (1<<i))
      modifier_list = Fcons (XVECTOR (modifier_symbols)->contents[i],
			     modifier_list);

  return modifier_list;
}


/* Parse the modifiers on SYMBOL, and return a list like (UNMODIFIED MASK),
   where UNMODIFIED is the unmodified form of SYMBOL,
   MASK is the set of modifiers present in SYMBOL's name.
   This is similar to parse_modifiers_uncached, but uses the cache in
   SYMBOL's Qevent_symbol_element_mask property, and maintains the
   Qevent_symbol_elements property.  */

Lisp_Object
parse_modifiers (symbol)
     Lisp_Object symbol;
{
  Lisp_Object elements;

  elements = Fget (symbol, Qevent_symbol_element_mask);
  if (CONSP (elements))
    return elements;
  else
    {
      int end;
      int modifiers = parse_modifiers_uncached (symbol, &end);
      Lisp_Object unmodified;
      Lisp_Object mask;

      unmodified = Fintern (make_string (SDATA (SYMBOL_NAME (symbol)) + end,
					 SBYTES (SYMBOL_NAME (symbol)) - end),
			    Qnil);

      if (modifiers & ~INTMASK)
	abort ();
      XSETFASTINT (mask, modifiers);
      elements = Fcons (unmodified, Fcons (mask, Qnil));

      /* Cache the parsing results on SYMBOL.  */
      Fput (symbol, Qevent_symbol_element_mask,
	    elements);
      Fput (symbol, Qevent_symbol_elements,
	    Fcons (unmodified, lispy_modifier_list (modifiers)));

      /* Since we know that SYMBOL is modifiers applied to unmodified,
	 it would be nice to put that in unmodified's cache.
	 But we can't, since we're not sure that parse_modifiers is
	 canonical.  */

      return elements;
    }
}

/* Apply the modifiers MODIFIERS to the symbol BASE.
   BASE must be unmodified.

   This is like apply_modifiers_uncached, but uses BASE's
   Qmodifier_cache property, if present.  It also builds
   Qevent_symbol_elements properties, since it has that info anyway.

   apply_modifiers copies the value of BASE's Qevent_kind property to
   the modified symbol.  */
static Lisp_Object
apply_modifiers (modifiers, base)
     int modifiers;
     Lisp_Object base;
{
  Lisp_Object cache, index, entry, new_symbol;

  /* Mask out upper bits.  We don't know where this value's been.  */
  modifiers &= INTMASK;

  /* The click modifier never figures into cache indices.  */
  cache = Fget (base, Qmodifier_cache);
  XSETFASTINT (index, (modifiers & ~click_modifier));
  entry = assq_no_quit (index, cache);

  if (CONSP (entry))
    new_symbol = XCDR (entry);
  else
    {
      /* We have to create the symbol ourselves.  */
      new_symbol = apply_modifiers_uncached (modifiers,
					     SDATA (SYMBOL_NAME (base)),
					     SCHARS (SYMBOL_NAME (base)),
					     SBYTES (SYMBOL_NAME (base)));

      /* Add the new symbol to the base's cache.  */
      entry = Fcons (index, new_symbol);
      Fput (base, Qmodifier_cache, Fcons (entry, cache));

      /* We have the parsing info now for free, so we could add it to
	 the caches:
         XSETFASTINT (index, modifiers);
         Fput (new_symbol, Qevent_symbol_element_mask,
               Fcons (base, Fcons (index, Qnil)));
         Fput (new_symbol, Qevent_symbol_elements,
               Fcons (base, lispy_modifier_list (modifiers)));
	 Sadly, this is only correct if `base' is indeed a base event,
	 which is not necessarily the case.  -stef  */
    }

  /* Make sure this symbol is of the same kind as BASE.

     You'd think we could just set this once and for all when we
     intern the symbol above, but reorder_modifiers may call us when
     BASE's property isn't set right; we can't assume that just
     because it has a Qmodifier_cache property it must have its
     Qevent_kind set right as well.  */
  if (NILP (Fget (new_symbol, Qevent_kind)))
    {
      Lisp_Object kind;

      kind = Fget (base, Qevent_kind);
      if (! NILP (kind))
	Fput (new_symbol, Qevent_kind, kind);
    }

  return new_symbol;
}


/* Given a symbol whose name begins with modifiers ("C-", "M-", etc),
   return a symbol with the modifiers placed in the canonical order.
   Canonical order is alphabetical, except for down and drag, which
   always come last.  The 'click' modifier is never written out.

   Fdefine_key calls this to make sure that (for example) C-M-foo
   and M-C-foo end up being equivalent in the keymap.  */

Lisp_Object
reorder_modifiers (symbol)
     Lisp_Object symbol;
{
  /* It's hopefully okay to write the code this way, since everything
     will soon be in caches, and no consing will be done at all.  */
  Lisp_Object parsed;

  parsed = parse_modifiers (symbol);
  return apply_modifiers ((int) XINT (XCAR (XCDR (parsed))),
			  XCAR (parsed));
}


/* For handling events, we often want to produce a symbol whose name
   is a series of modifier key prefixes ("M-", "C-", etcetera) attached
   to some base, like the name of a function key or mouse button.
   modify_event_symbol produces symbols of this sort.

   NAME_TABLE should point to an array of strings, such that NAME_TABLE[i]
   is the name of the i'th symbol.  TABLE_SIZE is the number of elements
   in the table.

   Alternatively, NAME_ALIST_OR_STEM is either an alist mapping codes
   into symbol names, or a string specifying a name stem used to
   construct a symbol name or the form `STEM-N', where N is the decimal
   representation of SYMBOL_NUM.  NAME_ALIST_OR_STEM is used if it is
   non-nil; otherwise NAME_TABLE is used.

   SYMBOL_TABLE should be a pointer to a Lisp_Object whose value will
   persist between calls to modify_event_symbol that it can use to
   store a cache of the symbols it's generated for this NAME_TABLE
   before.  The object stored there may be a vector or an alist.

   SYMBOL_NUM is the number of the base name we want from NAME_TABLE.

   MODIFIERS is a set of modifier bits (as given in struct input_events)
   whose prefixes should be applied to the symbol name.

   SYMBOL_KIND is the value to be placed in the event_kind property of
   the returned symbol.

   The symbols we create are supposed to have an
   `event-symbol-elements' property, which lists the modifiers present
   in the symbol's name.  */

static Lisp_Object
modify_event_symbol (symbol_num, modifiers, symbol_kind, name_alist_or_stem,
                     name_table, symbol_table, table_size)
     int symbol_num;
     unsigned modifiers;
     Lisp_Object symbol_kind;
     Lisp_Object name_alist_or_stem;
     char **name_table;
     Lisp_Object *symbol_table;
     unsigned int table_size;
{
  Lisp_Object value;
  Lisp_Object symbol_int;

  /* Get rid of the "vendor-specific" bit here.  */
  XSETINT (symbol_int, symbol_num & 0xffffff);

  /* Is this a request for a valid symbol?  */
  if (symbol_num < 0 || symbol_num >= table_size)
    return Qnil;

  if (CONSP (*symbol_table))
    value = Fcdr (assq_no_quit (symbol_int, *symbol_table));

  /* If *symbol_table doesn't seem to be initialized properly, fix that.
     *symbol_table should be a lisp vector TABLE_SIZE elements long,
     where the Nth element is the symbol for NAME_TABLE[N], or nil if
     we've never used that symbol before.  */
  else
    {
      if (! VECTORP (*symbol_table)
	  || XVECTOR (*symbol_table)->size != table_size)
	{
	  Lisp_Object size;

	  XSETFASTINT (size, table_size);
	  *symbol_table = Fmake_vector (size, Qnil);
	}

      value = XVECTOR (*symbol_table)->contents[symbol_num];
    }

  /* Have we already used this symbol before?  */
  if (NILP (value))
    {
      /* No; let's create it.  */
      if (CONSP (name_alist_or_stem))
	value = Fcdr_safe (Fassq (symbol_int, name_alist_or_stem));
      else if (STRINGP (name_alist_or_stem))
	{
	  int len = SBYTES (name_alist_or_stem);
	  char *buf = (char *) alloca (len + 50);
          sprintf (buf, "%s-%ld", SDATA (name_alist_or_stem),
                   (long) XINT (symbol_int) + 1);
	  value = intern (buf);
	}
      else if (name_table != 0 && name_table[symbol_num])
	value = intern (name_table[symbol_num]);

#ifdef HAVE_WINDOW_SYSTEM
      if (NILP (value))
	{
	  char *name = x_get_keysym_name (symbol_num);
	  if (name)
	    value = intern (name);
	}
#endif

      if (NILP (value))
	{
	  char buf[20];
	  sprintf (buf, "key-%d", symbol_num);
	  value = intern (buf);
	}

      if (CONSP (*symbol_table))
        *symbol_table = Fcons (Fcons (symbol_int, value), *symbol_table);
      else
	XVECTOR (*symbol_table)->contents[symbol_num] = value;

      /* Fill in the cache entries for this symbol; this also
	 builds the Qevent_symbol_elements property, which the user
	 cares about.  */
      apply_modifiers (modifiers & click_modifier, value);
      Fput (value, Qevent_kind, symbol_kind);
    }

  /* Apply modifiers to that symbol.  */
  return apply_modifiers (modifiers, value);
}

/* Convert a list that represents an event type,
   such as (ctrl meta backspace), into the usual representation of that
   event type as a number or a symbol.  */

DEFUN ("event-convert-list", Fevent_convert_list, Sevent_convert_list, 1, 1, 0,
       doc: /* Convert the event description list EVENT-DESC to an event type.
EVENT-DESC should contain one base event type (a character or symbol)
and zero or more modifier names (control, meta, hyper, super, shift, alt,
drag, down, double or triple).  The base must be last.
The return value is an event type (a character or symbol) which
has the same base event type and all the specified modifiers.  */)
     (event_desc)
     Lisp_Object event_desc;
{
  Lisp_Object base;
  int modifiers = 0;
  Lisp_Object rest;

  base = Qnil;
  rest = event_desc;
  while (CONSP (rest))
    {
      Lisp_Object elt;
      int this = 0;

      elt = XCAR (rest);
      rest = XCDR (rest);

      /* Given a symbol, see if it is a modifier name.  */
      if (SYMBOLP (elt) && CONSP (rest))
	this = parse_solitary_modifier (elt);

      if (this != 0)
	modifiers |= this;
      else if (!NILP (base))
	error ("Two bases given in one event");
      else
	base = elt;

    }

  /* Let the symbol A refer to the character A.  */
  if (SYMBOLP (base) && SCHARS (SYMBOL_NAME (base)) == 1)
    XSETINT (base, SREF (SYMBOL_NAME (base), 0));

  if (INTEGERP (base))
    {
      /* Turn (shift a) into A.  */
      if ((modifiers & shift_modifier) != 0
	  && (XINT (base) >= 'a' && XINT (base) <= 'z'))
	{
	  XSETINT (base, XINT (base) - ('a' - 'A'));
	  modifiers &= ~shift_modifier;
	}

      /* Turn (control a) into C-a.  */
      if (modifiers & ctrl_modifier)
	return make_number ((modifiers & ~ctrl_modifier)
			    | make_ctrl_char (XINT (base)));
      else
	return make_number (modifiers | XINT (base));
    }
  else if (SYMBOLP (base))
    return apply_modifiers (modifiers, base);
  else
    {
      error ("Invalid base event");
      return Qnil;
    }
}

/* Try to recognize SYMBOL as a modifier name.
   Return the modifier flag bit, or 0 if not recognized.  */

static int
parse_solitary_modifier (symbol)
     Lisp_Object symbol;
{
  Lisp_Object name = SYMBOL_NAME (symbol);

  switch (SREF (name, 0))
    {
#define SINGLE_LETTER_MOD(BIT)				\
      if (SBYTES (name) == 1)				\
	return BIT;

#define MULTI_LETTER_MOD(BIT, NAME, LEN)		\
      if (LEN == SBYTES (name)				\
	  && ! strncmp (SDATA (name), NAME, LEN))	\
	return BIT;

    case 'A':
      SINGLE_LETTER_MOD (alt_modifier);
      break;

    case 'a':
      MULTI_LETTER_MOD (alt_modifier, "alt", 3);
      break;

    case 'C':
      SINGLE_LETTER_MOD (ctrl_modifier);
      break;

    case 'c':
      MULTI_LETTER_MOD (ctrl_modifier, "ctrl", 4);
      MULTI_LETTER_MOD (ctrl_modifier, "control", 7);
      break;

    case 'H':
      SINGLE_LETTER_MOD (hyper_modifier);
      break;

    case 'h':
      MULTI_LETTER_MOD (hyper_modifier, "hyper", 5);
      break;

    case 'M':
      SINGLE_LETTER_MOD (meta_modifier);
      break;

    case 'm':
      MULTI_LETTER_MOD (meta_modifier, "meta", 4);
      break;

    case 'S':
      SINGLE_LETTER_MOD (shift_modifier);
      break;

    case 's':
      MULTI_LETTER_MOD (shift_modifier, "shift", 5);
      MULTI_LETTER_MOD (super_modifier, "super", 5);
      SINGLE_LETTER_MOD (super_modifier);
      break;

    case 'd':
      MULTI_LETTER_MOD (drag_modifier, "drag", 4);
      MULTI_LETTER_MOD (down_modifier, "down", 4);
      MULTI_LETTER_MOD (double_modifier, "double", 6);
      break;

    case 't':
      MULTI_LETTER_MOD (triple_modifier, "triple", 6);
      break;

#undef SINGLE_LETTER_MOD
#undef MULTI_LETTER_MOD
    }

  return 0;
}

/* Return 1 if EVENT is a list whose elements are all integers or symbols.
   Such a list is not valid as an event,
   but it can be a Lucid-style event type list.  */

int
lucid_event_type_list_p (object)
     Lisp_Object object;
{
  Lisp_Object tail;

  if (! CONSP (object))
    return 0;

  if (EQ (XCAR (object), Qhelp_echo)
      || EQ (XCAR (object), Qvertical_line)
      || EQ (XCAR (object), Qmode_line)
      || EQ (XCAR (object), Qheader_line))
    return 0;

  for (tail = object; CONSP (tail); tail = XCDR (tail))
    {
      Lisp_Object elt;
      elt = XCAR (tail);
      if (! (INTEGERP (elt) || SYMBOLP (elt)))
	return 0;
    }

  return NILP (tail);
}

/* Store into *addr a value nonzero if terminal input chars are available.
   Serves the purpose of ioctl (0, FIONREAD, addr)
   but works even if FIONREAD does not exist.
   (In fact, this may actually read some input.)

   If READABLE_EVENTS_DO_TIMERS_NOW is set in FLAGS, actually run
   timer events that are ripe.
   If READABLE_EVENTS_FILTER_EVENTS is set in FLAGS, ignore internal
   events (FOCUS_IN_EVENT).
   If READABLE_EVENTS_IGNORE_SQUEEZABLES is set in FLAGS, ignore mouse
   movements and toolkit scroll bar thumb drags. */

static void
get_input_pending (addr, flags)
     int *addr;
     int flags;
{
  /* First of all, have we already counted some input?  */
  *addr = (!NILP (Vquit_flag) || readable_events (flags));

  /* If input is being read as it arrives, and we have none, there is none.  */
  if (*addr > 0 || (interrupt_input && ! interrupts_deferred))
    return;

  /* Try to read some input and see how much we get.  */
  gobble_input (0);
  *addr = (!NILP (Vquit_flag) || readable_events (flags));
}

/* Interface to read_avail_input, blocking SIGIO or SIGALRM if necessary.  */

void
gobble_input (expected)
     int expected;
{
#ifndef VMS
#ifdef SIGIO
  if (interrupt_input)
    {
      SIGMASKTYPE mask;
      mask = sigblock (sigmask (SIGIO));
      read_avail_input (expected);
      sigsetmask (mask);
    }
  else
#ifdef POLL_FOR_INPUT
  /* XXX This condition was (read_socket_hook && !interrupt_input),
     but read_socket_hook is not global anymore.  Let's pretend that
     it's always set. */
  if (!interrupt_input && poll_suppress_count == 0)
    {
      SIGMASKTYPE mask;
      mask = sigblock (sigmask (SIGALRM));
      read_avail_input (expected);
      sigsetmask (mask);
    }
  else
#endif
#endif
    read_avail_input (expected);
#endif
}

/* Put a BUFFER_SWITCH_EVENT in the buffer
   so that read_key_sequence will notice the new current buffer.  */

void
record_asynch_buffer_change ()
{
  struct input_event event;
  Lisp_Object tem;
  EVENT_INIT (event);

  event.kind = BUFFER_SWITCH_EVENT;
  event.frame_or_window = Qnil;
  event.arg = Qnil;

#ifdef subprocesses
  /* We don't need a buffer-switch event unless Emacs is waiting for input.
     The purpose of the event is to make read_key_sequence look up the
     keymaps again.  If we aren't in read_key_sequence, we don't need one,
     and the event could cause trouble by messing up (input-pending-p).  */
  tem = Fwaiting_for_user_input_p ();
  if (NILP (tem))
    return;
#else
  /* We never need these events if we have no asynchronous subprocesses.  */
  return;
#endif

  /* Make sure no interrupt happens while storing the event.  */
#ifdef SIGIO
  if (interrupt_input)
    {
      SIGMASKTYPE mask;
      mask = sigblock (sigmask (SIGIO));
      kbd_buffer_store_event (&event);
      sigsetmask (mask);
    }
  else
#endif
    {
      stop_polling ();
      kbd_buffer_store_event (&event);
      start_polling ();
    }
}

#ifndef VMS

/* Read any terminal input already buffered up by the system
   into the kbd_buffer, but do not wait.

   EXPECTED should be nonzero if the caller knows there is some input.

   Except on VMS, all input is read by this function.
   If interrupt_input is nonzero, this function MUST be called
   only when SIGIO is blocked.

   Returns the number of keyboard chars read, or -1 meaning
   this is a bad time to try to read input.  */

static int
read_avail_input (expected)
     int expected;
{
  int nread = 0;
  int err = 0;
  struct device *d;

  /* Loop through the available devices, and call their input hooks. */
  d = device_list;
  while (d)
    {
      struct device *next = d->next_device;

      if (d->read_socket_hook)
        {
          int nr;
          struct input_event hold_quit;

          EVENT_INIT (hold_quit);
          hold_quit.kind = NO_EVENT;

          /* No need for FIONREAD or fcntl; just say don't wait.  */
          while (nr = (*d->read_socket_hook) (d, expected, &hold_quit), nr > 0)
            {
              nread += nr;
              expected = 0;
            }
          
          if (nr == -1)          /* Not OK to read input now. */
            {
              err = 1;
            }
          else if (nr == -2)          /* Non-transient error. */
            {
              /* The display device terminated; it should be closed. */
              
              /* Kill Emacs if this was our last display. */
              if (! device_list->next_device)
                /* Formerly simply reported no input, but that
                   sometimes led to a failure of Emacs to terminate.
                   SIGHUP seems appropriate if we can't reach the
                   terminal.  */
                /* ??? Is it really right to send the signal just to
                   this process rather than to the whole process
                   group?  Perhaps on systems with FIONREAD Emacs is
                   alone in its group.  */
                kill (getpid (), SIGHUP);
              
              /* XXX Is calling delete_device safe here?  It calls Fdelete_frame. */
              if (d->delete_device_hook)
                (*d->delete_device_hook) (d);
              else
                delete_device (d);
            }

          if (hold_quit.kind != NO_EVENT)
            kbd_buffer_store_event (&hold_quit);
        }

      d = next;
    }

  if (err && !nread)
    nread = -1;

  return nread;
}

/* This is the tty way of reading available input.

   Note that each terminal device has its own `struct device' object,
   and so this function is called once for each individual termcap
   display.  The first parameter indicates which device to read from.  */

int
tty_read_avail_input (struct device *device,
                      int expected,
                      struct input_event *hold_quit)
{
  /* Using KBD_BUFFER_SIZE - 1 here avoids reading more than
     the kbd_buffer can really hold.  That may prevent loss
     of characters on some systems when input is stuffed at us.  */
  unsigned char cbuf[KBD_BUFFER_SIZE - 1];
  int n_to_read, i;
  struct tty_display_info *tty = device->display_info.tty;
  int nread = 0;

  if (device->type != output_termcap)
    abort ();

  /* XXX I think the following code should be moved to separate hook
     functions in system-dependent files. */
#ifdef WINDOWSNT
  return 0;
#else /* not WINDOWSNT */
#ifdef MSDOS
  n_to_read = dos_keysns ();
  if (n_to_read == 0)
    return 0;

  cbuf[0] = dos_keyread ();
  nread = 1;

#else /* not MSDOS */

  if (! tty->term_initted)      /* In case we get called during bootstrap. */
    return 0;

  if (! tty->input)
    return 0;                   /* The terminal is suspended. */

  /* Determine how many characters we should *try* to read.  */
#ifdef FIONREAD
  /* Find out how much input is available.  */
  if (ioctl (fileno (tty->input), FIONREAD, &n_to_read) < 0)
    {
      if (! noninteractive)
        return -2;          /* Close this device. */
      else
        n_to_read = 0;
    }
  if (n_to_read == 0)
    return 0;
  if (n_to_read > sizeof cbuf)
    n_to_read = sizeof cbuf;
#else /* no FIONREAD */
#if defined (USG) || defined (DGUX) || defined(CYGWIN)
  /* Read some input if available, but don't wait.  */
  n_to_read = sizeof cbuf;
  fcntl (fileno (tty->input), F_SETFL, O_NDELAY);
#else
  you lose;
#endif
#endif

  /* Now read; for one reason or another, this will not block.
     NREAD is set to the number of chars read.  */
  do
    {
      nread = emacs_read (fileno (tty->input), cbuf, n_to_read);
      /* POSIX infers that processes which are not in the session leader's
         process group won't get SIGHUP's at logout time.  BSDI adheres to
         this part standard and returns -1 from read (0) with errno==EIO
         when the control tty is taken away.
         Jeffrey Honig <jch@bsdi.com> says this is generally safe. */
      if (nread == -1 && errno == EIO)
        return -2;          /* Close this device. */
#if defined (AIX) && (! defined (aix386) && defined (_BSD))
      /* The kernel sometimes fails to deliver SIGHUP for ptys.
         This looks incorrect, but it isn't, because _BSD causes
         O_NDELAY to be defined in fcntl.h as O_NONBLOCK,
         and that causes a value other than 0 when there is no input.  */
      if (nread == 0)
        return -2;          /* Close this device. */
#endif
    }
  while (
         /* We used to retry the read if it was interrupted.
            But this does the wrong thing when O_NDELAY causes
            an EAGAIN error.  Does anybody know of a situation
            where a retry is actually needed?  */
#if 0
         nread < 0 && (errno == EAGAIN
#ifdef EFAULT
                       || errno == EFAULT
#endif
#ifdef EBADSLT
                       || errno == EBADSLT
#endif
                       )
#else
         0
#endif
         );

#ifndef FIONREAD
#if defined (USG) || defined (DGUX) || defined (CYGWIN)
  fcntl (fileno (tty->input), F_SETFL, 0);
#endif /* USG or DGUX or CYGWIN */
#endif /* no FIONREAD */

  if (nread <= 0)
    return nread;

#endif /* not MSDOS */
#endif /* not WINDOWSNT */

  for (i = 0; i < nread; i++)
    {
      struct input_event buf;
      EVENT_INIT (buf);
      buf.kind = ASCII_KEYSTROKE_EVENT;
      buf.modifiers = 0;
      if (tty->meta_key == 1 && (cbuf[i] & 0x80))
        buf.modifiers = meta_modifier;
      if (tty->meta_key != 2)
        cbuf[i] &= ~0x80;
      
      buf.code = cbuf[i];
      /* Set the frame corresponding to the active tty.  Note that the
         value of selected_frame is not reliable here, redisplay tends
         to temporarily change it. */
      buf.frame_or_window = tty->top_frame;
      buf.arg = Qnil;
      
      kbd_buffer_store_event (&buf);
      /* Don't look at input that follows a C-g too closely.
         This reduces lossage due to autorepeat on C-g.  */
      if (buf.kind == ASCII_KEYSTROKE_EVENT
          && buf.code == quit_char)
        break;
    }

  return nread;
}
#endif /* not VMS */

void
handle_async_input ()
{
#ifdef BSD4_1
  extern int select_alarmed;
#endif

  interrupt_input_pending = 0;

  while (1)
    {
      int nread;
      nread = read_avail_input (1);
      /* -1 means it's not ok to read the input now.
	 UNBLOCK_INPUT will read it later; now, avoid infinite loop.
	 0 means there was no keyboard input available.  */
      if (nread <= 0)
	break;

#ifdef BSD4_1
      select_alarmed = 1;  /* Force the select emulator back to life */
#endif
    }
}

#ifdef SIGIO   /* for entire page */
/* Note SIGIO has been undef'd if FIONREAD is missing.  */

static SIGTYPE
input_available_signal (signo)
     int signo;
{
  /* Must preserve main program's value of errno.  */
  int old_errno = errno;
#if defined (USG) && !defined (POSIX_SIGNALS)
  /* USG systems forget handlers when they are used;
     must reestablish each time */
  signal (signo, input_available_signal);
#endif /* USG */

#ifdef BSD4_1
  sigisheld (SIGIO);
#endif

#ifdef SYNC_INPUT
  interrupt_input_pending = 1;
#else
  SIGNAL_THREAD_CHECK (signo);
#endif

  if (input_available_clear_time)
    EMACS_SET_SECS_USECS (*input_available_clear_time, 0, 0);

#ifndef SYNC_INPUT
  handle_async_input ();
#endif

#ifdef BSD4_1
  sigfree ();
#endif
  errno = old_errno;
}
#endif /* SIGIO */

/* Send ourselves a SIGIO.

   This function exists so that the UNBLOCK_INPUT macro in
   blockinput.h can have some way to take care of input we put off
   dealing with, without assuming that every file which uses
   UNBLOCK_INPUT also has #included the files necessary to get SIGIO. */
void
reinvoke_input_signal ()
{
#ifdef SIGIO
  handle_async_input ();
#endif
}



static void menu_bar_item P_ ((Lisp_Object, Lisp_Object, Lisp_Object, void*));
static Lisp_Object menu_bar_one_keymap_changed_items;

/* These variables hold the vector under construction within
   menu_bar_items and its subroutines, and the current index
   for storing into that vector.  */
static Lisp_Object menu_bar_items_vector;
static int menu_bar_items_index;

/* Return a vector of menu items for a menu bar, appropriate
   to the current buffer.  Each item has three elements in the vector:
   KEY STRING MAPLIST.

   OLD is an old vector we can optionally reuse, or nil.  */

Lisp_Object
menu_bar_items (old)
     Lisp_Object old;
{
  /* The number of keymaps we're scanning right now, and the number of
     keymaps we have allocated space for.  */
  int nmaps;

  /* maps[0..nmaps-1] are the prefix definitions of KEYBUF[0..t-1]
     in the current keymaps, or nil where it is not a prefix.  */
  Lisp_Object *maps;

  Lisp_Object def, tail;

  Lisp_Object result;

  int mapno;
  Lisp_Object oquit;

  int i;

  /* In order to build the menus, we need to call the keymap
     accessors.  They all call QUIT.  But this function is called
     during redisplay, during which a quit is fatal.  So inhibit
     quitting while building the menus.
     We do this instead of specbind because (1) errors will clear it anyway
     and (2) this avoids risk of specpdl overflow.  */
  oquit = Vinhibit_quit;
  Vinhibit_quit = Qt;

  if (!NILP (old))
    menu_bar_items_vector = old;
  else
    menu_bar_items_vector = Fmake_vector (make_number (24), Qnil);
  menu_bar_items_index = 0;

  /* Build our list of keymaps.
     If we recognize a function key and replace its escape sequence in
     keybuf with its symbol, or if the sequence starts with a mouse
     click and we need to switch buffers, we jump back here to rebuild
     the initial keymaps from the current buffer.  */
  {
    Lisp_Object *tmaps;

    /* Should overriding-terminal-local-map and overriding-local-map apply?  */
    if (!NILP (Voverriding_local_map_menu_flag))
      {
	/* Yes, use them (if non-nil) as well as the global map.  */
	maps = (Lisp_Object *) alloca (3 * sizeof (maps[0]));
	nmaps = 0;
	if (!NILP (current_kboard->Voverriding_terminal_local_map))
	  maps[nmaps++] = current_kboard->Voverriding_terminal_local_map;
	if (!NILP (Voverriding_local_map))
	  maps[nmaps++] = Voverriding_local_map;
      }
    else
      {
	/* No, so use major and minor mode keymaps and keymap property.
	   Note that menu-bar bindings in the local-map and keymap
	   properties may not work reliable, as they are only
	   recognized when the menu-bar (or mode-line) is updated,
	   which does not normally happen after every command.  */
	Lisp_Object tem;
	int nminor;
	nminor = current_minor_maps (NULL, &tmaps);
	maps = (Lisp_Object *) alloca ((nminor + 3) * sizeof (maps[0]));
	nmaps = 0;
	if (tem = get_local_map (PT, current_buffer, Qkeymap), !NILP (tem))
	  maps[nmaps++] = tem;
	bcopy (tmaps, (void *) (maps + nmaps), nminor * sizeof (maps[0]));
	nmaps += nminor;
	maps[nmaps++] = get_local_map (PT, current_buffer, Qlocal_map);
      }
    maps[nmaps++] = current_global_map;
  }

  /* Look up in each map the dummy prefix key `menu-bar'.  */

  result = Qnil;

  for (mapno = nmaps - 1; mapno >= 0; mapno--)
    if (!NILP (maps[mapno]))
      {
	def = get_keymap (access_keymap (maps[mapno], Qmenu_bar, 1, 0, 1),
			  0, 1);
	if (CONSP (def))
	  {
	    menu_bar_one_keymap_changed_items = Qnil;
	    map_keymap (def, menu_bar_item, Qnil, NULL, 1);
	  }
      }

  /* Move to the end those items that should be at the end.  */

  for (tail = Vmenu_bar_final_items; CONSP (tail); tail = XCDR (tail))
    {
      int i;
      int end = menu_bar_items_index;

      for (i = 0; i < end; i += 4)
	if (EQ (XCAR (tail), XVECTOR (menu_bar_items_vector)->contents[i]))
	  {
	    Lisp_Object tem0, tem1, tem2, tem3;
	    /* Move the item at index I to the end,
	       shifting all the others forward.  */
	    tem0 = XVECTOR (menu_bar_items_vector)->contents[i + 0];
	    tem1 = XVECTOR (menu_bar_items_vector)->contents[i + 1];
	    tem2 = XVECTOR (menu_bar_items_vector)->contents[i + 2];
	    tem3 = XVECTOR (menu_bar_items_vector)->contents[i + 3];
	    if (end > i + 4)
	      bcopy (&XVECTOR (menu_bar_items_vector)->contents[i + 4],
		     &XVECTOR (menu_bar_items_vector)->contents[i],
		     (end - i - 4) * sizeof (Lisp_Object));
	    XVECTOR (menu_bar_items_vector)->contents[end - 4] = tem0;
	    XVECTOR (menu_bar_items_vector)->contents[end - 3] = tem1;
	    XVECTOR (menu_bar_items_vector)->contents[end - 2] = tem2;
	    XVECTOR (menu_bar_items_vector)->contents[end - 1] = tem3;
	    break;
	  }
    }

  /* Add nil, nil, nil, nil at the end.  */
  i = menu_bar_items_index;
  if (i + 4 > XVECTOR (menu_bar_items_vector)->size)
    {
      Lisp_Object tem;
      tem = Fmake_vector (make_number (2 * i), Qnil);
      bcopy (XVECTOR (menu_bar_items_vector)->contents,
	     XVECTOR (tem)->contents, i * sizeof (Lisp_Object));
      menu_bar_items_vector = tem;
    }
  /* Add this item.  */
  XVECTOR (menu_bar_items_vector)->contents[i++] = Qnil;
  XVECTOR (menu_bar_items_vector)->contents[i++] = Qnil;
  XVECTOR (menu_bar_items_vector)->contents[i++] = Qnil;
  XVECTOR (menu_bar_items_vector)->contents[i++] = Qnil;
  menu_bar_items_index = i;

  Vinhibit_quit = oquit;
  return menu_bar_items_vector;
}

/* Add one item to menu_bar_items_vector, for KEY, ITEM_STRING and DEF.
   If there's already an item for KEY, add this DEF to it.  */

Lisp_Object item_properties;

static void
menu_bar_item (key, item, dummy1, dummy2)
     Lisp_Object key, item, dummy1;
     void *dummy2;
{
  struct gcpro gcpro1;
  int i;
  Lisp_Object tem;

  if (EQ (item, Qundefined))
    {
      /* If a map has an explicit `undefined' as definition,
	 discard any previously made menu bar item.  */

      for (i = 0; i < menu_bar_items_index; i += 4)
	if (EQ (key, XVECTOR (menu_bar_items_vector)->contents[i]))
	  {
	    if (menu_bar_items_index > i + 4)
	      bcopy (&XVECTOR (menu_bar_items_vector)->contents[i + 4],
		     &XVECTOR (menu_bar_items_vector)->contents[i],
		     (menu_bar_items_index - i - 4) * sizeof (Lisp_Object));
	    menu_bar_items_index -= 4;
	  }
    }

  /* If this keymap has already contributed to this KEY,
     don't contribute to it a second time.  */
  tem = Fmemq (key, menu_bar_one_keymap_changed_items);
  if (!NILP (tem) || NILP (item))
    return;

  menu_bar_one_keymap_changed_items
    = Fcons (key, menu_bar_one_keymap_changed_items);

  /* We add to menu_bar_one_keymap_changed_items before doing the
     parse_menu_item, so that if it turns out it wasn't a menu item,
     it still correctly hides any further menu item.  */
  GCPRO1 (key);
  i = parse_menu_item (item, 0, 1);
  UNGCPRO;
  if (!i)
    return;

  item = XVECTOR (item_properties)->contents[ITEM_PROPERTY_DEF];

  /* Find any existing item for this KEY.  */
  for (i = 0; i < menu_bar_items_index; i += 4)
    if (EQ (key, XVECTOR (menu_bar_items_vector)->contents[i]))
      break;

  /* If we did not find this KEY, add it at the end.  */
  if (i == menu_bar_items_index)
    {
      /* If vector is too small, get a bigger one.  */
      if (i + 4 > XVECTOR (menu_bar_items_vector)->size)
	{
	  Lisp_Object tem;
	  tem = Fmake_vector (make_number (2 * i), Qnil);
	  bcopy (XVECTOR (menu_bar_items_vector)->contents,
		 XVECTOR (tem)->contents, i * sizeof (Lisp_Object));
	  menu_bar_items_vector = tem;
	}

      /* Add this item.  */
      XVECTOR (menu_bar_items_vector)->contents[i++] = key;
      XVECTOR (menu_bar_items_vector)->contents[i++]
	= XVECTOR (item_properties)->contents[ITEM_PROPERTY_NAME];
      XVECTOR (menu_bar_items_vector)->contents[i++] = Fcons (item, Qnil);
      XVECTOR (menu_bar_items_vector)->contents[i++] = make_number (0);
      menu_bar_items_index = i;
    }
  /* We did find an item for this KEY.  Add ITEM to its list of maps.  */
  else
    {
      Lisp_Object old;
      old = XVECTOR (menu_bar_items_vector)->contents[i + 2];
      /* If the new and the old items are not both keymaps,
	 the lookup will only find `item'.  */
      item = Fcons (item, KEYMAPP (item) && KEYMAPP (XCAR (old)) ? old : Qnil);
      XVECTOR (menu_bar_items_vector)->contents[i + 2] = item;
    }
}

 /* This is used as the handler when calling menu_item_eval_property.  */
static Lisp_Object
menu_item_eval_property_1 (arg)
     Lisp_Object arg;
{
  /* If we got a quit from within the menu computation,
     quit all the way out of it.  This takes care of C-] in the debugger.  */
  if (CONSP (arg) && EQ (XCAR (arg), Qquit))
    Fsignal (Qquit, Qnil);

  return Qnil;
}

/* Evaluate an expression and return the result (or nil if something
   went wrong).  Used to evaluate dynamic parts of menu items.  */
Lisp_Object
menu_item_eval_property (sexpr)
     Lisp_Object sexpr;
{
  int count = SPECPDL_INDEX ();
  Lisp_Object val;
  specbind (Qinhibit_redisplay, Qt);
  val = internal_condition_case_1 (Feval, sexpr, Qerror,
				   menu_item_eval_property_1);
  return unbind_to (count, val);
}

/* This function parses a menu item and leaves the result in the
   vector item_properties.
   ITEM is a key binding, a possible menu item.
   If NOTREAL is nonzero, only check for equivalent key bindings, don't
   evaluate dynamic expressions in the menu item.
   INMENUBAR is > 0 when this is considered for an entry in a menu bar
   top level.
   INMENUBAR is < 0 when this is considered for an entry in a keyboard menu.
   parse_menu_item returns true if the item is a menu item and false
   otherwise.  */

int
parse_menu_item (item, notreal, inmenubar)
     Lisp_Object item;
     int notreal, inmenubar;
{
  Lisp_Object def, tem, item_string, start;
  Lisp_Object cachelist;
  Lisp_Object filter;
  Lisp_Object keyhint;
  int i;
  int newcache = 0;

  cachelist = Qnil;
  filter = Qnil;
  keyhint = Qnil;

  if (!CONSP (item))
    return 0;

  /* Create item_properties vector if necessary.  */
  if (NILP (item_properties))
    item_properties
      = Fmake_vector (make_number (ITEM_PROPERTY_ENABLE + 1), Qnil);

  /* Initialize optional entries.  */
  for (i = ITEM_PROPERTY_DEF; i < ITEM_PROPERTY_ENABLE; i++)
    AREF (item_properties, i) = Qnil;
  AREF (item_properties, ITEM_PROPERTY_ENABLE) = Qt;

  /* Save the item here to protect it from GC.  */
  AREF (item_properties, ITEM_PROPERTY_ITEM) = item;

  item_string = XCAR (item);

  start = item;
  item = XCDR (item);
  if (STRINGP (item_string))
    {
      /* Old format menu item.  */
      AREF (item_properties, ITEM_PROPERTY_NAME) = item_string;

      /* Maybe help string.  */
      if (CONSP (item) && STRINGP (XCAR (item)))
	{
	  AREF (item_properties, ITEM_PROPERTY_HELP) = XCAR (item);
	  start = item;
	  item = XCDR (item);
	}

      /* Maybe key binding cache.  */
      if (CONSP (item) && CONSP (XCAR (item))
	  && (NILP (XCAR (XCAR (item)))
	      || VECTORP (XCAR (XCAR (item)))))
	{
	  cachelist = XCAR (item);
	  item = XCDR (item);
	}

      /* This is the real definition--the function to run.  */
      AREF (item_properties, ITEM_PROPERTY_DEF) = item;

      /* Get enable property, if any.  */
      if (SYMBOLP (item))
	{
	  tem = Fget (item, Qmenu_enable);
	  if (!NILP (tem))
	    AREF (item_properties, ITEM_PROPERTY_ENABLE) = tem;
	}
    }
  else if (EQ (item_string, Qmenu_item) && CONSP (item))
    {
      /* New format menu item.  */
      AREF (item_properties, ITEM_PROPERTY_NAME) = XCAR (item);
      start = XCDR (item);
      if (CONSP (start))
	{
	  /* We have a real binding.  */
	  AREF (item_properties, ITEM_PROPERTY_DEF) = XCAR (start);

	  item = XCDR (start);
	  /* Is there a cache list with key equivalences. */
	  if (CONSP (item) && CONSP (XCAR (item)))
	    {
	      cachelist = XCAR (item);
	      item = XCDR (item);
	    }

	  /* Parse properties.  */
	  while (CONSP (item) && CONSP (XCDR (item)))
	    {
	      tem = XCAR (item);
	      item = XCDR (item);

	      if (EQ (tem, QCenable))
		AREF (item_properties, ITEM_PROPERTY_ENABLE) = XCAR (item);
	      else if (EQ (tem, QCvisible) && !notreal)
		{
		  /* If got a visible property and that evaluates to nil
		     then ignore this item.  */
		  tem = menu_item_eval_property (XCAR (item));
		  if (NILP (tem))
		    return 0;
	 	}
	      else if (EQ (tem, QChelp))
		AREF (item_properties, ITEM_PROPERTY_HELP) = XCAR (item);
	      else if (EQ (tem, QCfilter))
		filter = item;
	      else if (EQ (tem, QCkey_sequence))
		{
		  tem = XCAR (item);
		  if (NILP (cachelist)
		      && (SYMBOLP (tem) || STRINGP (tem) || VECTORP (tem)))
		    /* Be GC protected. Set keyhint to item instead of tem. */
		    keyhint = item;
		}
	      else if (EQ (tem, QCkeys))
		{
		  tem = XCAR (item);
		  if (CONSP (tem) || (STRINGP (tem) && NILP (cachelist)))
		    AREF (item_properties, ITEM_PROPERTY_KEYEQ) = tem;
		}
	      else if (EQ (tem, QCbutton) && CONSP (XCAR (item)))
		{
		  Lisp_Object type;
		  tem = XCAR (item);
		  type = XCAR (tem);
		  if (EQ (type, QCtoggle) || EQ (type, QCradio))
		    {
		      AREF (item_properties, ITEM_PROPERTY_SELECTED)
			= XCDR (tem);
		      AREF (item_properties, ITEM_PROPERTY_TYPE)
			= type;
		    }
		}
	      item = XCDR (item);
	    }
	}
      else if (inmenubar || !NILP (start))
	return 0;
    }
  else
    return 0;			/* not a menu item */

  /* If item string is not a string, evaluate it to get string.
     If we don't get a string, skip this item.  */
  item_string = AREF (item_properties, ITEM_PROPERTY_NAME);
  if (!(STRINGP (item_string) || notreal))
    {
      item_string = menu_item_eval_property (item_string);
      if (!STRINGP (item_string))
	return 0;
      AREF (item_properties, ITEM_PROPERTY_NAME) = item_string;
    }

  /* If got a filter apply it on definition.  */
  def = AREF (item_properties, ITEM_PROPERTY_DEF);
  if (!NILP (filter))
    {
      def = menu_item_eval_property (list2 (XCAR (filter),
					    list2 (Qquote, def)));

      AREF (item_properties, ITEM_PROPERTY_DEF) = def;
    }

  /* Enable or disable selection of item.  */
  tem = AREF (item_properties, ITEM_PROPERTY_ENABLE);
  if (!EQ (tem, Qt))
    {
      if (notreal)
	tem = Qt;
      else
	tem = menu_item_eval_property (tem);
      if (inmenubar && NILP (tem))
	return 0;		/* Ignore disabled items in menu bar.  */
      AREF (item_properties, ITEM_PROPERTY_ENABLE) = tem;
    }

  /* If we got no definition, this item is just unselectable text which
     is OK in a submenu but not in the menubar.  */
  if (NILP (def))
    return (inmenubar ? 0 : 1);

  /* See if this is a separate pane or a submenu.  */
  def = AREF (item_properties, ITEM_PROPERTY_DEF);
  tem = get_keymap (def, 0, 1);
  /* For a subkeymap, just record its details and exit.  */
  if (CONSP (tem))
    {
      AREF (item_properties, ITEM_PROPERTY_MAP) = tem;
      AREF (item_properties, ITEM_PROPERTY_DEF) = tem;
      return 1;
    }

  /* At the top level in the menu bar, do likewise for commands also.
     The menu bar does not display equivalent key bindings anyway.
     ITEM_PROPERTY_DEF is already set up properly.  */
  if (inmenubar > 0)
    return 1;

  /* This is a command.  See if there is an equivalent key binding. */
  if (NILP (cachelist))
    {
      /* We have to create a cachelist.  */
      CHECK_IMPURE (start);
      XSETCDR (start, Fcons (Fcons (Qnil, Qnil), XCDR (start)));
      cachelist = XCAR (XCDR (start));
      newcache = 1;
      tem = AREF (item_properties, ITEM_PROPERTY_KEYEQ);
      if (!NILP (keyhint))
	{
	  XSETCAR (cachelist, XCAR (keyhint));
	  newcache = 0;
	}
      else if (STRINGP (tem))
	{
	  XSETCDR (cachelist, Fsubstitute_command_keys (tem));
	  XSETCAR (cachelist, Qt);
	}
    }

  tem = XCAR (cachelist);
  if (!EQ (tem, Qt))
    {
      int chkcache = 0;
      Lisp_Object prefix;

      if (!NILP (tem))
	tem = Fkey_binding (tem, Qnil, Qnil);

      prefix = AREF (item_properties, ITEM_PROPERTY_KEYEQ);
      if (CONSP (prefix))
	{
	  def = XCAR (prefix);
	  prefix = XCDR (prefix);
	}
      else
	def = AREF (item_properties, ITEM_PROPERTY_DEF);

      if (NILP (XCAR (cachelist))) /* Have no saved key.  */
	{
	  if (newcache		/* Always check first time.  */
	      /* Should we check everything when precomputing key
		 bindings?  */
	      /* If something had no key binding before, don't recheck it
		 because that is too slow--except if we have a list of
		 rebound commands in Vdefine_key_rebound_commands, do
		 recheck any command that appears in that list. */
	      || (CONSP (Vdefine_key_rebound_commands)
		  && !NILP (Fmemq (def, Vdefine_key_rebound_commands))))
	    chkcache = 1;
	}
      /* We had a saved key. Is it still bound to the command?  */
      else if (NILP (tem)
	       || (!EQ (tem, def)
		   /* If the command is an alias for another
		      (such as lmenu.el set it up), check if the
		      original command matches the cached command.  */
		   && !(SYMBOLP (def) && EQ (tem, XSYMBOL (def)->function))))
	chkcache = 1;		/* Need to recompute key binding.  */

      if (chkcache)
	{
	  /* Recompute equivalent key binding.  If the command is an alias
	     for another (such as lmenu.el set it up), see if the original
	     command name has equivalent keys.  Otherwise look up the
	     specified command itself.  We don't try both, because that
	     makes lmenu menus slow. */
	  if (SYMBOLP (def)
	      && SYMBOLP (XSYMBOL (def)->function)
	      && ! NILP (Fget (def, Qmenu_alias)))
	    def = XSYMBOL (def)->function;
	  tem = Fwhere_is_internal (def, Qnil, Qt, Qnil, Qt);
	  XSETCAR (cachelist, tem);
	  if (NILP (tem))
	    {
	      XSETCDR (cachelist, Qnil);
	      chkcache = 0;
	    }
	}
      else if (!NILP (keyhint) && !NILP (XCAR (cachelist)))
	{
	  tem = XCAR (cachelist);
	  chkcache = 1;
	}

      newcache = chkcache;
      if (chkcache)
	{
	  tem = Fkey_description (tem, Qnil);
	  if (CONSP (prefix))
	    {
	      if (STRINGP (XCAR (prefix)))
		tem = concat2 (XCAR (prefix), tem);
	      if (STRINGP (XCDR (prefix)))
		tem = concat2 (tem, XCDR (prefix));
	    }
	  XSETCDR (cachelist, tem);
	}
    }

  tem = XCDR (cachelist);
  if (newcache && !NILP (tem))
    {
      tem = concat3 (build_string ("  ("), tem, build_string (")"));
      XSETCDR (cachelist, tem);
    }

  /* If we only want to precompute equivalent key bindings, stop here. */
  if (notreal)
    return 1;

  /* If we have an equivalent key binding, use that.  */
  AREF (item_properties, ITEM_PROPERTY_KEYEQ) = tem;

  /* Include this when menu help is implemented.
  tem = XVECTOR (item_properties)->contents[ITEM_PROPERTY_HELP];
  if (!(NILP (tem) || STRINGP (tem)))
    {
      tem = menu_item_eval_property (tem);
      if (!STRINGP (tem))
	tem = Qnil;
      XVECTOR (item_properties)->contents[ITEM_PROPERTY_HELP] = tem;
    }
  */

  /* Handle radio buttons or toggle boxes.  */
  tem = AREF (item_properties, ITEM_PROPERTY_SELECTED);
  if (!NILP (tem))
    AREF (item_properties, ITEM_PROPERTY_SELECTED)
      = menu_item_eval_property (tem);

  return 1;
}



/***********************************************************************
			       Tool-bars
 ***********************************************************************/

/* A vector holding tool bar items while they are parsed in function
   tool_bar_items. Each item occupies TOOL_BAR_ITEM_NSCLOTS elements
   in the vector.  */

static Lisp_Object tool_bar_items_vector;

/* A vector holding the result of parse_tool_bar_item.  Layout is like
   the one for a single item in tool_bar_items_vector.  */

static Lisp_Object tool_bar_item_properties;

/* Next free index in tool_bar_items_vector.  */

static int ntool_bar_items;

/* The symbols `tool-bar', and `:image'.  */

extern Lisp_Object Qtool_bar;
Lisp_Object QCimage;

/* Function prototypes.  */

static void init_tool_bar_items P_ ((Lisp_Object));
static void process_tool_bar_item P_ ((Lisp_Object, Lisp_Object));
static int parse_tool_bar_item P_ ((Lisp_Object, Lisp_Object));
static void append_tool_bar_item P_ ((void));


/* Return a vector of tool bar items for keymaps currently in effect.
   Reuse vector REUSE if non-nil.  Return in *NITEMS the number of
   tool bar items found.  */

Lisp_Object
tool_bar_items (reuse, nitems)
     Lisp_Object reuse;
     int *nitems;
{
  Lisp_Object *maps;
  int nmaps, i;
  Lisp_Object oquit;
  Lisp_Object *tmaps;

  *nitems = 0;

  /* In order to build the menus, we need to call the keymap
     accessors.  They all call QUIT.  But this function is called
     during redisplay, during which a quit is fatal.  So inhibit
     quitting while building the menus.  We do this instead of
     specbind because (1) errors will clear it anyway and (2) this
     avoids risk of specpdl overflow.  */
  oquit = Vinhibit_quit;
  Vinhibit_quit = Qt;

  /* Initialize tool_bar_items_vector and protect it from GC.  */
  init_tool_bar_items (reuse);

  /* Build list of keymaps in maps.  Set nmaps to the number of maps
     to process.  */

  /* Should overriding-terminal-local-map and overriding-local-map apply?  */
  if (!NILP (Voverriding_local_map_menu_flag))
    {
      /* Yes, use them (if non-nil) as well as the global map.  */
      maps = (Lisp_Object *) alloca (3 * sizeof (maps[0]));
      nmaps = 0;
      if (!NILP (current_kboard->Voverriding_terminal_local_map))
	maps[nmaps++] = current_kboard->Voverriding_terminal_local_map;
      if (!NILP (Voverriding_local_map))
	maps[nmaps++] = Voverriding_local_map;
    }
  else
    {
      /* No, so use major and minor mode keymaps and keymap property.
	 Note that tool-bar bindings in the local-map and keymap
	 properties may not work reliable, as they are only
	 recognized when the tool-bar (or mode-line) is updated,
	 which does not normally happen after every command.  */
      Lisp_Object tem;
      int nminor;
      nminor = current_minor_maps (NULL, &tmaps);
      maps = (Lisp_Object *) alloca ((nminor + 3) * sizeof (maps[0]));
      nmaps = 0;
      if (tem = get_local_map (PT, current_buffer, Qkeymap), !NILP (tem))
	maps[nmaps++] = tem;
      bcopy (tmaps, (void *) (maps + nmaps), nminor * sizeof (maps[0]));
      nmaps += nminor;
      maps[nmaps++] = get_local_map (PT, current_buffer, Qlocal_map);
    }

  /* Add global keymap at the end.  */
  maps[nmaps++] = current_global_map;

  /* Process maps in reverse order and look up in each map the prefix
     key `tool-bar'.  */
  for (i = nmaps - 1; i >= 0; --i)
    if (!NILP (maps[i]))
      {
	Lisp_Object keymap;

	keymap = get_keymap (access_keymap (maps[i], Qtool_bar, 1, 0, 1), 0, 1);
	if (CONSP (keymap))
	  {
	    Lisp_Object tail;

	    /* KEYMAP is a list `(keymap (KEY . BINDING) ...)'.  */
	    for (tail = keymap; CONSP (tail); tail = XCDR (tail))
	      {
		Lisp_Object keydef = XCAR (tail);
		if (CONSP (keydef))
		  process_tool_bar_item (XCAR (keydef), XCDR (keydef));
	      }
	  }
      }

  Vinhibit_quit = oquit;
  *nitems = ntool_bar_items / TOOL_BAR_ITEM_NSLOTS;
  return tool_bar_items_vector;
}


/* Process the definition of KEY which is DEF.  */

static void
process_tool_bar_item (key, def)
     Lisp_Object key, def;
{
  int i;
  extern Lisp_Object Qundefined;
  struct gcpro gcpro1, gcpro2;

  /* Protect KEY and DEF from GC because parse_tool_bar_item may call
     eval.  */
  GCPRO2 (key, def);

  if (EQ (def, Qundefined))
    {
      /* If a map has an explicit `undefined' as definition,
	 discard any previously made item.  */
      for (i = 0; i < ntool_bar_items; i += TOOL_BAR_ITEM_NSLOTS)
	{
	  Lisp_Object *v = XVECTOR (tool_bar_items_vector)->contents + i;

	  if (EQ (key, v[TOOL_BAR_ITEM_KEY]))
	    {
	      if (ntool_bar_items > i + TOOL_BAR_ITEM_NSLOTS)
		bcopy (v + TOOL_BAR_ITEM_NSLOTS, v,
		       ((ntool_bar_items - i - TOOL_BAR_ITEM_NSLOTS)
			* sizeof (Lisp_Object)));
	      ntool_bar_items -= TOOL_BAR_ITEM_NSLOTS;
	      break;
	    }
	}
    }
  else if (parse_tool_bar_item (key, def))
    /* Append a new tool bar item to tool_bar_items_vector.  Accept
       more than one definition for the same key.  */
    append_tool_bar_item ();

  UNGCPRO;
}


/* Parse a tool bar item specification ITEM for key KEY and return the
   result in tool_bar_item_properties.  Value is zero if ITEM is
   invalid.

   ITEM is a list `(menu-item CAPTION BINDING PROPS...)'.

   CAPTION is the caption of the item,  If it's not a string, it is
   evaluated to get a string.

   BINDING is the tool bar item's binding.  Tool-bar items with keymaps
   as binding are currently ignored.

   The following properties are recognized:

   - `:enable FORM'.

   FORM is evaluated and specifies whether the tool bar item is
   enabled or disabled.

   - `:visible FORM'

   FORM is evaluated and specifies whether the tool bar item is visible.

   - `:filter FUNCTION'

   FUNCTION is invoked with one parameter `(quote BINDING)'.  Its
   result is stored as the new binding.

   - `:button (TYPE SELECTED)'

   TYPE must be one of `:radio' or `:toggle'.  SELECTED is evaluated
   and specifies whether the button is selected (pressed) or not.

   - `:image IMAGES'

   IMAGES is either a single image specification or a vector of four
   image specifications.  See enum tool_bar_item_images.

   - `:help HELP-STRING'.

   Gives a help string to display for the tool bar item.  */

static int
parse_tool_bar_item (key, item)
     Lisp_Object key, item;
{
  /* Access slot with index IDX of vector tool_bar_item_properties.  */
#define PROP(IDX) XVECTOR (tool_bar_item_properties)->contents[IDX]

  Lisp_Object filter = Qnil;
  Lisp_Object caption;
  int i;

  /* Defininition looks like `(menu-item CAPTION BINDING PROPS...)'.
     Rule out items that aren't lists, don't start with
     `menu-item' or whose rest following `tool-bar-item' is not a
     list.  */
  if (!CONSP (item)
      || !EQ (XCAR (item), Qmenu_item)
      || (item = XCDR (item),
	  !CONSP (item)))
    return 0;

  /* Create tool_bar_item_properties vector if necessary.  Reset it to
     defaults.  */
  if (VECTORP (tool_bar_item_properties))
    {
      for (i = 0; i < TOOL_BAR_ITEM_NSLOTS; ++i)
	PROP (i) = Qnil;
    }
  else
    tool_bar_item_properties
      = Fmake_vector (make_number (TOOL_BAR_ITEM_NSLOTS), Qnil);

  /* Set defaults.  */
  PROP (TOOL_BAR_ITEM_KEY) = key;
  PROP (TOOL_BAR_ITEM_ENABLED_P) = Qt;

  /* Get the caption of the item.  If the caption is not a string,
     evaluate it to get a string.  If we don't get a string, skip this
     item.  */
  caption = XCAR (item);
  if (!STRINGP (caption))
    {
      caption = menu_item_eval_property (caption);
      if (!STRINGP (caption))
	return 0;
    }
  PROP (TOOL_BAR_ITEM_CAPTION) = caption;

  /* Give up if rest following the caption is not a list.  */
  item = XCDR (item);
  if (!CONSP (item))
    return 0;

  /* Store the binding.  */
  PROP (TOOL_BAR_ITEM_BINDING) = XCAR (item);
  item = XCDR (item);

  /* Ignore cached key binding, if any.  */
  if (CONSP (item) && CONSP (XCAR (item)))
    item = XCDR (item);

  /* Process the rest of the properties.  */
  for (; CONSP (item) && CONSP (XCDR (item)); item = XCDR (XCDR (item)))
    {
      Lisp_Object key, value;

      key = XCAR (item);
      value = XCAR (XCDR (item));

      if (EQ (key, QCenable))
	/* `:enable FORM'.  */
	PROP (TOOL_BAR_ITEM_ENABLED_P) = value;
      else if (EQ (key, QCvisible))
	{
	  /* `:visible FORM'.  If got a visible property and that
	     evaluates to nil then ignore this item.  */
	  if (NILP (menu_item_eval_property (value)))
	    return 0;
	}
      else if (EQ (key, QChelp))
	/* `:help HELP-STRING'.  */
	PROP (TOOL_BAR_ITEM_HELP) = value;
      else if (EQ (key, QCfilter))
	/* ':filter FORM'.  */
	filter = value;
      else if (EQ (key, QCbutton) && CONSP (value))
	{
	  /* `:button (TYPE . SELECTED)'.  */
	  Lisp_Object type, selected;

	  type = XCAR (value);
	  selected = XCDR (value);
	  if (EQ (type, QCtoggle) || EQ (type, QCradio))
	    {
	      PROP (TOOL_BAR_ITEM_SELECTED_P) = selected;
	      PROP (TOOL_BAR_ITEM_TYPE) = type;
	    }
	}
      else if (EQ (key, QCimage)
	       && (CONSP (value)
		   || (VECTORP (value) && XVECTOR (value)->size == 4)))
	/* Value is either a single image specification or a vector
	   of 4 such specifications for the different button states.  */
	PROP (TOOL_BAR_ITEM_IMAGES) = value;
    }

  /* If got a filter apply it on binding.  */
  if (!NILP (filter))
    PROP (TOOL_BAR_ITEM_BINDING)
      = menu_item_eval_property (list2 (filter,
					list2 (Qquote,
					       PROP (TOOL_BAR_ITEM_BINDING))));

  /* See if the binding is a keymap.  Give up if it is.  */
  if (CONSP (get_keymap (PROP (TOOL_BAR_ITEM_BINDING), 0, 1)))
    return 0;

  /* Enable or disable selection of item.  */
  if (!EQ (PROP (TOOL_BAR_ITEM_ENABLED_P), Qt))
    PROP (TOOL_BAR_ITEM_ENABLED_P)
      = menu_item_eval_property (PROP (TOOL_BAR_ITEM_ENABLED_P));

  /* Handle radio buttons or toggle boxes.  */
  if (!NILP (PROP (TOOL_BAR_ITEM_SELECTED_P)))
    PROP (TOOL_BAR_ITEM_SELECTED_P)
      = menu_item_eval_property (PROP (TOOL_BAR_ITEM_SELECTED_P));

  return 1;

#undef PROP
}


/* Initialize tool_bar_items_vector.  REUSE, if non-nil, is a vector
   that can be reused.  */

static void
init_tool_bar_items (reuse)
     Lisp_Object reuse;
{
  if (VECTORP (reuse))
    tool_bar_items_vector = reuse;
  else
    tool_bar_items_vector = Fmake_vector (make_number (64), Qnil);
  ntool_bar_items = 0;
}


/* Append parsed tool bar item properties from
   tool_bar_item_properties */

static void
append_tool_bar_item ()
{
  Lisp_Object *to, *from;

  /* Enlarge tool_bar_items_vector if necessary.  */
  if (ntool_bar_items + TOOL_BAR_ITEM_NSLOTS
      >= XVECTOR (tool_bar_items_vector)->size)
    {
      Lisp_Object new_vector;
      int old_size = XVECTOR (tool_bar_items_vector)->size;

      new_vector = Fmake_vector (make_number (2 * old_size), Qnil);
      bcopy (XVECTOR (tool_bar_items_vector)->contents,
	     XVECTOR (new_vector)->contents,
	     old_size * sizeof (Lisp_Object));
      tool_bar_items_vector = new_vector;
    }

  /* Append entries from tool_bar_item_properties to the end of
     tool_bar_items_vector.  */
  to = XVECTOR (tool_bar_items_vector)->contents + ntool_bar_items;
  from = XVECTOR (tool_bar_item_properties)->contents;
  bcopy (from, to, TOOL_BAR_ITEM_NSLOTS * sizeof *to);
  ntool_bar_items += TOOL_BAR_ITEM_NSLOTS;
}





/* Read a character using menus based on maps in the array MAPS.
   NMAPS is the length of MAPS.  Return nil if there are no menus in the maps.
   Return t if we displayed a menu but the user rejected it.

   PREV_EVENT is the previous input event, or nil if we are reading
   the first event of a key sequence.

   If USED_MOUSE_MENU is non-null, then we set *USED_MOUSE_MENU to 1
   if we used a mouse menu to read the input, or zero otherwise.  If
   USED_MOUSE_MENU is null, we don't dereference it.

   The prompting is done based on the prompt-string of the map
   and the strings associated with various map elements.

   This can be done with X menus or with menus put in the minibuf.
   These are done in different ways, depending on how the input will be read.
   Menus using X are done after auto-saving in read-char, getting the input
   event from Fx_popup_menu; menus using the minibuf use read_char recursively
   and do auto-saving in the inner call of read_char. */

static Lisp_Object
read_char_x_menu_prompt (nmaps, maps, prev_event, used_mouse_menu)
     int nmaps;
     Lisp_Object *maps;
     Lisp_Object prev_event;
     int *used_mouse_menu;
{
  int mapno;
  register Lisp_Object name = Qnil;

  if (used_mouse_menu)
    *used_mouse_menu = 0;

  /* Use local over global Menu maps */

  if (! menu_prompting)
    return Qnil;

  /* Optionally disregard all but the global map.  */
  if (inhibit_local_menu_bar_menus)
    {
      maps += (nmaps - 1);
      nmaps = 1;
    }

  /* Get the menu name from the first map that has one (a prompt string).  */
  for (mapno = 0; mapno < nmaps; mapno++)
    {
      name = Fkeymap_prompt (maps[mapno]);
      if (!NILP (name))
	break;
    }

  /* If we don't have any menus, just read a character normally.  */
  if (!STRINGP (name))
    return Qnil;

#ifdef HAVE_MENUS
  /* If we got to this point via a mouse click,
     use a real menu for mouse selection.  */
  if (EVENT_HAS_PARAMETERS (prev_event)
      && !EQ (XCAR (prev_event), Qmenu_bar)
      && !EQ (XCAR (prev_event), Qtool_bar))
    {
      /* Display the menu and get the selection.  */
      Lisp_Object *realmaps
	= (Lisp_Object *) alloca (nmaps * sizeof (Lisp_Object));
      Lisp_Object value;
      int nmaps1 = 0;

      /* Use the maps that are not nil.  */
      for (mapno = 0; mapno < nmaps; mapno++)
	if (!NILP (maps[mapno]))
	  realmaps[nmaps1++] = maps[mapno];

      value = Fx_popup_menu (prev_event, Flist (nmaps1, realmaps));
      if (CONSP (value))
	{
	  Lisp_Object tem;

	  record_menu_key (XCAR (value));

	  /* If we got multiple events, unread all but
	     the first.
	     There is no way to prevent those unread events
	     from showing up later in last_nonmenu_event.
	     So turn symbol and integer events into lists,
	     to indicate that they came from a mouse menu,
	     so that when present in last_nonmenu_event
	     they won't confuse things.  */
	  for (tem = XCDR (value); !NILP (tem); tem = XCDR (tem))
	    {
	      record_menu_key (XCAR (tem));
	      if (SYMBOLP (XCAR (tem))
		  || INTEGERP (XCAR (tem)))
		XSETCAR (tem, Fcons (XCAR (tem), Qdisabled));
	    }

	  /* If we got more than one event, put all but the first
	     onto this list to be read later.
	     Return just the first event now.  */
	  Vunread_command_events
	    = nconc2 (XCDR (value), Vunread_command_events);
	  value = XCAR (value);
	}
      else if (NILP (value))
	value = Qt;
      if (used_mouse_menu)
	*used_mouse_menu = 1;
      return value;
    }
#endif /* HAVE_MENUS */
  return Qnil ;
}

/* Buffer in use so far for the minibuf prompts for menu keymaps.
   We make this bigger when necessary, and never free it.  */
static char *read_char_minibuf_menu_text;
/* Size of that buffer.  */
static int read_char_minibuf_menu_width;

static Lisp_Object
read_char_minibuf_menu_prompt (commandflag, nmaps, maps)
     int commandflag ;
     int nmaps;
     Lisp_Object *maps;
{
  int mapno;
  register Lisp_Object name;
  int nlength;
  /* FIXME: Use the minibuffer's frame width.  */
  int width = FRAME_COLS (SELECTED_FRAME ()) - 4;
  int idx = -1;
  int nobindings = 1;
  Lisp_Object rest, vector;
  char *menu;

  vector = Qnil;
  name = Qnil;

  if (! menu_prompting)
    return Qnil;

  /* Make sure we have a big enough buffer for the menu text.  */
  if (read_char_minibuf_menu_text == 0)
    {
      read_char_minibuf_menu_width = width + 4;
      read_char_minibuf_menu_text = (char *) xmalloc (width + 4);
    }
  else if (width + 4 > read_char_minibuf_menu_width)
    {
      read_char_minibuf_menu_width = width + 4;
      read_char_minibuf_menu_text
	= (char *) xrealloc (read_char_minibuf_menu_text, width + 4);
    }
  menu = read_char_minibuf_menu_text;

  /* Get the menu name from the first map that has one (a prompt string).  */
  for (mapno = 0; mapno < nmaps; mapno++)
    {
      name = Fkeymap_prompt (maps[mapno]);
      if (!NILP (name))
	break;
    }

  /* If we don't have any menus, just read a character normally.  */
  if (!STRINGP (name))
    return Qnil;

  /* Prompt string always starts with map's prompt, and a space.  */
  strcpy (menu, SDATA (name));
  nlength = SBYTES (name);
  menu[nlength++] = ':';
  menu[nlength++] = ' ';
  menu[nlength] = 0;

  /* Start prompting at start of first map.  */
  mapno = 0;
  rest = maps[mapno];

  /* Present the documented bindings, a line at a time.  */
  while (1)
    {
      int notfirst = 0;
      int i = nlength;
      Lisp_Object obj;
      int ch;
      Lisp_Object orig_defn_macro;

      /* Loop over elements of map.  */
      while (i < width)
	{
	  Lisp_Object elt;

	  /* If reached end of map, start at beginning of next map.  */
	  if (NILP (rest))
	    {
	      mapno++;
	      /* At end of last map, wrap around to first map if just starting,
		 or end this line if already have something on it.  */
	      if (mapno == nmaps)
		{
		  mapno = 0;
		  if (notfirst || nobindings) break;
		}
	      rest = maps[mapno];
	    }

	  /* Look at the next element of the map.  */
	  if (idx >= 0)
	    elt = XVECTOR (vector)->contents[idx];
	  else
	    elt = Fcar_safe (rest);

	  if (idx < 0 && VECTORP (elt))
	    {
	      /* If we found a dense table in the keymap,
		 advanced past it, but start scanning its contents.  */
	      rest = Fcdr_safe (rest);
	      vector = elt;
	      idx = 0;
	    }
	  else
	    {
	      /* An ordinary element.  */
	      Lisp_Object event, tem;

	      if (idx < 0)
		{
		  event = Fcar_safe (elt); /* alist */
		  elt = Fcdr_safe (elt);
		}
	      else
		{
		  XSETINT (event, idx); /* vector */
		}

	      /* Ignore the element if it has no prompt string.  */
	      if (INTEGERP (event) && parse_menu_item (elt, 0, -1))
		{
		  /* 1 if the char to type matches the string.  */
		  int char_matches;
		  Lisp_Object upcased_event, downcased_event;
		  Lisp_Object desc = Qnil;
		  Lisp_Object s
		    = XVECTOR (item_properties)->contents[ITEM_PROPERTY_NAME];

		  upcased_event = Fupcase (event);
		  downcased_event = Fdowncase (event);
		  char_matches = (XINT (upcased_event) == SREF (s, 0)
				  || XINT (downcased_event) == SREF (s, 0));
		  if (! char_matches)
		    desc = Fsingle_key_description (event, Qnil);

#if 0  /* It is redundant to list the equivalent key bindings because
	  the prefix is what the user has already typed.  */
		  tem
		    = XVECTOR (item_properties)->contents[ITEM_PROPERTY_KEYEQ];
		  if (!NILP (tem))
		    /* Insert equivalent keybinding. */
		    s = concat2 (s, tem);
#endif
		  tem
		    = XVECTOR (item_properties)->contents[ITEM_PROPERTY_TYPE];
		  if (EQ (tem, QCradio) || EQ (tem, QCtoggle))
		    {
		      /* Insert button prefix. */
		      Lisp_Object selected
			= XVECTOR (item_properties)->contents[ITEM_PROPERTY_SELECTED];
		      if (EQ (tem, QCradio))
			tem = build_string (NILP (selected) ? "(*) " : "( ) ");
		      else
			tem = build_string (NILP (selected) ? "[X] " : "[ ] ");
		      s = concat2 (tem, s);
		    }


		  /* If we have room for the prompt string, add it to this line.
		     If this is the first on the line, always add it.  */
		  if ((SCHARS (s) + i + 2
		       + (char_matches ? 0 : SCHARS (desc) + 3))
		      < width
		      || !notfirst)
		    {
		      int thiswidth;

		      /* Punctuate between strings.  */
		      if (notfirst)
			{
			  strcpy (menu + i, ", ");
			  i += 2;
			}
		      notfirst = 1;
		      nobindings = 0 ;

		      /* If the char to type doesn't match the string's
			 first char, explicitly show what char to type.  */
		      if (! char_matches)
			{
			  /* Add as much of string as fits.  */
			  thiswidth = SCHARS (desc);
			  if (thiswidth + i > width)
			    thiswidth = width - i;
			  bcopy (SDATA (desc), menu + i, thiswidth);
			  i += thiswidth;
			  strcpy (menu + i, " = ");
			  i += 3;
			}

		      /* Add as much of string as fits.  */
		      thiswidth = SCHARS (s);
		      if (thiswidth + i > width)
			thiswidth = width - i;
		      bcopy (SDATA (s), menu + i, thiswidth);
		      i += thiswidth;
		      menu[i] = 0;
		    }
		  else
		    {
		      /* If this element does not fit, end the line now,
			 and save the element for the next line.  */
		      strcpy (menu + i, "...");
		      break;
		    }
		}

	      /* Move past this element.  */
	      if (idx >= 0 && idx + 1 >= XVECTOR (vector)->size)
		/* Handle reaching end of dense table.  */
		idx = -1;
	      if (idx >= 0)
		idx++;
	      else
		rest = Fcdr_safe (rest);
	    }
	}

      /* Prompt with that and read response.  */
      message2_nolog (menu, strlen (menu),
		      ! NILP (current_buffer->enable_multibyte_characters));

      /* Make believe its not a keyboard macro in case the help char
	 is pressed.  Help characters are not recorded because menu prompting
	 is not used on replay.
	 */
      orig_defn_macro = current_kboard->defining_kbd_macro;
      current_kboard->defining_kbd_macro = Qnil;
      do
	obj = read_char (commandflag, 0, 0, Qt, 0);
      while (BUFFERP (obj));
      current_kboard->defining_kbd_macro = orig_defn_macro;

      if (!INTEGERP (obj))
	return obj;
      else
	ch = XINT (obj);

      if (! EQ (obj, menu_prompt_more_char)
	  && (!INTEGERP (menu_prompt_more_char)
	      || ! EQ (obj, make_number (Ctl (XINT (menu_prompt_more_char))))))
	{
	  if (!NILP (current_kboard->defining_kbd_macro))
	    store_kbd_macro_char (obj);
	  return obj;
	}
      /* Help char - go round again */
    }
}

/* Reading key sequences.  */

/* Follow KEY in the maps in CURRENT[0..NMAPS-1], placing its bindings
   in DEFS[0..NMAPS-1].  Set NEXT[i] to DEFS[i] if DEFS[i] is a
   keymap, or nil otherwise.  Return the index of the first keymap in
   which KEY has any binding, or NMAPS if no map has a binding.

   If KEY is a meta ASCII character, treat it like meta-prefix-char
   followed by the corresponding non-meta character.  Keymaps in
   CURRENT with non-prefix bindings for meta-prefix-char become nil in
   NEXT.

   If KEY has no bindings in any of the CURRENT maps, NEXT is left
   unmodified.

   NEXT may be the same array as CURRENT.  */

static int
follow_key (key, nmaps, current, defs, next)
     Lisp_Object key;
     Lisp_Object *current, *defs, *next;
     int nmaps;
{
  int i, first_binding;

  first_binding = nmaps;
  for (i = nmaps - 1; i >= 0; i--)
    {
      if (! NILP (current[i]))
	{
	  defs[i] = access_keymap (current[i], key, 1, 0, 1);
	  if (! NILP (defs[i]))
	    first_binding = i;
	}
      else
	defs[i] = Qnil;
    }

  /* Given the set of bindings we've found, produce the next set of maps.  */
  if (first_binding < nmaps)
    for (i = 0; i < nmaps; i++)
      next[i] = NILP (defs[i]) ? Qnil : get_keymap (defs[i], 0, 1);

  return first_binding;
}

/* Structure used to keep track of partial application of key remapping
   such as Vfunction_key_map and Vkey_translation_map.  */
typedef struct keyremap
{
  Lisp_Object map, parent;
  int start, end;
} keyremap;

/* Lookup KEY in MAP.
   MAP is a keymap mapping keys to key vectors or functions.
   If the mapping is a function and DO_FUNCTION is non-zero, then
   the function is called with PROMPT as parameter and its return
   value is used as the return value of this function (after checking
   that it is indeed a vector).  */

static Lisp_Object
access_keymap_keyremap (map, key, prompt, do_funcall)
     Lisp_Object map, key, prompt;
     int do_funcall;
{
  Lisp_Object next;

  next = access_keymap (map, key, 1, 0, 1);

  /* Handle symbol with autoload definition.  */
  if (SYMBOLP (next) && !NILP (Ffboundp (next))
      && CONSP (XSYMBOL (next)->function)
      && EQ (XCAR (XSYMBOL (next)->function), Qautoload))
    do_autoload (XSYMBOL (next)->function, next);

  /* Handle a symbol whose function definition is a keymap
     or an array.  */
  if (SYMBOLP (next) && !NILP (Ffboundp (next))
      && (!NILP (Farrayp (XSYMBOL (next)->function))
	  || KEYMAPP (XSYMBOL (next)->function)))
    next = XSYMBOL (next)->function;

  /* If the keymap gives a function, not an
     array, then call the function with one arg and use
     its value instead.  */
  if (SYMBOLP (next) && !NILP (Ffboundp (next)) && do_funcall)
    {
      Lisp_Object tem;
      tem = next;

      next = call1 (next, prompt);
      /* If the function returned something invalid,
	 barf--don't ignore it.
	 (To ignore it safely, we would need to gcpro a bunch of
	 other variables.)  */
      if (! (VECTORP (next) || STRINGP (next)))
	error ("Function %s returns invalid key sequence", tem);
    }
  return next;
}

/* Do one step of the key remapping used for function-key-map and
   key-translation-map:
   KEYBUF is the buffer holding the input events.
   BUFSIZE is its maximum size.
   FKEY is a pointer to the keyremap structure to use.
   INPUT is the index of the last element in KEYBUF.
   DOIT if non-zero says that the remapping can actually take place.
   DIFF is used to return the number of keys added/removed by the remapping.
   PARENT is the root of the keymap.
   PROMPT is the prompt to use if the remapping happens through a function.
   The return value is non-zero if the remapping actually took place.  */

static int
keyremap_step (keybuf, bufsize, fkey, input, doit, diff, prompt)
     Lisp_Object *keybuf, prompt;
     keyremap *fkey;
     int input, doit, *diff, bufsize;
{
  Lisp_Object next, key;

  key = keybuf[fkey->end++];
  next = access_keymap_keyremap (fkey->map, key, prompt, doit);

  /* If keybuf[fkey->start..fkey->end] is bound in the
     map and we're in a position to do the key remapping, replace it with
     the binding and restart with fkey->start at the end. */
  if ((VECTORP (next) || STRINGP (next)) && doit)
    {
      int len = XFASTINT (Flength (next));
      int i;

      *diff = len - (fkey->end - fkey->start);

      if (input + *diff >= bufsize)
	error ("Key sequence too long");

      /* Shift the keys that follow fkey->end.  */
      if (*diff < 0)
	for (i = fkey->end; i < input; i++)
	  keybuf[i + *diff] = keybuf[i];
      else if (*diff > 0)
	for (i = input - 1; i >= fkey->end; i--)
	  keybuf[i + *diff] = keybuf[i];
      /* Overwrite the old keys with the new ones.  */
      for (i = 0; i < len; i++)
	keybuf[fkey->start + i]
	  = Faref (next, make_number (i));

      fkey->start = fkey->end += *diff;
      fkey->map = fkey->parent;

      return 1;
    }

  fkey->map = get_keymap (next, 0, 1);

  /* If we no longer have a bound suffix, try a new position for
     fkey->start.  */
  if (!CONSP (fkey->map))
    {
      fkey->end = ++fkey->start;
      fkey->map = fkey->parent;
    }
  return 0;
}

/* Read a sequence of keys that ends with a non prefix character,
   storing it in KEYBUF, a buffer of size BUFSIZE.
   Prompt with PROMPT.
   Return the length of the key sequence stored.
   Return -1 if the user rejected a command menu.

   Echo starting immediately unless `prompt' is 0.

   Where a key sequence ends depends on the currently active keymaps.
   These include any minor mode keymaps active in the current buffer,
   the current buffer's local map, and the global map.

   If a key sequence has no other bindings, we check Vfunction_key_map
   to see if some trailing subsequence might be the beginning of a
   function key's sequence.  If so, we try to read the whole function
   key, and substitute its symbolic name into the key sequence.

   We ignore unbound `down-' mouse clicks.  We turn unbound `drag-' and
   `double-' events into similar click events, if that would make them
   bound.  We try to turn `triple-' events first into `double-' events,
   then into clicks.

   If we get a mouse click in a mode line, vertical divider, or other
   non-text area, we treat the click as if it were prefixed by the
   symbol denoting that area - `mode-line', `vertical-line', or
   whatever.

   If the sequence starts with a mouse click, we read the key sequence
   with respect to the buffer clicked on, not the current buffer.

   If the user switches frames in the midst of a key sequence, we put
   off the switch-frame event until later; the next call to
   read_char will return it.

   If FIX_CURRENT_BUFFER is nonzero, we restore current_buffer
   from the selected window's buffer.  */

static int
read_key_sequence (keybuf, bufsize, prompt, dont_downcase_last,
		   can_return_switch_frame, fix_current_buffer)
     Lisp_Object *keybuf;
     int bufsize;
     Lisp_Object prompt;
     int dont_downcase_last;
     int can_return_switch_frame;
     int fix_current_buffer;
{
  volatile Lisp_Object from_string;
  volatile int count = SPECPDL_INDEX ();

  /* How many keys there are in the current key sequence.  */
  volatile int t;

  /* The length of the echo buffer when we started reading, and
     the length of this_command_keys when we started reading.  */
  volatile int echo_start;
  volatile int keys_start;

  /* The number of keymaps we're scanning right now, and the number of
     keymaps we have allocated space for.  */
  volatile int nmaps;
  volatile int nmaps_allocated = 0;

  /* defs[0..nmaps-1] are the definitions of KEYBUF[0..t-1] in
     the current keymaps.  */
  Lisp_Object *volatile defs = NULL;

  /* submaps[0..nmaps-1] are the prefix definitions of KEYBUF[0..t-1]
     in the current keymaps, or nil where it is not a prefix.  */
  Lisp_Object *volatile submaps = NULL;

  /* The local map to start out with at start of key sequence.  */
  volatile Lisp_Object orig_local_map;

  /* The map from the `keymap' property to start out with at start of
     key sequence.  */
  volatile Lisp_Object orig_keymap;

  /* 1 if we have already considered switching to the local-map property
     of the place where a mouse click occurred.  */
  volatile int localized_local_map = 0;

  /* The index in defs[] of the first keymap that has a binding for
     this key sequence.  In other words, the lowest i such that
     defs[i] is non-nil.  */
  volatile int first_binding;
  /* Index of the first key that has no binding.
     It is useless to try fkey.start larger than that.  */
  volatile int first_unbound;

  /* If t < mock_input, then KEYBUF[t] should be read as the next
     input key.

     We use this to recover after recognizing a function key.  Once we
     realize that a suffix of the current key sequence is actually a
     function key's escape sequence, we replace the suffix with the
     function key's binding from Vfunction_key_map.  Now keybuf
     contains a new and different key sequence, so the echo area,
     this_command_keys, and the submaps and defs arrays are wrong.  In
     this situation, we set mock_input to t, set t to 0, and jump to
     restart_sequence; the loop will read keys from keybuf up until
     mock_input, thus rebuilding the state; and then it will resume
     reading characters from the keyboard.  */
  volatile int mock_input = 0;

  /* If the sequence is unbound in submaps[], then
     keybuf[fkey.start..fkey.end-1] is a prefix in Vfunction_key_map,
     and fkey.map is its binding.

     These might be > t, indicating that all function key scanning
     should hold off until t reaches them.  We do this when we've just
     recognized a function key, to avoid searching for the function
     key's again in Vfunction_key_map.  */
  volatile keyremap fkey;

  /* Likewise, for key_translation_map.  */
  volatile keyremap keytran;

  /* If we receive a `switch-frame' or `select-window' event in the middle of
     a key sequence, we put it off for later.
     While we're reading, we keep the event here.  */
  volatile Lisp_Object delayed_switch_frame;

  /* See the comment below... */
#if defined (GOBBLE_FIRST_EVENT)
  Lisp_Object first_event;
#endif

  volatile Lisp_Object original_uppercase;
  volatile int original_uppercase_position = -1;

  /* Gets around Microsoft compiler limitations.  */
  int dummyflag = 0;

  struct buffer *starting_buffer;

  /* List of events for which a fake prefix key has been generated.  */
  volatile Lisp_Object fake_prefixed_keys = Qnil;

#if defined (GOBBLE_FIRST_EVENT)
  int junk;
#endif

  struct gcpro gcpro1;

  GCPRO1 (fake_prefixed_keys);
  raw_keybuf_count = 0;

  last_nonmenu_event = Qnil;

  delayed_switch_frame = Qnil;
  fkey.map = fkey.parent = current_kboard->Vlocal_function_key_map;
  keytran.map = keytran.parent = current_kboard->Vlocal_key_translation_map;
  /* If there is no translation-map, turn off scanning.  */
  fkey.start = fkey.end = KEYMAPP (fkey.map) ? 0 : bufsize + 1;
  keytran.start = keytran.end = KEYMAPP (keytran.map) ? 0 : bufsize + 1;

  if (INTERACTIVE)
    {
      if (!NILP (prompt))
	echo_prompt (prompt);
      else if (cursor_in_echo_area
	       && (FLOATP (Vecho_keystrokes) || INTEGERP (Vecho_keystrokes))
	       && NILP (Fzerop (Vecho_keystrokes)))
	/* This doesn't put in a dash if the echo buffer is empty, so
	   you don't always see a dash hanging out in the minibuffer.  */
	echo_dash ();
    }

  /* Record the initial state of the echo area and this_command_keys;
     we will need to restore them if we replay a key sequence.  */
  if (INTERACTIVE)
    echo_start = echo_length ();
  keys_start = this_command_key_count;
  this_single_command_key_start = keys_start;

#if defined (GOBBLE_FIRST_EVENT)
  /* This doesn't quite work, because some of the things that read_char
     does cannot safely be bypassed.  It seems too risky to try to make
     this work right.  */

  /* Read the first char of the sequence specially, before setting
     up any keymaps, in case a filter runs and switches buffers on us.  */
  first_event = read_char (NILP (prompt), 0, submaps, last_nonmenu_event,
			   &junk);
#endif /* GOBBLE_FIRST_EVENT */

  orig_local_map = get_local_map (PT, current_buffer, Qlocal_map);
  orig_keymap = get_local_map (PT, current_buffer, Qkeymap);
  from_string = Qnil;

  /* We jump here when the key sequence has been thoroughly changed, and
     we need to rescan it starting from the beginning.  When we jump here,
     keybuf[0..mock_input] holds the sequence we should reread.  */
 replay_sequence:

  starting_buffer = current_buffer;
  first_unbound = bufsize + 1;

  /* Build our list of keymaps.
     If we recognize a function key and replace its escape sequence in
     keybuf with its symbol, or if the sequence starts with a mouse
     click and we need to switch buffers, we jump back here to rebuild
     the initial keymaps from the current buffer.  */
  nmaps = 0;

  if (!NILP (current_kboard->Voverriding_terminal_local_map)
      || !NILP (Voverriding_local_map))
    {
      if (3 > nmaps_allocated)
	{
	  submaps = (Lisp_Object *) alloca (3 * sizeof (submaps[0]));
	  defs    = (Lisp_Object *) alloca (3 * sizeof (defs[0]));
	  nmaps_allocated = 3;
	}
      if (!NILP (current_kboard->Voverriding_terminal_local_map))
	submaps[nmaps++] = current_kboard->Voverriding_terminal_local_map;
      if (!NILP (Voverriding_local_map))
	submaps[nmaps++] = Voverriding_local_map;
    }
  else
    {
      int nminor;
      int total;
      Lisp_Object *maps;

      nminor = current_minor_maps (0, &maps);
      total = nminor + (!NILP (orig_keymap) ? 3 : 2);

      if (total > nmaps_allocated)
	{
	  submaps = (Lisp_Object *) alloca (total * sizeof (submaps[0]));
	  defs    = (Lisp_Object *) alloca (total * sizeof (defs[0]));
	  nmaps_allocated = total;
	}

      if (!NILP (orig_keymap))
	submaps[nmaps++] = orig_keymap;

      bcopy (maps, (void *) (submaps + nmaps),
	     nminor * sizeof (submaps[0]));

      nmaps += nminor;

      submaps[nmaps++] = orig_local_map;
    }
  submaps[nmaps++] = current_global_map;

  /* Find an accurate initial value for first_binding.  */
  for (first_binding = 0; first_binding < nmaps; first_binding++)
    if (! NILP (submaps[first_binding]))
      break;

  /* Start from the beginning in keybuf.  */
  t = 0;

  /* These are no-ops the first time through, but if we restart, they
     revert the echo area and this_command_keys to their original state.  */
  this_command_key_count = keys_start;
  if (INTERACTIVE && t < mock_input)
    echo_truncate (echo_start);

  /* If the best binding for the current key sequence is a keymap, or
     we may be looking at a function key's escape sequence, keep on
     reading.  */
  while (first_binding < nmaps
	 /* Keep reading as long as there's a prefix binding.  */
	 ? !NILP (submaps[first_binding])
	 /* Don't return in the middle of a possible function key sequence,
	    if the only bindings we found were via case conversion.
	    Thus, if ESC O a has a function-key-map translation
	    and ESC o has a binding, don't return after ESC O,
	    so that we can translate ESC O plus the next character.  */
	 : (fkey.start < t || keytran.start < t))
    {
      Lisp_Object key;
      int used_mouse_menu = 0;

      /* Where the last real key started.  If we need to throw away a
         key that has expanded into more than one element of keybuf
         (say, a mouse click on the mode line which is being treated
         as [mode-line (mouse-...)], then we backtrack to this point
         of keybuf.  */
      volatile int last_real_key_start;

      /* These variables are analogous to echo_start and keys_start;
	 while those allow us to restart the entire key sequence,
	 echo_local_start and keys_local_start allow us to throw away
	 just one key.  */
      volatile int echo_local_start, keys_local_start, local_first_binding;

      eassert (fkey.end == t || (fkey.end > t && fkey.end <= mock_input));
      eassert (fkey.start <= fkey.end);
      eassert (keytran.start <= keytran.end);
      /* key-translation-map is applied *after* function-key-map.  */
      eassert (keytran.end <= fkey.start);

      if (first_unbound < fkey.start && first_unbound < keytran.start)
	{ /* The prefix upto first_unbound has no binding and has
	     no translation left to do either, so we know it's unbound.
	     If we don't stop now, we risk staying here indefinitely
	     (if the user keeps entering fkey or keytran prefixes
	     like C-c ESC ESC ESC ESC ...)  */
	  int i;
	  for (i = first_unbound + 1; i < t; i++)
	    keybuf[i - first_unbound - 1] = keybuf[i];
	  mock_input = t - first_unbound - 1;
	  fkey.end = fkey.start -= first_unbound + 1;
	  fkey.map = fkey.parent;
	  keytran.end = keytran.start -= first_unbound + 1;
	  keytran.map = keytran.parent;
	  goto replay_sequence;
	}

      if (t >= bufsize)
	error ("Key sequence too long");

      if (INTERACTIVE)
	echo_local_start = echo_length ();
      keys_local_start = this_command_key_count;
      local_first_binding = first_binding;

    replay_key:
      /* These are no-ops, unless we throw away a keystroke below and
	 jumped back up to replay_key; in that case, these restore the
	 variables to their original state, allowing us to replay the
	 loop.  */
      if (INTERACTIVE && t < mock_input)
	echo_truncate (echo_local_start);
      this_command_key_count = keys_local_start;
      first_binding = local_first_binding;

      /* By default, assume each event is "real".  */
      last_real_key_start = t;

      /* Does mock_input indicate that we are re-reading a key sequence?  */
      if (t < mock_input)
	{
	  key = keybuf[t];
	  add_command_key (key);
	  if ((FLOATP (Vecho_keystrokes) || INTEGERP (Vecho_keystrokes))
	      && NILP (Fzerop (Vecho_keystrokes)))
	    echo_char (key);
	}

      /* If not, we should actually read a character.  */
      else
	{
	  {
#ifdef MULTI_KBOARD
	    KBOARD *interrupted_kboard = current_kboard;
	    struct frame *interrupted_frame = SELECTED_FRAME ();
	    if (setjmp (wrong_kboard_jmpbuf))
	      {
		if (!NILP (delayed_switch_frame))
		  {
		    interrupted_kboard->kbd_queue
		      = Fcons (delayed_switch_frame,
			       interrupted_kboard->kbd_queue);
		    delayed_switch_frame = Qnil;
		  }
		while (t > 0)
		  interrupted_kboard->kbd_queue
		    = Fcons (keybuf[--t], interrupted_kboard->kbd_queue);

		/* If the side queue is non-empty, ensure it begins with a
		   switch-frame, so we'll replay it in the right context.  */
		if (CONSP (interrupted_kboard->kbd_queue)
		    && (key = XCAR (interrupted_kboard->kbd_queue),
			!(EVENT_HAS_PARAMETERS (key)
			  && EQ (EVENT_HEAD_KIND (EVENT_HEAD (key)),
				 Qswitch_frame))))
		  {
		    Lisp_Object frame;
		    XSETFRAME (frame, interrupted_frame);
		    interrupted_kboard->kbd_queue
		      = Fcons (make_lispy_switch_frame (frame),
			       interrupted_kboard->kbd_queue);
		  }
		mock_input = 0;
		orig_local_map = get_local_map (PT, current_buffer, Qlocal_map);
		orig_keymap = get_local_map (PT, current_buffer, Qkeymap);
		goto replay_sequence;
	      }
#endif
	    key = read_char (NILP (prompt), nmaps,
			     (Lisp_Object *) submaps, last_nonmenu_event,
			     &used_mouse_menu);
	  }

	  /* read_char returns t when it shows a menu and the user rejects it.
	     Just return -1.  */
	  if (EQ (key, Qt))
	    {
	      unbind_to (count, Qnil);
	      UNGCPRO;
	      return -1;
	    }

	  /* read_char returns -1 at the end of a macro.
	     Emacs 18 handles this by returning immediately with a
	     zero, so that's what we'll do.  */
	  if (INTEGERP (key) && XINT (key) == -1)
	    {
	      t = 0;
	      /* The Microsoft C compiler can't handle the goto that
		 would go here.  */
	      dummyflag = 1;
	      break;
	    }

	  /* If the current buffer has been changed from under us, the
	     keymap may have changed, so replay the sequence.  */
	  if (BUFFERP (key))
	    {
	      timer_resume_idle ();

	      mock_input = t;
	      /* Reset the current buffer from the selected window
		 in case something changed the former and not the latter.
		 This is to be more consistent with the behavior
		 of the command_loop_1.  */
	      if (fix_current_buffer)
		{
		  if (! FRAME_LIVE_P (XFRAME (selected_frame)))
		    Fkill_emacs (Qnil);
		  if (XBUFFER (XWINDOW (selected_window)->buffer) != current_buffer)
		    Fset_buffer (XWINDOW (selected_window)->buffer);
		}

	      orig_local_map = get_local_map (PT, current_buffer, Qlocal_map);
	      orig_keymap = get_local_map (PT, current_buffer, Qkeymap);
	      goto replay_sequence;
	    }

	  /* If we have a quit that was typed in another frame, and
	     quit_throw_to_read_char switched buffers,
	     replay to get the right keymap.  */
	  if (INTEGERP (key)
	      && XINT (key) == quit_char
	      && current_buffer != starting_buffer)
	    {
	      GROW_RAW_KEYBUF;
	      XVECTOR (raw_keybuf)->contents[raw_keybuf_count++] = key;
	      keybuf[t++] = key;
	      mock_input = t;
	      Vquit_flag = Qnil;
	      orig_local_map = get_local_map (PT, current_buffer, Qlocal_map);
	      orig_keymap = get_local_map (PT, current_buffer, Qkeymap);
	      goto replay_sequence;
	    }

	  Vquit_flag = Qnil;

	  if (EVENT_HAS_PARAMETERS (key)
	      /* Either a `switch-frame' or a `select-window' event.  */
	      && EQ (EVENT_HEAD_KIND (EVENT_HEAD (key)), Qswitch_frame))
	    {
	      /* If we're at the beginning of a key sequence, and the caller
		 says it's okay, go ahead and return this event.  If we're
		 in the midst of a key sequence, delay it until the end. */
	      if (t > 0 || !can_return_switch_frame)
		{
		  delayed_switch_frame = key;
		  goto replay_key;
		}
	    }

	  GROW_RAW_KEYBUF;
	  XVECTOR (raw_keybuf)->contents[raw_keybuf_count++] = key;
	}

      /* Clicks in non-text areas get prefixed by the symbol
	 in their CHAR-ADDRESS field.  For example, a click on
	 the mode line is prefixed by the symbol `mode-line'.

	 Furthermore, key sequences beginning with mouse clicks
	 are read using the keymaps of the buffer clicked on, not
	 the current buffer.  So we may have to switch the buffer
	 here.

	 When we turn one event into two events, we must make sure
	 that neither of the two looks like the original--so that,
	 if we replay the events, they won't be expanded again.
	 If not for this, such reexpansion could happen either here
	 or when user programs play with this-command-keys.  */
      if (EVENT_HAS_PARAMETERS (key))
	{
	  Lisp_Object kind;
	  Lisp_Object string;

	  kind = EVENT_HEAD_KIND (EVENT_HEAD (key));
	  if (EQ (kind, Qmouse_click))
	    {
	      Lisp_Object window, posn;

	      window = POSN_WINDOW      (EVENT_START (key));
	      posn   = POSN_POSN (EVENT_START (key));

	      if (CONSP (posn)
		  || (!NILP (fake_prefixed_keys)
		      && !NILP (Fmemq (key, fake_prefixed_keys))))
		{
		  /* We're looking a second time at an event for which
		     we generated a fake prefix key.  Set
		     last_real_key_start appropriately.  */
		  if (t > 0)
		    last_real_key_start = t - 1;
		}

	      /* Key sequences beginning with mouse clicks are
		 read using the keymaps in the buffer clicked on,
		 not the current buffer.  If we're at the
		 beginning of a key sequence, switch buffers.  */
	      if (last_real_key_start == 0
		  && WINDOWP (window)
		  && BUFFERP (XWINDOW (window)->buffer)
		  && XBUFFER (XWINDOW (window)->buffer) != current_buffer)
		{
		  XVECTOR (raw_keybuf)->contents[raw_keybuf_count++] = key;
		  keybuf[t] = key;
		  mock_input = t + 1;

		  /* Arrange to go back to the original buffer once we're
		     done reading the key sequence.  Note that we can't
		     use save_excursion_{save,restore} here, because they
		     save point as well as the current buffer; we don't
		     want to save point, because redisplay may change it,
		     to accommodate a Fset_window_start or something.  We
		     don't want to do this at the top of the function,
		     because we may get input from a subprocess which
		     wants to change the selected window and stuff (say,
		     emacsclient).  */
		  record_unwind_protect (Fset_buffer, Fcurrent_buffer ());

		  if (! FRAME_LIVE_P (XFRAME (selected_frame)))
		    Fkill_emacs (Qnil);
		  set_buffer_internal (XBUFFER (XWINDOW (window)->buffer));
		  orig_local_map = get_local_map (PT, current_buffer,
						  Qlocal_map);
		  orig_keymap = get_local_map (PT, current_buffer, Qkeymap);
		  goto replay_sequence;
		}

	      /* For a mouse click, get the local text-property keymap
		 of the place clicked on, rather than point.  */
	      if (last_real_key_start == 0
		  && CONSP (XCDR (key))
		  && ! localized_local_map)
		{
		  Lisp_Object map_here, start, pos;

		  localized_local_map = 1;
		  start = EVENT_START (key);

		  if (CONSP (start) && POSN_INBUFFER_P (start))
		    {
		      pos = POSN_BUFFER_POSN (start);
		      if (INTEGERP (pos)
			  && XINT (pos) >= BEG && XINT (pos) <= Z)
			{
			  map_here = get_local_map (XINT (pos),
						    current_buffer, Qlocal_map);
			  if (!EQ (map_here, orig_local_map))
			    {
			      orig_local_map = map_here;
			      keybuf[t] = key;
			      mock_input = t + 1;

			      goto replay_sequence;
			    }
			  map_here = get_local_map (XINT (pos),
						     current_buffer, Qkeymap);
			  if (!EQ (map_here, orig_keymap))
			    {
			      orig_keymap = map_here;
			      keybuf[t] = key;
			      mock_input = t + 1;

			      goto replay_sequence;
			    }
			}
		    }
		}

	      /* Expand mode-line and scroll-bar events into two events:
		 use posn as a fake prefix key.  */
	      if (SYMBOLP (posn)
		  && (NILP (fake_prefixed_keys)
		      || NILP (Fmemq (key, fake_prefixed_keys))))
		{
		  if (t + 1 >= bufsize)
		    error ("Key sequence too long");

		  keybuf[t]     = posn;
		  keybuf[t + 1] = key;
		  mock_input    = t + 2;

		  /* Record that a fake prefix key has been generated
		     for KEY.  Don't modify the event; this would
		     prevent proper action when the event is pushed
		     back into unread-command-events.  */
		  fake_prefixed_keys = Fcons (key, fake_prefixed_keys);

		  /* If on a mode line string with a local keymap,
		     reconsider the key sequence with that keymap.  */
		  if (string = POSN_STRING (EVENT_START (key)),
		      (CONSP (string) && STRINGP (XCAR (string))))
		    {
		      Lisp_Object pos, map, map2;

		      pos = XCDR (string);
		      string = XCAR (string);
                      if (XINT (pos) >= 0
			  && XINT (pos) < SCHARS (string))
                        {
                          map = Fget_text_property (pos, Qlocal_map, string);
                          if (!NILP (map))
                            orig_local_map = map;
                          map2 = Fget_text_property (pos, Qkeymap, string);
                          if (!NILP (map2))
                            orig_keymap = map2;
                          if (!NILP (map) || !NILP (map2))
                            goto replay_sequence;
                        }
		    }

		  goto replay_key;
		}
	      else if (NILP (from_string)
		       && (string = POSN_STRING (EVENT_START (key)),
			   (CONSP (string) && STRINGP (XCAR (string)))))
		{
		  /* For a click on a string, i.e. overlay string or a
		     string displayed via the `display' property,
		     consider `local-map' and `keymap' properties of
		     that string.  */
		  Lisp_Object pos, map, map2;

		  pos = XCDR (string);
		  string = XCAR (string);
		  if (XINT (pos) >= 0
		      && XINT (pos) < SCHARS (string))
		    {
		      map = Fget_text_property (pos, Qlocal_map, string);
		      if (!NILP (map))
			orig_local_map = map;
		      map2 = Fget_text_property (pos, Qkeymap, string);
		      if (!NILP (map2))
			orig_keymap = map2;

		      if (!NILP (map) || !NILP (map2))
			{
			  from_string = string;
			  goto replay_sequence;
			}
		    }
		}
	    }
	  else if (CONSP (XCDR (key))
		   && CONSP (EVENT_START (key))
		   && CONSP (XCDR (EVENT_START (key))))
	    {
	      Lisp_Object posn;

	      posn = POSN_POSN (EVENT_START (key));
	      /* Handle menu-bar events:
		 insert the dummy prefix event `menu-bar'.  */
	      if (EQ (posn, Qmenu_bar) || EQ (posn, Qtool_bar))
		{
		  if (t + 1 >= bufsize)
		    error ("Key sequence too long");
		  keybuf[t] = posn;
		  keybuf[t+1] = key;

		  /* Zap the position in key, so we know that we've
		     expanded it, and don't try to do so again.  */
		  POSN_SET_POSN (EVENT_START (key),
				 Fcons (posn, Qnil));

		  mock_input = t + 2;
		  goto replay_sequence;
		}
	      else if (CONSP (posn))
		{
		  /* We're looking at the second event of a
		     sequence which we expanded before.  Set
		     last_real_key_start appropriately.  */
		  if (last_real_key_start == t && t > 0)
		    last_real_key_start = t - 1;
		}
	    }
	}

      /* We have finally decided that KEY is something we might want
	 to look up.  */
      first_binding = (follow_key (key,
				   nmaps   - first_binding,
				   submaps + first_binding,
				   defs    + first_binding,
				   submaps + first_binding)
		       + first_binding);

      /* If KEY wasn't bound, we'll try some fallbacks.  */
      if (first_binding < nmaps)
	/* This is needed for the following scenario:
	   event 0: a down-event that gets dropped by calling replay_key.
	   event 1: some normal prefix like C-h.
	   After event 0, first_unbound is 0, after event 1 fkey.start
	   and keytran.start are both 1, so when we see that C-h is bound,
	   we need to update first_unbound.  */
	first_unbound = max (t + 1, first_unbound);
      else
	{
	  Lisp_Object head;

	  /* Remember the position to put an upper bound on fkey.start.  */
	  first_unbound = min (t, first_unbound);

	  head = EVENT_HEAD (key);
	  if (help_char_p (head) && t > 0)
	    {
	      read_key_sequence_cmd = Vprefix_help_command;
	      keybuf[t++] = key;
	      last_nonmenu_event = key;
	      /* The Microsoft C compiler can't handle the goto that
		 would go here.  */
	      dummyflag = 1;
	      break;
	    }

	  if (SYMBOLP (head))
	    {
	      Lisp_Object breakdown;
	      int modifiers;

	      breakdown = parse_modifiers (head);
	      modifiers = XINT (XCAR (XCDR (breakdown)));
	      /* Attempt to reduce an unbound mouse event to a simpler
		 event that is bound:
		   Drags reduce to clicks.
		   Double-clicks reduce to clicks.
		   Triple-clicks reduce to double-clicks, then to clicks.
		   Down-clicks are eliminated.
		   Double-downs reduce to downs, then are eliminated.
		   Triple-downs reduce to double-downs, then to downs,
		     then are eliminated. */
	      if (modifiers & (down_modifier | drag_modifier
			       | double_modifier | triple_modifier))
		{
		  while (modifiers & (down_modifier | drag_modifier
				      | double_modifier | triple_modifier))
		    {
		      Lisp_Object new_head, new_click;
		      if (modifiers & triple_modifier)
			modifiers ^= (double_modifier | triple_modifier);
		      else if (modifiers & double_modifier)
			modifiers &= ~double_modifier;
		      else if (modifiers & drag_modifier)
			modifiers &= ~drag_modifier;
		      else
			{
			  /* Dispose of this `down' event by simply jumping
			     back to replay_key, to get another event.

			     Note that if this event came from mock input,
			     then just jumping back to replay_key will just
			     hand it to us again.  So we have to wipe out any
			     mock input.

			     We could delete keybuf[t] and shift everything
			     after that to the left by one spot, but we'd also
			     have to fix up any variable that points into
			     keybuf, and shifting isn't really necessary
			     anyway.

			     Adding prefixes for non-textual mouse clicks
			     creates two characters of mock input, and both
			     must be thrown away.  If we're only looking at
			     the prefix now, we can just jump back to
			     replay_key.  On the other hand, if we've already
			     processed the prefix, and now the actual click
			     itself is giving us trouble, then we've lost the
			     state of the keymaps we want to backtrack to, and
			     we need to replay the whole sequence to rebuild
			     it.

			     Beyond that, only function key expansion could
			     create more than two keys, but that should never
			     generate mouse events, so it's okay to zero
			     mock_input in that case too.

			     FIXME: The above paragraph seems just plain
			     wrong, if you consider things like
			     xterm-mouse-mode.  -stef

			     Isn't this just the most wonderful code ever?  */

			  /* If mock_input > t + 1, the above simplification
			     will actually end up dropping keys on the floor.
			     This is probably OK for now, but even
			     if mock_input <= t + 1, we need to adjust fkey
			     and keytran.
			     Typical case [header-line down-mouse-N]:
			     mock_input = 2, t = 1, fkey.end = 1,
			     last_real_key_start = 0.  */
			  if (fkey.end > last_real_key_start)
			    {
			      fkey.end = fkey.start
				= min (last_real_key_start, fkey.start);
			      fkey.map = fkey.parent;
			      if (keytran.end > last_real_key_start)
				{
				  keytran.end = keytran.start
				    = min (last_real_key_start, keytran.start);
				  keytran.map = keytran.parent;
				}
			    }
			  if (t == last_real_key_start)
			    {
			      mock_input = 0;
			      goto replay_key;
			    }
			  else
			    {
			      mock_input = last_real_key_start;
			      goto replay_sequence;
			    }
			}

		      new_head
			= apply_modifiers (modifiers, XCAR (breakdown));
		      new_click
			= Fcons (new_head, Fcons (EVENT_START (key), Qnil));

		      /* Look for a binding for this new key.  follow_key
			 promises that it didn't munge submaps the
			 last time we called it, since key was unbound.  */
		      first_binding
			= (follow_key (new_click,
				       nmaps   - local_first_binding,
				       submaps + local_first_binding,
				       defs    + local_first_binding,
				       submaps + local_first_binding)
			   + local_first_binding);

		      /* If that click is bound, go for it.  */
		      if (first_binding < nmaps)
			{
			  key = new_click;
			  break;
			}
		      /* Otherwise, we'll leave key set to the drag event.  */
		    }
		}
	    }
	}

      keybuf[t++] = key;
      /* Normally, last_nonmenu_event gets the previous key we read.
	 But when a mouse popup menu is being used,
	 we don't update last_nonmenu_event; it continues to hold the mouse
	 event that preceded the first level of menu.  */
      if (!used_mouse_menu)
	last_nonmenu_event = key;

      /* Record what part of this_command_keys is the current key sequence.  */
      this_single_command_key_start = this_command_key_count - t;

      if (first_binding < nmaps && NILP (submaps[first_binding]))
	/* There is a binding and it's not a prefix.
	   There is thus no function-key in this sequence.
	   Moving fkey.start is important in this case to allow keytran.start
	   to go over the sequence before we return (since we keep the
	   invariant that keytran.end <= fkey.start).  */
	{
	  if (fkey.start < t)
	    (fkey.start = fkey.end = t, fkey.map = fkey.parent);
	}
      else
	/* If the sequence is unbound, see if we can hang a function key
	   off the end of it.  */
	/* Continue scan from fkey.end until we find a bound suffix.  */
	while (fkey.end < t)
	  {
	    struct gcpro gcpro1, gcpro2, gcpro3;
	    int done, diff;

	    GCPRO3 (fkey.map, keytran.map, delayed_switch_frame);
	    done = keyremap_step (keybuf, bufsize, &fkey,
				  max (t, mock_input),
				  /* If there's a binding (i.e.
				     first_binding >= nmaps) we don't want
				     to apply this function-key-mapping.  */
				  fkey.end + 1 == t && first_binding >= nmaps,
				  &diff, prompt);
	    UNGCPRO;
	    if (done)
	      {
		mock_input = diff + max (t, mock_input);
		goto replay_sequence;
	      }
	  }

      /* Look for this sequence in key-translation-map.
	 Scan from keytran.end until we find a bound suffix.  */
      while (keytran.end < fkey.start)
	{
	  struct gcpro gcpro1, gcpro2, gcpro3;
	  int done, diff;

	  GCPRO3 (fkey.map, keytran.map, delayed_switch_frame);
	  done = keyremap_step (keybuf, bufsize, &keytran, max (t, mock_input),
				1, &diff, prompt);
	  UNGCPRO;
	  if (done)
	    {
	      mock_input = diff + max (t, mock_input);
	      /* Adjust the function-key-map counters.  */
	      fkey.end += diff;
	      fkey.start += diff;

	      goto replay_sequence;
	    }
	}

      /* If KEY is not defined in any of the keymaps,
	 and cannot be part of a function key or translation,
	 and is an upper case letter
	 use the corresponding lower-case letter instead.  */
      if (first_binding >= nmaps
	  && fkey.start >= t && keytran.start >= t
	  && INTEGERP (key)
	  && ((((XINT (key) & 0x3ffff)
		< XCHAR_TABLE (current_buffer->downcase_table)->size)
	       && UPPERCASEP (XINT (key) & 0x3ffff))
	      || (XINT (key) & shift_modifier)))
	{
	  Lisp_Object new_key;

	  original_uppercase = key;
	  original_uppercase_position = t - 1;

	  if (XINT (key) & shift_modifier)
	    XSETINT (new_key, XINT (key) & ~shift_modifier);
	  else
	    XSETINT (new_key, (DOWNCASE (XINT (key) & 0x3ffff)
			       | (XINT (key) & ~0x3ffff)));

	  /* We have to do this unconditionally, regardless of whether
	     the lower-case char is defined in the keymaps, because they
	     might get translated through function-key-map.  */
	  keybuf[t - 1] = new_key;
	  mock_input = max (t, mock_input);

	  goto replay_sequence;
	}
      /* If KEY is not defined in any of the keymaps,
	 and cannot be part of a function key or translation,
	 and is a shifted function key,
	 use the corresponding unshifted function key instead.  */
      if (first_binding >= nmaps
	  && fkey.start >= t && keytran.start >= t
	  && SYMBOLP (key))
	{
	  Lisp_Object breakdown;
	  int modifiers;

	  breakdown = parse_modifiers (key);
	  modifiers = XINT (XCAR (XCDR (breakdown)));
	  if (modifiers & shift_modifier)
	    {
	      Lisp_Object new_key;

	      original_uppercase = key;
	      original_uppercase_position = t - 1;

	      modifiers &= ~shift_modifier;
	      new_key = apply_modifiers (modifiers,
					 XCAR (breakdown));

	      keybuf[t - 1] = new_key;
	      mock_input = max (t, mock_input);
	      fkey.start = fkey.end = KEYMAPP (fkey.map) ? 0 : bufsize + 1;
	      keytran.start = keytran.end = KEYMAPP (keytran.map) ? 0 : bufsize + 1;

	      goto replay_sequence;
	    }
	}
    }

  if (!dummyflag)
    read_key_sequence_cmd = (first_binding < nmaps
			     ? defs[first_binding]
			     : Qnil);

  unread_switch_frame = delayed_switch_frame;
  unbind_to (count, Qnil);

  /* Don't downcase the last character if the caller says don't.
     Don't downcase it if the result is undefined, either.  */
  if ((dont_downcase_last || first_binding >= nmaps)
      && t - 1 == original_uppercase_position)
    keybuf[t - 1] = original_uppercase;

  /* Occasionally we fabricate events, perhaps by expanding something
     according to function-key-map, or by adding a prefix symbol to a
     mouse click in the scroll bar or modeline.  In this cases, return
     the entire generated key sequence, even if we hit an unbound
     prefix or a definition before the end.  This means that you will
     be able to push back the event properly, and also means that
     read-key-sequence will always return a logical unit.

     Better ideas?  */
  for (; t < mock_input; t++)
    {
      if ((FLOATP (Vecho_keystrokes) || INTEGERP (Vecho_keystrokes))
	  && NILP (Fzerop (Vecho_keystrokes)))
	echo_char (keybuf[t]);
      add_command_key (keybuf[t]);
    }



  UNGCPRO;
  return t;
}

DEFUN ("read-key-sequence", Fread_key_sequence, Sread_key_sequence, 1, 5, 0,
       doc: /* Read a sequence of keystrokes and return as a string or vector.
The sequence is sufficient to specify a non-prefix command in the
current local and global maps.

First arg PROMPT is a prompt string.  If nil, do not prompt specially.
Second (optional) arg CONTINUE-ECHO, if non-nil, means this key echos
as a continuation of the previous key.

The third (optional) arg DONT-DOWNCASE-LAST, if non-nil, means do not
convert the last event to lower case.  (Normally any upper case event
is converted to lower case if the original event is undefined and the lower
case equivalent is defined.)  A non-nil value is appropriate for reading
a key sequence to be defined.

A C-g typed while in this function is treated like any other character,
and `quit-flag' is not set.

If the key sequence starts with a mouse click, then the sequence is read
using the keymaps of the buffer of the window clicked in, not the buffer
of the selected window as normal.

`read-key-sequence' drops unbound button-down events, since you normally
only care about the click or drag events which follow them.  If a drag
or multi-click event is unbound, but the corresponding click event would
be bound, `read-key-sequence' turns the event into a click event at the
drag's starting position.  This means that you don't have to distinguish
between click and drag, double, or triple events unless you want to.

`read-key-sequence' prefixes mouse events on mode lines, the vertical
lines separating windows, and scroll bars with imaginary keys
`mode-line', `vertical-line', and `vertical-scroll-bar'.

Optional fourth argument CAN-RETURN-SWITCH-FRAME non-nil means that this
function will process a switch-frame event if the user switches frames
before typing anything.  If the user switches frames in the middle of a
key sequence, or at the start of the sequence but CAN-RETURN-SWITCH-FRAME
is nil, then the event will be put off until after the current key sequence.

`read-key-sequence' checks `function-key-map' for function key
sequences, where they wouldn't conflict with ordinary bindings.  See
`function-key-map' for more details.

The optional fifth argument COMMAND-LOOP, if non-nil, means
that this key sequence is being read by something that will
read commands one after another.  It should be nil if the caller
will read just one key sequence.  */)
  (prompt, continue_echo, dont_downcase_last, can_return_switch_frame,
   command_loop)
     Lisp_Object prompt, continue_echo, dont_downcase_last;
     Lisp_Object can_return_switch_frame, command_loop;
{
  Lisp_Object keybuf[30];
  register int i;
  struct gcpro gcpro1;
  int count = SPECPDL_INDEX ();

  if (!NILP (prompt))
    CHECK_STRING (prompt);
  QUIT;

  specbind (Qinput_method_exit_on_first_char,
	    (NILP (command_loop) ? Qt : Qnil));
  specbind (Qinput_method_use_echo_area,
	    (NILP (command_loop) ? Qt : Qnil));

  bzero (keybuf, sizeof keybuf);
  GCPRO1 (keybuf[0]);
  gcpro1.nvars = (sizeof keybuf/sizeof (keybuf[0]));

  if (NILP (continue_echo))
    {
      this_command_key_count = 0;
      this_command_key_count_reset = 0;
      this_single_command_key_start = 0;
    }

#ifdef HAVE_X_WINDOWS
  if (display_hourglass_p)
    cancel_hourglass ();
#endif

  i = read_key_sequence (keybuf, (sizeof keybuf/sizeof (keybuf[0])),
			 prompt, ! NILP (dont_downcase_last),
			 ! NILP (can_return_switch_frame), 0);

#if 0  /* The following is fine for code reading a key sequence and
	  then proceeding with a lenghty computation, but it's not good
	  for code reading keys in a loop, like an input method.  */
#ifdef HAVE_X_WINDOWS
  if (display_hourglass_p)
    start_hourglass ();
#endif
#endif

  if (i == -1)
    {
      Vquit_flag = Qt;
      QUIT;
    }
  UNGCPRO;
  return unbind_to (count, make_event_array (i, keybuf));
}

DEFUN ("read-key-sequence-vector", Fread_key_sequence_vector,
       Sread_key_sequence_vector, 1, 5, 0,
       doc: /* Like `read-key-sequence' but always return a vector.  */)
     (prompt, continue_echo, dont_downcase_last, can_return_switch_frame,
      command_loop)
     Lisp_Object prompt, continue_echo, dont_downcase_last;
     Lisp_Object can_return_switch_frame, command_loop;
{
  Lisp_Object keybuf[30];
  register int i;
  struct gcpro gcpro1;
  int count = SPECPDL_INDEX ();

  if (!NILP (prompt))
    CHECK_STRING (prompt);
  QUIT;

  specbind (Qinput_method_exit_on_first_char,
	    (NILP (command_loop) ? Qt : Qnil));
  specbind (Qinput_method_use_echo_area,
	    (NILP (command_loop) ? Qt : Qnil));

  bzero (keybuf, sizeof keybuf);
  GCPRO1 (keybuf[0]);
  gcpro1.nvars = (sizeof keybuf/sizeof (keybuf[0]));

  if (NILP (continue_echo))
    {
      this_command_key_count = 0;
      this_command_key_count_reset = 0;
      this_single_command_key_start = 0;
    }

#ifdef HAVE_X_WINDOWS
  if (display_hourglass_p)
    cancel_hourglass ();
#endif

  i = read_key_sequence (keybuf, (sizeof keybuf/sizeof (keybuf[0])),
			 prompt, ! NILP (dont_downcase_last),
			 ! NILP (can_return_switch_frame), 0);

#ifdef HAVE_X_WINDOWS
  if (display_hourglass_p)
    start_hourglass ();
#endif

  if (i == -1)
    {
      Vquit_flag = Qt;
      QUIT;
    }
  UNGCPRO;
  return unbind_to (count, Fvector (i, keybuf));
}

DEFUN ("command-execute", Fcommand_execute, Scommand_execute, 1, 4, 0,
       doc: /* Execute CMD as an editor command.
CMD must be a symbol that satisfies the `commandp' predicate.
Optional second arg RECORD-FLAG non-nil
means unconditionally put this command in `command-history'.
Otherwise, that is done only if an arg is read using the minibuffer.
The argument KEYS specifies the value to use instead of (this-command-keys)
when reading the arguments; if it is nil, (this-command-keys) is used.
The argument SPECIAL, if non-nil, means that this command is executing
a special event, so ignore the prefix argument and don't clear it.  */)
     (cmd, record_flag, keys, special)
     Lisp_Object cmd, record_flag, keys, special;
{
  register Lisp_Object final;
  register Lisp_Object tem;
  Lisp_Object prefixarg;
  struct backtrace backtrace;
  extern int debug_on_next_call;

  debug_on_next_call = 0;

  if (NILP (special))
    {
      prefixarg = current_kboard->Vprefix_arg;
      Vcurrent_prefix_arg = prefixarg;
      current_kboard->Vprefix_arg = Qnil;
    }
  else
    prefixarg = Qnil;

  if (SYMBOLP (cmd))
    {
      tem = Fget (cmd, Qdisabled);
      if (!NILP (tem) && !NILP (Vrun_hooks))
	{
	  tem = Fsymbol_value (Qdisabled_command_function);
	  if (!NILP (tem))
	    return call1 (Vrun_hooks, Qdisabled_command_function);
	}
    }

  while (1)
    {
      final = Findirect_function (cmd);

      if (CONSP (final) && (tem = Fcar (final), EQ (tem, Qautoload)))
	{
	  struct gcpro gcpro1, gcpro2;

	  GCPRO2 (cmd, prefixarg);
	  do_autoload (final, cmd);
	  UNGCPRO;
	}
      else
	break;
    }

  if (STRINGP (final) || VECTORP (final))
    {
      /* If requested, place the macro in the command history.  For
	 other sorts of commands, call-interactively takes care of
	 this.  */
      if (!NILP (record_flag))
	{
	  Vcommand_history
	    = Fcons (Fcons (Qexecute_kbd_macro,
			    Fcons (final, Fcons (prefixarg, Qnil))),
		     Vcommand_history);

	  /* Don't keep command history around forever.  */
	  if (NUMBERP (Vhistory_length) && XINT (Vhistory_length) > 0)
	    {
	      tem = Fnthcdr (Vhistory_length, Vcommand_history);
	      if (CONSP (tem))
		XSETCDR (tem, Qnil);
	    }
	}

      return Fexecute_kbd_macro (final, prefixarg, Qnil);
    }

  if (CONSP (final) || SUBRP (final) || COMPILEDP (final))
    {
      backtrace.next = backtrace_list;
      backtrace_list = &backtrace;
      backtrace.function = &Qcall_interactively;
      backtrace.args = &cmd;
      backtrace.nargs = 1;
      backtrace.evalargs = 0;
      backtrace.debug_on_exit = 0;

      tem = Fcall_interactively (cmd, record_flag, keys);

      backtrace_list = backtrace.next;
      return tem;
    }
  return Qnil;
}



DEFUN ("execute-extended-command", Fexecute_extended_command, Sexecute_extended_command,
       1, 1, "P",
       doc: /* Read function name, then read its arguments and call it.  */)
     (prefixarg)
     Lisp_Object prefixarg;
{
  Lisp_Object function;
  char buf[40];
  int saved_last_point_position;
  Lisp_Object saved_keys, saved_last_point_position_buffer;
  Lisp_Object bindings, value;
  struct gcpro gcpro1, gcpro2, gcpro3;
#ifdef HAVE_X_WINDOWS
  /* The call to Fcompleting_read wil start and cancel the hourglass,
     but if the hourglass was already scheduled, this means that no
     hourglass will be shown for the actual M-x command itself.
     So we restart it if it is already scheduled.  Note that checking
     hourglass_shown_p is not enough,  normally the hourglass is not shown,
     just scheduled to be shown.  */
  int hstarted = hourglass_started ();
#endif

  saved_keys = Fvector (this_command_key_count,
			XVECTOR (this_command_keys)->contents);
  saved_last_point_position_buffer = last_point_position_buffer;
  saved_last_point_position = last_point_position;
  buf[0] = 0;
  GCPRO3 (saved_keys, prefixarg, saved_last_point_position_buffer);

  if (EQ (prefixarg, Qminus))
    strcpy (buf, "- ");
  else if (CONSP (prefixarg) && XINT (XCAR (prefixarg)) == 4)
    strcpy (buf, "C-u ");
  else if (CONSP (prefixarg) && INTEGERP (XCAR (prefixarg)))
    sprintf (buf, "%ld ", (long) XINT (XCAR (prefixarg)));
  else if (INTEGERP (prefixarg))
    sprintf (buf, "%ld ", (long) XINT (prefixarg));

  /* This isn't strictly correct if execute-extended-command
     is bound to anything else.  Perhaps it should use
     this_command_keys?  */
  strcat (buf, "M-x ");

  /* Prompt with buf, and then read a string, completing from and
     restricting to the set of all defined commands.  Don't provide
     any initial input.  Save the command read on the extended-command
     history list. */
  function = Fcompleting_read (build_string (buf),
			       Vobarray, Qcommandp,
			       Qt, Qnil, Qextended_command_history, Qnil,
			       Qnil);

#ifdef HAVE_X_WINDOWS
  if (hstarted) start_hourglass ();
#endif

  if (STRINGP (function) && SCHARS (function) == 0)
    error ("No command name given");

  /* Set this_command_keys to the concatenation of saved_keys and
     function, followed by a RET.  */
  {
    Lisp_Object *keys;
    int i;

    this_command_key_count = 0;
    this_command_key_count_reset = 0;
    this_single_command_key_start = 0;

    keys = XVECTOR (saved_keys)->contents;
    for (i = 0; i < XVECTOR (saved_keys)->size; i++)
      add_command_key (keys[i]);

    for (i = 0; i < SCHARS (function); i++)
      add_command_key (Faref (function, make_number (i)));

    add_command_key (make_number ('\015'));
  }

  last_point_position = saved_last_point_position;
  last_point_position_buffer = saved_last_point_position_buffer;

  UNGCPRO;

  function = Fintern (function, Qnil);
  current_kboard->Vprefix_arg = prefixarg;
  Vthis_command = function;
  real_this_command = function;

  /* If enabled, show which key runs this command.  */
  if (!NILP (Vsuggest_key_bindings)
      && NILP (Vexecuting_kbd_macro)
      && SYMBOLP (function))
    bindings = Fwhere_is_internal (function, Voverriding_local_map,
				   Qt, Qnil, Qnil);
  else
    bindings = Qnil;

  value = Qnil;
  GCPRO2 (bindings, value);
  value = Fcommand_execute (function, Qt, Qnil, Qnil);

  /* If the command has a key binding, print it now.  */
  if (!NILP (bindings)
      && ! (VECTORP (bindings) && EQ (Faref (bindings, make_number (0)),
				      Qmouse_movement)))
    {
      /* But first wait, and skip the message if there is input.  */
      int delay_time;
      if (!NILP (echo_area_buffer[0]))
	/* This command displayed something in the echo area;
	   so wait a few seconds, then display our suggestion message.  */
	delay_time = (NUMBERP (Vsuggest_key_bindings)
		      ? XINT (Vsuggest_key_bindings) : 2);
      else
	/* This command left the echo area empty,
	   so display our message immediately.  */
	delay_time = 0;

      if (!NILP (Fsit_for (make_number (delay_time), Qnil, Qnil))
	  && ! CONSP (Vunread_command_events))
	{
	  Lisp_Object binding;
	  char *newmessage;
	  int message_p = push_message ();
	  int count = SPECPDL_INDEX ();

	  record_unwind_protect (pop_message_unwind, Qnil);
	  binding = Fkey_description (bindings, Qnil);

	  newmessage
	    = (char *) alloca (SCHARS (SYMBOL_NAME (function))
			       + SBYTES (binding)
			       + 100);
	  sprintf (newmessage, "You can run the command `%s' with %s",
		   SDATA (SYMBOL_NAME (function)),
		   SDATA (binding));
	  message2_nolog (newmessage,
			  strlen (newmessage),
			  STRING_MULTIBYTE (binding));
	  if (!NILP (Fsit_for ((NUMBERP (Vsuggest_key_bindings)
				? Vsuggest_key_bindings : make_number (2)),
			       Qnil, Qnil))
	      && message_p)
	    restore_message ();

	  unbind_to (count, Qnil);
	}
    }

  RETURN_UNGCPRO (value);
}


/* Return nonzero if input events are pending.  */

int
detect_input_pending ()
{
  if (!input_pending)
    get_input_pending (&input_pending, 0);

  return input_pending;
}

/* Return nonzero if input events other than mouse movements are
   pending.  */

int
detect_input_pending_ignore_squeezables ()
{
  if (!input_pending)
    get_input_pending (&input_pending, READABLE_EVENTS_IGNORE_SQUEEZABLES);

  return input_pending;
}

/* Return nonzero if input events are pending, and run any pending timers.  */

int
detect_input_pending_run_timers (do_display)
     int do_display;
{
  int old_timers_run = timers_run;

  if (!input_pending)
    get_input_pending (&input_pending, READABLE_EVENTS_DO_TIMERS_NOW);

  if (old_timers_run != timers_run && do_display)
    {
      redisplay_preserve_echo_area (8);
      /* The following fixes a bug when using lazy-lock with
	 lazy-lock-defer-on-the-fly set to t, i.e.  when fontifying
	 from an idle timer function.  The symptom of the bug is that
	 the cursor sometimes doesn't become visible until the next X
	 event is processed.  --gerd.  */
      {
        Lisp_Object tail, frame;
        FOR_EACH_FRAME (tail, frame)
          if (FRAME_RIF (XFRAME (frame)))
            FRAME_RIF (XFRAME (frame))->flush_display (XFRAME (frame));
      }
    }

  return input_pending;
}

/* This is called in some cases before a possible quit.
   It cases the next call to detect_input_pending to recompute input_pending.
   So calling this function unnecessarily can't do any harm.  */

void
clear_input_pending ()
{
  input_pending = 0;
}

/* Return nonzero if there are pending requeued events.
   This isn't used yet.  The hope is to make wait_reading_process_output
   call it, and return if it runs Lisp code that unreads something.
   The problem is, kbd_buffer_get_event needs to be fixed to know what
   to do in that case.  It isn't trivial.  */

int
requeued_events_pending_p ()
{
  return (!NILP (Vunread_command_events) || unread_command_char != -1);
}


DEFUN ("input-pending-p", Finput_pending_p, Sinput_pending_p, 0, 0, 0,
       doc: /* Return t if command input is currently available with no wait.
Actually, the value is nil only if we can be sure that no input is available;
if there is a doubt, the value is t.  */)
     ()
{
  if (!NILP (Vunread_command_events) || unread_command_char != -1)
    return (Qt);

  get_input_pending (&input_pending,
		     READABLE_EVENTS_DO_TIMERS_NOW
		     | READABLE_EVENTS_FILTER_EVENTS);
  return input_pending > 0 ? Qt : Qnil;
}

DEFUN ("recent-keys", Frecent_keys, Srecent_keys, 0, 0, 0,
       doc: /* Return vector of last 100 events, not counting those from keyboard macros.  */)
     ()
{
  Lisp_Object *keys = XVECTOR (recent_keys)->contents;
  Lisp_Object val;

  if (total_keys < NUM_RECENT_KEYS)
    return Fvector (total_keys, keys);
  else
    {
      val = Fvector (NUM_RECENT_KEYS, keys);
      bcopy (keys + recent_keys_index,
	     XVECTOR (val)->contents,
	     (NUM_RECENT_KEYS - recent_keys_index) * sizeof (Lisp_Object));
      bcopy (keys,
	     XVECTOR (val)->contents + NUM_RECENT_KEYS - recent_keys_index,
	     recent_keys_index * sizeof (Lisp_Object));
      return val;
    }
}

DEFUN ("this-command-keys", Fthis_command_keys, Sthis_command_keys, 0, 0, 0,
       doc: /* Return the key sequence that invoked this command.
However, if the command has called `read-key-sequence', it returns
the last key sequence that has been read.
The value is a string or a vector.  */)
     ()
{
  return make_event_array (this_command_key_count,
			   XVECTOR (this_command_keys)->contents);
}

DEFUN ("this-command-keys-vector", Fthis_command_keys_vector, Sthis_command_keys_vector, 0, 0, 0,
       doc: /* Return the key sequence that invoked this command, as a vector.
However, if the command has called `read-key-sequence', it returns
the last key sequence that has been read.  */)
     ()
{
  return Fvector (this_command_key_count,
		  XVECTOR (this_command_keys)->contents);
}

DEFUN ("this-single-command-keys", Fthis_single_command_keys,
       Sthis_single_command_keys, 0, 0, 0,
       doc: /* Return the key sequence that invoked this command.
More generally, it returns the last key sequence read, either by
the command loop or by `read-key-sequence'.
Unlike `this-command-keys', this function's value
does not include prefix arguments.
The value is always a vector.  */)
     ()
{
  return Fvector (this_command_key_count
		  - this_single_command_key_start,
		  (XVECTOR (this_command_keys)->contents
		   + this_single_command_key_start));
}

DEFUN ("this-single-command-raw-keys", Fthis_single_command_raw_keys,
       Sthis_single_command_raw_keys, 0, 0, 0,
       doc: /* Return the raw events that were read for this command.
More generally, it returns the last key sequence read, either by
the command loop or by `read-key-sequence'.
Unlike `this-single-command-keys', this function's value
shows the events before all translations (except for input methods).
The value is always a vector.  */)
     ()
{
  return Fvector (raw_keybuf_count,
		  (XVECTOR (raw_keybuf)->contents));
}

DEFUN ("reset-this-command-lengths", Freset_this_command_lengths,
       Sreset_this_command_lengths, 0, 0, 0,
       doc: /* Make the unread events replace the last command and echo.
Used in `universal-argument-other-key'.

`universal-argument-other-key' rereads the event just typed.
It then gets translated through `function-key-map'.
The translated event has to replace the real events,
both in the value of (this-command-keys) and in echoing.
To achieve this, `universal-argument-other-key' calls
`reset-this-command-lengths', which discards the record of reading
these events the first time.  */)
     ()
{
  this_command_key_count = before_command_key_count;
  if (this_command_key_count < this_single_command_key_start)
    this_single_command_key_start = this_command_key_count;

  echo_truncate (before_command_echo_length);

  /* Cause whatever we put into unread-command-events
     to echo as if it were being freshly read from the keyboard.  */
  this_command_key_count_reset = 1;

  return Qnil;
}

DEFUN ("clear-this-command-keys", Fclear_this_command_keys,
       Sclear_this_command_keys, 0, 1, 0,
       doc: /* Clear out the vector that `this-command-keys' returns.
Also clear the record of the last 100 events, unless optional arg
KEEP-RECORD is non-nil.  */)
     (keep_record)
     Lisp_Object keep_record;
{
  int i;

  this_command_key_count = 0;
  this_command_key_count_reset = 0;

  if (NILP (keep_record))
    {
      for (i = 0; i < XVECTOR (recent_keys)->size; ++i)
	XVECTOR (recent_keys)->contents[i] = Qnil;
      total_keys = 0;
      recent_keys_index = 0;
    }
  return Qnil;
}

DEFUN ("recursion-depth", Frecursion_depth, Srecursion_depth, 0, 0, 0,
       doc: /* Return the current depth in recursive edits.  */)
     ()
{
  Lisp_Object temp;
  XSETFASTINT (temp, command_loop_level + minibuf_level);
  return temp;
}

DEFUN ("open-dribble-file", Fopen_dribble_file, Sopen_dribble_file, 1, 1,
       "FOpen dribble file: ",
       doc: /* Start writing all keyboard characters to a dribble file called FILE.
If FILE is nil, close any open dribble file.  */)
     (file)
     Lisp_Object file;
{
  if (dribble)
    {
      fclose (dribble);
      dribble = 0;
    }
  if (!NILP (file))
    {
      file = Fexpand_file_name (file, Qnil);
      dribble = fopen (SDATA (file), "w");
      if (dribble == 0)
	report_file_error ("Opening dribble", Fcons (file, Qnil));
    }
  return Qnil;
}

DEFUN ("discard-input", Fdiscard_input, Sdiscard_input, 0, 0, 0,
       doc: /* Discard the contents of the terminal input buffer.
Also end any kbd macro being defined.  */)
     ()
{
  if (!NILP (current_kboard->defining_kbd_macro))
    {
      /* Discard the last command from the macro.  */
      Fcancel_kbd_macro_events ();
      end_kbd_macro ();
    }

  update_mode_lines++;

  Vunread_command_events = Qnil;
  unread_command_char = -1;

  discard_tty_input ();

  kbd_fetch_ptr =  kbd_store_ptr;
  input_pending = 0;

  return Qnil;
}

DEFUN ("suspend-emacs", Fsuspend_emacs, Ssuspend_emacs, 0, 1, "",
       doc: /* Stop Emacs and return to superior process.  You can resume later.
If `cannot-suspend' is non-nil, or if the system doesn't support job
control, run a subshell instead.

If optional arg STUFFSTRING is non-nil, its characters are stuffed
to be read as terminal input by Emacs's parent, after suspension.

Before suspending, run the normal hook `suspend-hook'.
After resumption run the normal hook `suspend-resume-hook'.

Some operating systems cannot stop the Emacs process and resume it later.
On such systems, Emacs starts a subshell instead of suspending.  */)
     (stuffstring)
     Lisp_Object stuffstring;
{
  int count = SPECPDL_INDEX ();
  int old_height, old_width;
  int width, height;
  struct gcpro gcpro1;

  if (tty_list && tty_list->next)
    error ("There are other tty frames open; close them before suspending Emacs");

  if (!NILP (stuffstring))
    CHECK_STRING (stuffstring);

  /* Run the functions in suspend-hook.  */
  if (!NILP (Vrun_hooks))
    call1 (Vrun_hooks, intern ("suspend-hook"));

  GCPRO1 (stuffstring);
  get_tty_size (fileno (CURTTY ()->input), &old_width, &old_height);
  reset_all_sys_modes ();
  /* sys_suspend can get an error if it tries to fork a subshell
     and the system resources aren't available for that.  */
  record_unwind_protect ((Lisp_Object (*) P_ ((Lisp_Object))) init_all_sys_modes,
			 Qnil);
  stuff_buffered_input (stuffstring);
  if (cannot_suspend)
    sys_subshell ();
  else
    sys_suspend ();
  unbind_to (count, Qnil);

  /* Check if terminal/window size has changed.
     Note that this is not useful when we are running directly
     with a window system; but suspend should be disabled in that case.  */
  get_tty_size (fileno (CURTTY ()->input), &width, &height);
  if (width != old_width || height != old_height)
    change_frame_size (SELECTED_FRAME (), height, width, 0, 0, 0);

  /* Run suspend-resume-hook.  */
  if (!NILP (Vrun_hooks))
    call1 (Vrun_hooks, intern ("suspend-resume-hook"));

  UNGCPRO;
  return Qnil;
}

/* If STUFFSTRING is a string, stuff its contents as pending terminal input.
   Then in any case stuff anything Emacs has read ahead and not used.  */

void
stuff_buffered_input (stuffstring)
     Lisp_Object stuffstring;
{
#ifdef SIGTSTP  /* stuff_char is defined if SIGTSTP.  */
  register unsigned char *p;

  if (STRINGP (stuffstring))
    {
      register int count;

      p = SDATA (stuffstring);
      count = SBYTES (stuffstring);
      while (count-- > 0)
	stuff_char (*p++);
      stuff_char ('\n');
    }

  /* Anything we have read ahead, put back for the shell to read.  */
  /* ?? What should this do when we have multiple keyboards??
     Should we ignore anything that was typed in at the "wrong" kboard?

     rms: we should stuff everything back into the kboard
     it came from.  */
  for (; kbd_fetch_ptr != kbd_store_ptr; kbd_fetch_ptr++)
    {

      if (kbd_fetch_ptr == kbd_buffer + KBD_BUFFER_SIZE)
	kbd_fetch_ptr = kbd_buffer;
      if (kbd_fetch_ptr->kind == ASCII_KEYSTROKE_EVENT)
	stuff_char (kbd_fetch_ptr->code);

      clear_event (kbd_fetch_ptr);
    }

  input_pending = 0;
#endif /* SIGTSTP */
}

void
set_waiting_for_input (time_to_clear)
     EMACS_TIME *time_to_clear;
{
  input_available_clear_time = time_to_clear;

  /* Tell handle_interrupt to throw back to read_char,  */
  waiting_for_input = 1;

  /* If handle_interrupt was called before and buffered a C-g,
     make it run again now, to avoid timing error. */
  if (!NILP (Vquit_flag))
    quit_throw_to_read_char ();
}

void
clear_waiting_for_input ()
{
  /* Tell handle_interrupt not to throw back to read_char,  */
  waiting_for_input = 0;
  input_available_clear_time = 0;
}

/* The SIGINT handler.

   If we have a frame on the controlling tty, we assume that the
   SIGINT was generated by C-g, so we call handle_interrupt.
   Otherwise, the handler kills Emacs.  */

static SIGTYPE
interrupt_signal (signalnum)	/* If we don't have an argument, */
     int signalnum;		/* some compilers complain in signal calls. */
{
  /* Must preserve main program's value of errno.  */
  int old_errno = errno;
  struct device *device;

#if defined (USG) && !defined (POSIX_SIGNALS)
  /* USG systems forget handlers when they are used;
     must reestablish each time */
  signal (SIGINT, interrupt_signal);
  signal (SIGQUIT, interrupt_signal);
#endif /* USG */

  SIGNAL_THREAD_CHECK (signalnum);

  /* See if we have an active display on our controlling terminal. */
  device = get_named_tty (NULL);
  if (!device)
    {
      /* If there are no frames there, let's pretend that we are a
         well-behaving UN*X program and quit. */
      fatal_error_signal (SIGTERM);
    }
  else
    {
      /* Otherwise, the SIGINT was probably generated by C-g.  */

      /* Set internal_last_event_frame to the top frame of the
         controlling tty, if we have a frame there.  We disable the
         interrupt key on secondary ttys, so the SIGINT must have come
         from the controlling tty.  */
      internal_last_event_frame = device->display_info.tty->top_frame;

      handle_interrupt ();
    }

  errno = old_errno;
}

/* This routine is called at interrupt level in response to C-g.

   It is called from the SIGINT handler or kbd_buffer_store_event.

   If `waiting_for_input' is non zero, then unless `echoing' is
   nonzero, immediately throw back to read_char.

   Otherwise it sets the Lisp variable quit-flag not-nil.  This causes
   eval to throw, when it gets a chance.  If quit-flag is already
   non-nil, it stops the job right away. */

static void
handle_interrupt ()
{
  char c;

  cancel_echoing ();

  /* XXX This code needs to be revised for multi-tty support. */
  if (!NILP (Vquit_flag)
#ifndef MSDOS
      && get_named_tty (NULL)
#endif
      )
    {
      /* If SIGINT isn't blocked, don't let us be interrupted by
	 another SIGINT, it might be harmful due to non-reentrancy
	 in I/O functions.  */
      sigblock (sigmask (SIGINT));

      fflush (stdout);
      reset_all_sys_modes ();

#ifdef SIGTSTP			/* Support possible in later USG versions */
/*
 * On systems which can suspend the current process and return to the original
 * shell, this command causes the user to end up back at the shell.
 * The "Auto-save" and "Abort" questions are not asked until
 * the user elects to return to emacs, at which point he can save the current
 * job and either dump core or continue.
 */
      sys_suspend ();
#else
#ifdef VMS
      if (sys_suspend () == -1)
	{
	  printf ("Not running as a subprocess;\n");
	  printf ("you can continue or abort.\n");
	}
#else /* not VMS */
      /* Perhaps should really fork an inferior shell?
	 But that would not provide any way to get back
	 to the original shell, ever.  */
      printf ("No support for stopping a process on this operating system;\n");
      printf ("you can continue or abort.\n");
#endif /* not VMS */
#endif /* not SIGTSTP */
#ifdef MSDOS
      /* We must remain inside the screen area when the internal terminal
	 is used.  Note that [Enter] is not echoed by dos.  */
      cursor_to (0, 0);
#endif
      /* It doesn't work to autosave while GC is in progress;
	 the code used for auto-saving doesn't cope with the mark bit.  */
      if (!gc_in_progress)
	{
	  printf ("Auto-save? (y or n) ");
	  fflush (stdout);
	  if (((c = getchar ()) & ~040) == 'Y')
	    {
	      Fdo_auto_save (Qt, Qnil);
#ifdef MSDOS
	      printf ("\r\nAuto-save done");
#else /* not MSDOS */
	      printf ("Auto-save done\n");
#endif /* not MSDOS */
	    }
	  while (c != '\n') c = getchar ();
	}
      else
	{
	  /* During GC, it must be safe to reenable quitting again.  */
	  Vinhibit_quit = Qnil;
#ifdef MSDOS
	  printf ("\r\n");
#endif /* not MSDOS */
	  printf ("Garbage collection in progress; cannot auto-save now\r\n");
	  printf ("but will instead do a real quit after garbage collection ends\r\n");
	  fflush (stdout);
	}

#ifdef MSDOS
      printf ("\r\nAbort?  (y or n) ");
#else /* not MSDOS */
#ifdef VMS
      printf ("Abort (and enter debugger)? (y or n) ");
#else /* not VMS */
      printf ("Abort (and dump core)? (y or n) ");
#endif /* not VMS */
#endif /* not MSDOS */
      fflush (stdout);
      if (((c = getchar ()) & ~040) == 'Y')
	abort ();
      while (c != '\n') c = getchar ();
#ifdef MSDOS
      printf ("\r\nContinuing...\r\n");
#else /* not MSDOS */
      printf ("Continuing...\n");
#endif /* not MSDOS */
      fflush (stdout);
      init_all_sys_modes ();
      sigfree ();
    }
  else
    {
      /* If executing a function that wants to be interrupted out of
	 and the user has not deferred quitting by binding `inhibit-quit'
	 then quit right away.  */
      if (immediate_quit && NILP (Vinhibit_quit))
	{
	  struct gl_state_s saved;
	  struct gcpro gcpro1, gcpro2, gcpro3, gcpro4;

	  immediate_quit = 0;
          sigfree ();
	  saved = gl_state;
	  GCPRO4 (saved.object, saved.global_code,
		  saved.current_syntax_table, saved.old_prop);
	  Fsignal (Qquit, Qnil);
	  gl_state = saved;
	  UNGCPRO;
	}
      else
	/* Else request quit when it's safe */
	Vquit_flag = Qt;
    }

  if (waiting_for_input && !echoing)
      quit_throw_to_read_char ();
}

/* Handle a C-g by making read_char return C-g.  */

void
quit_throw_to_read_char ()
{
  sigfree ();
  /* Prevent another signal from doing this before we finish.  */
  clear_waiting_for_input ();
  input_pending = 0;

  Vunread_command_events = Qnil;
  unread_command_char = -1;

#if 0 /* Currently, sit_for is called from read_char without turning
	 off polling.  And that can call set_waiting_for_input.
	 It seems to be harmless.  */
#ifdef POLL_FOR_INPUT
  /* May be > 1 if in recursive minibuffer.  */
  if (poll_suppress_count == 0)
    abort ();
#endif
#endif
  if (FRAMEP (internal_last_event_frame)
      && !EQ (internal_last_event_frame, selected_frame))
    do_switch_frame (make_lispy_switch_frame (internal_last_event_frame),
		     0, 0);

  _longjmp (getcjmp, 1);
}

DEFUN ("set-input-mode", Fset_input_mode, Sset_input_mode, 3, 4, 0,
       doc: /* Set mode of reading keyboard input.
First arg INTERRUPT non-nil means use input interrupts;
 nil means use CBREAK mode.
Second arg FLOW non-nil means use ^S/^Q flow control for output to terminal
 (no effect except in CBREAK mode).
Third arg META t means accept 8-bit input (for a Meta key).
 META nil means ignore the top bit, on the assumption it is parity.
 Otherwise, accept 8-bit input and don't use the top bit for Meta.
Optional fourth arg QUIT if non-nil specifies character to use for quitting.
See also `current-input-mode'.  */)
     (interrupt, flow, meta, quit)
     Lisp_Object interrupt, flow, meta, quit;
{
  /* XXX This function needs to be revised for multi-device support.
     Currently it compiles fine, but its semantics are wrong.  It sets
     global parameters (e.g. interrupt_input) based on only the
     current frame's device. */

  if (!NILP (quit)
      && (!INTEGERP (quit) || XINT (quit) < 0 || XINT (quit) > 0400))
    error ("set-input-mode: QUIT must be an ASCII character");

#ifdef POLL_FOR_INPUT
  stop_polling ();
#endif

#ifndef DOS_NT
  if (FRAME_TERMCAP_P (XFRAME (selected_frame)))
    /* this causes startup screen to be restored and messes with the mouse */
    reset_sys_modes (CURTTY ());
#endif

#ifdef SIGIO
/* Note SIGIO has been undef'd if FIONREAD is missing.  */
  if (FRAME_DEVICE (SELECTED_FRAME ())->read_socket_hook)
    {
      /* When using X, don't give the user a real choice,
	 because we haven't implemented the mechanisms to support it.  */
#ifdef NO_SOCK_SIGIO
      interrupt_input = 0;
#else /* not NO_SOCK_SIGIO */
      interrupt_input = 1;
#endif /* NO_SOCK_SIGIO */
    }
  else
    interrupt_input = !NILP (interrupt);
#else /* not SIGIO */
  interrupt_input = 0;
#endif /* not SIGIO */

/* Our VMS input only works by interrupts, as of now.  */
#ifdef VMS
  interrupt_input = 1;
#endif

  if (FRAME_TERMCAP_P (XFRAME (selected_frame)))
    {
      struct tty_display_info *tty = CURTTY ();
      tty->flow_control = !NILP (flow);
      if (NILP (meta))
        tty->meta_key = 0;
      else if (EQ (meta, Qt))
        tty->meta_key = 1;
      else
        tty->meta_key = 2;
    }

  if (!NILP (quit))
    /* Don't let this value be out of range.  */
    quit_char = XINT (quit) & (NILP (meta) ? 0177 : 0377);

#ifndef DOS_NT
  if (FRAME_TERMCAP_P (XFRAME (selected_frame)))
    init_sys_modes (CURTTY ());
#endif

#ifdef POLL_FOR_INPUT
  poll_suppress_count = 1;
  start_polling ();
#endif
  return Qnil;
}

DEFUN ("current-input-mode", Fcurrent_input_mode, Scurrent_input_mode, 0, 0, 0,
       doc: /* Return information about the way Emacs currently reads keyboard input.
The value is a list of the form (INTERRUPT FLOW META QUIT), where
  INTERRUPT is non-nil if Emacs is using interrupt-driven input; if
    nil, Emacs is using CBREAK mode.
  FLOW is non-nil if Emacs uses ^S/^Q flow control for output to the
    terminal; this does not apply if Emacs uses interrupt-driven input.
  META is t if accepting 8-bit input with 8th bit as Meta flag.
    META nil means ignoring the top bit, on the assumption it is parity.
    META is neither t nor nil if accepting 8-bit input and using
    all 8 bits as the character code.
  QUIT is the character Emacs currently uses to quit.
The elements of this list correspond to the arguments of
`set-input-mode'.  */)
     ()
{
  Lisp_Object val[4];
  struct frame *sf = XFRAME (selected_frame);

  val[0] = interrupt_input ? Qt : Qnil;
  if (FRAME_TERMCAP_P (sf))
    {
      val[1] = FRAME_TTY (sf)->flow_control ? Qt : Qnil;
      val[2] = (FRAME_TTY (sf)->meta_key == 2
                ? make_number (0)
                : (CURTTY ()->meta_key == 1 ? Qt : Qnil));
    }
  else
    {
      val[1] = Qnil;
      val[2] = Qt;
    }
  XSETFASTINT (val[3], quit_char);

  return Flist (sizeof (val) / sizeof (val[0]), val);
}

DEFUN ("posn-at-x-y", Fposn_at_x_y, Sposn_at_x_y, 2, 4, 0,
       doc: /* Return position information for pixel coordinates X and Y.
By default, X and Y are relative to text area of the selected window.
Optional third arg FRAME-OR-WINDOW non-nil specifies frame or window.
If optional fourth arg WHOLE is non-nil, X is relative to the left
edge of the window.

The return value is similar to a mouse click position:
   (WINDOW AREA-OR-POS (X . Y) TIMESTAMP OBJECT POS (COL . ROW)
    IMAGE (DX . DY) (WIDTH . HEIGHT))
The `posn-' functions access elements of such lists.  */)
  (x, y, frame_or_window, whole)
     Lisp_Object x, y, frame_or_window, whole;
{
  CHECK_NATNUM (x);
  CHECK_NATNUM (y);

  if (NILP (frame_or_window))
    frame_or_window = selected_window;

  if (WINDOWP (frame_or_window))
    {
      struct window *w;

      CHECK_LIVE_WINDOW (frame_or_window);

      w = XWINDOW (frame_or_window);
      XSETINT (x, (WINDOW_TO_FRAME_PIXEL_X (w, XINT (x))
		   + (NILP (whole)
		      ? window_box_left_offset (w, TEXT_AREA)
		      : - (WINDOW_LEFT_SCROLL_BAR_COLS (w)
			   * WINDOW_FRAME_COLUMN_WIDTH (w)))));
      XSETINT (y, WINDOW_TO_FRAME_PIXEL_Y (w, XINT (y)));
      frame_or_window = w->frame;
    }

  CHECK_LIVE_FRAME (frame_or_window);

  return make_lispy_position (XFRAME (frame_or_window), &x, &y, 0);
}

DEFUN ("posn-at-point", Fposn_at_point, Sposn_at_point, 0, 2, 0,
       doc: /* Return position information for buffer POS in WINDOW.
POS defaults to point in WINDOW; WINDOW defaults to the selected window.

Return nil if position is not visible in window.  Otherwise,
the return value is similar to that returned by `event-start' for
a mouse click at the upper left corner of the glyph corresponding
to the given buffer position:
   (WINDOW AREA-OR-POS (X . Y) TIMESTAMP OBJECT POS (COL . ROW)
    IMAGE (DX . DY) (WIDTH . HEIGHT))
The `posn-' functions access elements of such lists.  */)
  (pos, window)
     Lisp_Object pos, window;
{
  Lisp_Object tem;

  tem = Fpos_visible_in_window_p (pos, window, Qt);
  if (!NILP (tem))
    tem = Fposn_at_x_y (XCAR (tem), XCAR (XCDR (tem)), window, Qnil);
  return tem;
}


/*
 * Set up a new kboard object with reasonable initial values.
 */
void
init_kboard (kb)
     KBOARD *kb;
{
  kb->Voverriding_terminal_local_map = Qnil;
  kb->Vlast_command = Qnil;
  kb->Vreal_last_command = Qnil;
  kb->Vprefix_arg = Qnil;
  kb->Vlast_prefix_arg = Qnil;
  kb->kbd_queue = Qnil;
  kb->kbd_queue_has_data = 0;
  kb->immediate_echo = 0;
  kb->echo_string = Qnil;
  kb->echo_after_prompt = -1;
  kb->kbd_macro_buffer = 0;
  kb->kbd_macro_bufsize = 0;
  kb->defining_kbd_macro = Qnil;
  kb->Vlast_kbd_macro = Qnil;
  kb->reference_count = 0;
  kb->Vsystem_key_alist = Qnil;
  kb->system_key_syms = Qnil;
  kb->Vlocal_function_key_map = Fmake_sparse_keymap (Qnil);
  Fset_keymap_parent (kb->Vlocal_function_key_map, Vfunction_key_map);
  kb->Vlocal_key_translation_map = Fmake_sparse_keymap (Qnil);
  Fset_keymap_parent (kb->Vlocal_key_translation_map, Vkey_translation_map);
  kb->Vdefault_minibuffer_frame = Qnil;
}

/*
 * Destroy the contents of a kboard object, but not the object itself.
 * We use this just before deleting it, or if we're going to initialize
 * it a second time.
 */
static void
wipe_kboard (kb)
     KBOARD *kb;
{
  if (kb->kbd_macro_buffer)
    xfree (kb->kbd_macro_buffer);
}

#ifdef MULTI_KBOARD

/* Free KB and memory referenced from it.  */

void
delete_kboard (kb)
     KBOARD *kb;
{
  KBOARD **kbp;

  for (kbp = &all_kboards; *kbp != kb; kbp = &(*kbp)->next_kboard)
    if (*kbp == NULL)
      abort ();
  *kbp = kb->next_kboard;

  /* Prevent a dangling reference to KB.  */
  if (kb == current_kboard
      && FRAMEP (selected_frame)
      && FRAME_LIVE_P (XFRAME (selected_frame)))
    {
      current_kboard = XFRAME (selected_frame)->device->kboard;
      if (current_kboard == kb)
	abort ();
    }

  wipe_kboard (kb);
  xfree (kb);
}

#endif /* MULTI_KBOARD */

void
init_keyboard ()
{
  /* This is correct before outermost invocation of the editor loop */
  command_loop_level = -1;
  immediate_quit = 0;
  quit_char = Ctl ('g');
  Vunread_command_events = Qnil;
  unread_command_char = -1;
  EMACS_SET_SECS_USECS (timer_idleness_start_time, -1, -1);
  total_keys = 0;
  recent_keys_index = 0;
  kbd_fetch_ptr = kbd_buffer;
  kbd_store_ptr = kbd_buffer;
#ifdef HAVE_MOUSE
  do_mouse_tracking = Qnil;
#endif
  input_pending = 0;

  /* This means that command_loop_1 won't try to select anything the first
     time through.  */
  internal_last_event_frame = Qnil;
  Vlast_event_frame = internal_last_event_frame;

#ifdef MULTI_KBOARD
  current_kboard = initial_kboard;
#endif
  wipe_kboard (current_kboard);
  init_kboard (current_kboard);

  if (!noninteractive)
    {
      /* Before multi-tty support, these handlers used to be installed
         only if the current session was a tty session.  Now an Emacs
         session may have multiple display types, so we always handle
         SIGINT.  There is special code in interrupt_signal to exit
         Emacs on SIGINT when there are no termcap frames on the
         controlling terminal. */
      signal (SIGINT, interrupt_signal);
#if defined (HAVE_TERMIO) || defined (HAVE_TERMIOS)
      /* For systems with SysV TERMIO, C-g is set up for both SIGINT and
	 SIGQUIT and we can't tell which one it will give us.  */
      signal (SIGQUIT, interrupt_signal);
#endif /* HAVE_TERMIO */
    }
/* Note SIGIO has been undef'd if FIONREAD is missing.  */
#ifdef SIGIO
  if (!noninteractive)
    signal (SIGIO, input_available_signal);
#endif /* SIGIO */

/* Use interrupt input by default, if it works and noninterrupt input
   has deficiencies.  */

#ifdef INTERRUPT_INPUT
  interrupt_input = 1;
#else
  interrupt_input = 0;
#endif

/* Our VMS input only works by interrupts, as of now.  */
#ifdef VMS
  interrupt_input = 1;
#endif

  sigfree ();
  dribble = 0;

  if (keyboard_init_hook)
    (*keyboard_init_hook) ();

#ifdef POLL_FOR_INPUT
  poll_suppress_count = 1;
  start_polling ();
#endif
}

/* This type's only use is in syms_of_keyboard, to initialize the
   event header symbols and put properties on them.  */
struct event_head {
  Lisp_Object *var;
  char *name;
  Lisp_Object *kind;
};

struct event_head head_table[] = {
  {&Qmouse_movement,      "mouse-movement",      &Qmouse_movement},
  {&Qscroll_bar_movement, "scroll-bar-movement", &Qmouse_movement},
  {&Qswitch_frame,        "switch-frame",        &Qswitch_frame},
  {&Qdelete_frame,        "delete-frame",        &Qdelete_frame},
  {&Qiconify_frame,       "iconify-frame",       &Qiconify_frame},
  {&Qmake_frame_visible,  "make-frame-visible",  &Qmake_frame_visible},
  /* `select-window' should be handled just like `switch-frame'
     in read_key_sequence.  */
  {&Qselect_window,       "select-window",       &Qswitch_frame}
};

void
syms_of_keyboard ()
{
  Vpre_help_message = Qnil;
  staticpro (&Vpre_help_message);

  Vlispy_mouse_stem = build_string ("mouse");
  staticpro (&Vlispy_mouse_stem);

  /* Tool-bars.  */
  QCimage = intern (":image");
  staticpro (&QCimage);

  staticpro (&Qhelp_echo);
  Qhelp_echo = intern ("help-echo");

  staticpro (&item_properties);
  item_properties = Qnil;

  staticpro (&tool_bar_item_properties);
  tool_bar_item_properties = Qnil;
  staticpro (&tool_bar_items_vector);
  tool_bar_items_vector = Qnil;

  staticpro (&real_this_command);
  real_this_command = Qnil;

  Qtimer_event_handler = intern ("timer-event-handler");
  staticpro (&Qtimer_event_handler);

  Qdisabled_command_function = intern ("disabled-command-function");
  staticpro (&Qdisabled_command_function);

  Qself_insert_command = intern ("self-insert-command");
  staticpro (&Qself_insert_command);

  Qforward_char = intern ("forward-char");
  staticpro (&Qforward_char);

  Qbackward_char = intern ("backward-char");
  staticpro (&Qbackward_char);

  Qdisabled = intern ("disabled");
  staticpro (&Qdisabled);

  Qundefined = intern ("undefined");
  staticpro (&Qundefined);

  Qpre_command_hook = intern ("pre-command-hook");
  staticpro (&Qpre_command_hook);

  Qpost_command_hook = intern ("post-command-hook");
  staticpro (&Qpost_command_hook);

  Qdeferred_action_function = intern ("deferred-action-function");
  staticpro (&Qdeferred_action_function);

  Qcommand_hook_internal = intern ("command-hook-internal");
  staticpro (&Qcommand_hook_internal);

  Qfunction_key = intern ("function-key");
  staticpro (&Qfunction_key);
  Qmouse_click = intern ("mouse-click");
  staticpro (&Qmouse_click);
#if defined (WINDOWSNT) || defined (MAC_OS)
  Qlanguage_change = intern ("language-change");
  staticpro (&Qlanguage_change);
#endif
  Qdrag_n_drop = intern ("drag-n-drop");
  staticpro (&Qdrag_n_drop);

  Qsave_session = intern ("save-session");
  staticpro (&Qsave_session);

  Qusr1_signal = intern ("usr1-signal");
  staticpro (&Qusr1_signal);
  Qusr2_signal = intern ("usr2-signal");
  staticpro (&Qusr2_signal);

  Qmenu_enable = intern ("menu-enable");
  staticpro (&Qmenu_enable);
  Qmenu_alias = intern ("menu-alias");
  staticpro (&Qmenu_alias);
  QCenable = intern (":enable");
  staticpro (&QCenable);
  QCvisible = intern (":visible");
  staticpro (&QCvisible);
  QChelp = intern (":help");
  staticpro (&QChelp);
  QCfilter = intern (":filter");
  staticpro (&QCfilter);
  QCbutton = intern (":button");
  staticpro (&QCbutton);
  QCkeys = intern (":keys");
  staticpro (&QCkeys);
  QCkey_sequence = intern (":key-sequence");
  staticpro (&QCkey_sequence);
  QCtoggle = intern (":toggle");
  staticpro (&QCtoggle);
  QCradio = intern (":radio");
  staticpro (&QCradio);

  Qmode_line = intern ("mode-line");
  staticpro (&Qmode_line);
  Qvertical_line = intern ("vertical-line");
  staticpro (&Qvertical_line);
  Qvertical_scroll_bar = intern ("vertical-scroll-bar");
  staticpro (&Qvertical_scroll_bar);
  Qmenu_bar = intern ("menu-bar");
  staticpro (&Qmenu_bar);

#ifdef HAVE_MOUSE
  Qmouse_fixup_help_message = intern ("mouse-fixup-help-message");
  staticpro (&Qmouse_fixup_help_message);
#endif

  Qabove_handle = intern ("above-handle");
  staticpro (&Qabove_handle);
  Qhandle = intern ("handle");
  staticpro (&Qhandle);
  Qbelow_handle = intern ("below-handle");
  staticpro (&Qbelow_handle);
  Qup = intern ("up");
  staticpro (&Qup);
  Qdown = intern ("down");
  staticpro (&Qdown);
  Qtop = intern ("top");
  staticpro (&Qtop);
  Qbottom = intern ("bottom");
  staticpro (&Qbottom);
  Qend_scroll = intern ("end-scroll");
  staticpro (&Qend_scroll);
  Qratio = intern ("ratio");
  staticpro (&Qratio);

  Qevent_kind = intern ("event-kind");
  staticpro (&Qevent_kind);
  Qevent_symbol_elements = intern ("event-symbol-elements");
  staticpro (&Qevent_symbol_elements);
  Qevent_symbol_element_mask = intern ("event-symbol-element-mask");
  staticpro (&Qevent_symbol_element_mask);
  Qmodifier_cache = intern ("modifier-cache");
  staticpro (&Qmodifier_cache);

  Qrecompute_lucid_menubar = intern ("recompute-lucid-menubar");
  staticpro (&Qrecompute_lucid_menubar);
  Qactivate_menubar_hook = intern ("activate-menubar-hook");
  staticpro (&Qactivate_menubar_hook);

  Qpolling_period = intern ("polling-period");
  staticpro (&Qpolling_period);

  Qinput_method_function = intern ("input-method-function");
  staticpro (&Qinput_method_function);

  Qinput_method_exit_on_first_char = intern ("input-method-exit-on-first-char");
  staticpro (&Qinput_method_exit_on_first_char);
  Qinput_method_use_echo_area = intern ("input-method-use-echo-area");
  staticpro (&Qinput_method_use_echo_area);

  Fset (Qinput_method_exit_on_first_char, Qnil);
  Fset (Qinput_method_use_echo_area, Qnil);

  last_point_position_buffer = Qnil;

  {
    struct event_head *p;

    for (p = head_table;
	 p < head_table + (sizeof (head_table) / sizeof (head_table[0]));
	 p++)
      {
	*p->var = intern (p->name);
	staticpro (p->var);
	Fput (*p->var, Qevent_kind, *p->kind);
	Fput (*p->var, Qevent_symbol_elements, Fcons (*p->var, Qnil));
      }
  }

  button_down_location = Fmake_vector (make_number (1), Qnil);
  staticpro (&button_down_location);
  mouse_syms = Fmake_vector (make_number (1), Qnil);
  staticpro (&mouse_syms);
  wheel_syms = Fmake_vector (make_number (2), Qnil);
  staticpro (&wheel_syms);

  {
    int i;
    int len = sizeof (modifier_names) / sizeof (modifier_names[0]);

    modifier_symbols = Fmake_vector (make_number (len), Qnil);
    for (i = 0; i < len; i++)
      if (modifier_names[i])
	XVECTOR (modifier_symbols)->contents[i] = intern (modifier_names[i]);
    staticpro (&modifier_symbols);
  }

  recent_keys = Fmake_vector (make_number (NUM_RECENT_KEYS), Qnil);
  staticpro (&recent_keys);

  this_command_keys = Fmake_vector (make_number (40), Qnil);
  staticpro (&this_command_keys);

  raw_keybuf = Fmake_vector (make_number (30), Qnil);
  staticpro (&raw_keybuf);

  Qextended_command_history = intern ("extended-command-history");
  Fset (Qextended_command_history, Qnil);
  staticpro (&Qextended_command_history);

  accent_key_syms = Qnil;
  staticpro (&accent_key_syms);

  func_key_syms = Qnil;
  staticpro (&func_key_syms);

  drag_n_drop_syms = Qnil;
  staticpro (&drag_n_drop_syms);

  unread_switch_frame = Qnil;
  staticpro (&unread_switch_frame);

  internal_last_event_frame = Qnil;
  staticpro (&internal_last_event_frame);

  read_key_sequence_cmd = Qnil;
  staticpro (&read_key_sequence_cmd);

  menu_bar_one_keymap_changed_items = Qnil;
  staticpro (&menu_bar_one_keymap_changed_items);

  menu_bar_items_vector = Qnil;
  staticpro (&menu_bar_items_vector);

  defsubr (&Sevent_convert_list);
  defsubr (&Sread_key_sequence);
  defsubr (&Sread_key_sequence_vector);
  defsubr (&Srecursive_edit);
#ifdef HAVE_MOUSE
  defsubr (&Strack_mouse);
#endif
  defsubr (&Sinput_pending_p);
  defsubr (&Scommand_execute);
  defsubr (&Srecent_keys);
  defsubr (&Sthis_command_keys);
  defsubr (&Sthis_command_keys_vector);
  defsubr (&Sthis_single_command_keys);
  defsubr (&Sthis_single_command_raw_keys);
  defsubr (&Sreset_this_command_lengths);
  defsubr (&Sclear_this_command_keys);
  defsubr (&Ssuspend_emacs);
  defsubr (&Sabort_recursive_edit);
  defsubr (&Sexit_recursive_edit);
  defsubr (&Srecursion_depth);
  defsubr (&Stop_level);
  defsubr (&Sdiscard_input);
  defsubr (&Sopen_dribble_file);
  defsubr (&Sset_input_mode);
  defsubr (&Scurrent_input_mode);
  defsubr (&Sexecute_extended_command);
  defsubr (&Sposn_at_point);
  defsubr (&Sposn_at_x_y);

  DEFVAR_LISP ("last-command-char", &last_command_char,
	       doc: /* Last input event that was part of a command.  */);

  DEFVAR_LISP_NOPRO ("last-command-event", &last_command_char,
		     doc: /* Last input event that was part of a command.  */);

  DEFVAR_LISP ("last-nonmenu-event", &last_nonmenu_event,
	       doc: /* Last input event in a command, except for mouse menu events.
Mouse menus give back keys that don't look like mouse events;
this variable holds the actual mouse event that led to the menu,
so that you can determine whether the command was run by mouse or not.  */);

  DEFVAR_LISP ("last-input-char", &last_input_char,
	       doc: /* Last input event.  */);

  DEFVAR_LISP_NOPRO ("last-input-event", &last_input_char,
		     doc: /* Last input event.  */);

  DEFVAR_LISP ("unread-command-events", &Vunread_command_events,
	       doc: /* List of events to be read as the command input.
These events are processed first, before actual keyboard input.  */);
  Vunread_command_events = Qnil;

  DEFVAR_INT ("unread-command-char", &unread_command_char,
	      doc: /* If not -1, an object to be read as next command input event.  */);

  DEFVAR_LISP ("unread-post-input-method-events", &Vunread_post_input_method_events,
	       doc: /* List of events to be processed as input by input methods.
These events are processed after `unread-command-events', but
before actual keyboard input.  */);
  Vunread_post_input_method_events = Qnil;

  DEFVAR_LISP ("unread-input-method-events", &Vunread_input_method_events,
	       doc: /* List of events to be processed as input by input methods.
These events are processed after `unread-command-events', but
before actual keyboard input.  */);
  Vunread_input_method_events = Qnil;

  DEFVAR_LISP ("meta-prefix-char", &meta_prefix_char,
	       doc: /* Meta-prefix character code.
Meta-foo as command input turns into this character followed by foo.  */);
  XSETINT (meta_prefix_char, 033);

  DEFVAR_KBOARD ("last-command", Vlast_command,
		 doc: /* The last command executed.
Normally a symbol with a function definition, but can be whatever was found
in the keymap, or whatever the variable `this-command' was set to by that
command.

The value `mode-exit' is special; it means that the previous command
read an event that told it to exit, and it did so and unread that event.
In other words, the present command is the event that made the previous
command exit.

The value `kill-region' is special; it means that the previous command
was a kill command.

`last-command' has a separate binding for each display device.
See Info node `(elisp)Multiple displays'.  */);

  DEFVAR_KBOARD ("real-last-command", Vreal_last_command,
		 doc: /* Same as `last-command', but never altered by Lisp code.  */);

  DEFVAR_LISP ("this-command", &Vthis_command,
	       doc: /* The command now being executed.
The command can set this variable; whatever is put here
will be in `last-command' during the following command.  */);
  Vthis_command = Qnil;

  DEFVAR_LISP ("this-original-command", &Vthis_original_command,
	       doc: /* The command bound to the current key sequence before remapping.
It equals `this-command' if the original command was not remapped through
any of the active keymaps.  Otherwise, the value of `this-command' is the
result of looking up the original command in the active keymaps.  */);
  Vthis_original_command = Qnil;

  DEFVAR_INT ("auto-save-interval", &auto_save_interval,
	      doc: /* *Number of input events between auto-saves.
Zero means disable autosaving due to number of characters typed.  */);
  auto_save_interval = 300;

  DEFVAR_LISP ("auto-save-timeout", &Vauto_save_timeout,
	       doc: /* *Number of seconds idle time before auto-save.
Zero or nil means disable auto-saving due to idleness.
After auto-saving due to this many seconds of idle time,
Emacs also does a garbage collection if that seems to be warranted.  */);
  XSETFASTINT (Vauto_save_timeout, 30);

  DEFVAR_LISP ("echo-keystrokes", &Vecho_keystrokes,
	       doc: /* *Nonzero means echo unfinished commands after this many seconds of pause.
The value may be integer or floating point.  */);
  Vecho_keystrokes = make_number (1);

  DEFVAR_INT ("polling-period", &polling_period,
	      doc: /* *Interval between polling for input during Lisp execution.
The reason for polling is to make C-g work to stop a running program.
Polling is needed only when using X windows and SIGIO does not work.
Polling is automatically disabled in all other cases.  */);
  polling_period = 2;

  DEFVAR_LISP ("double-click-time", &Vdouble_click_time,
	       doc: /* *Maximum time between mouse clicks to make a double-click.
Measured in milliseconds.  nil means disable double-click recognition;
t means double-clicks have no time limit and are detected
by position only.  */);
  Vdouble_click_time = make_number (500);

  DEFVAR_INT ("double-click-fuzz", &double_click_fuzz,
	      doc: /* *Maximum mouse movement between clicks to make a double-click.
On window-system frames, value is the number of pixels the mouse may have
moved horizontally or vertically between two clicks to make a double-click.
On non window-system frames, value is interpreted in units of 1/8 characters
instead of pixels.

This variable is also the threshold for motion of the mouse
to count as a drag.  */);
  double_click_fuzz = 3;

  DEFVAR_BOOL ("inhibit-local-menu-bar-menus", &inhibit_local_menu_bar_menus,
	       doc: /* *Non-nil means inhibit local map menu bar menus.  */);
  inhibit_local_menu_bar_menus = 0;

  DEFVAR_INT ("num-input-keys", &num_input_keys,
	      doc: /* Number of complete key sequences read as input so far.
This includes key sequences read from keyboard macros.
The number is effectively the number of interactive command invocations.  */);
  num_input_keys = 0;

  DEFVAR_INT ("num-nonmacro-input-events", &num_nonmacro_input_events,
	      doc: /* Number of input events read from the keyboard so far.
This does not include events generated by keyboard macros.  */);
  num_nonmacro_input_events = 0;

  DEFVAR_LISP ("last-event-frame", &Vlast_event_frame,
	       doc: /* The frame in which the most recently read event occurred.
If the last event came from a keyboard macro, this is set to `macro'.  */);
  Vlast_event_frame = Qnil;

  /* This variable is set up in sysdep.c.  */
  DEFVAR_LISP ("tty-erase-char", &Vtty_erase_char,
	       doc: /* The ERASE character as set by the user with stty.  */);

  DEFVAR_LISP ("help-char", &Vhelp_char,
	       doc: /* Character to recognize as meaning Help.
When it is read, do `(eval help-form)', and display result if it's a string.
If the value of `help-form' is nil, this char can be read normally.  */);
  XSETINT (Vhelp_char, Ctl ('H'));

  DEFVAR_LISP ("help-event-list", &Vhelp_event_list,
	       doc: /* List of input events to recognize as meaning Help.
These work just like the value of `help-char' (see that).  */);
  Vhelp_event_list = Qnil;

  DEFVAR_LISP ("help-form", &Vhelp_form,
	       doc: /* Form to execute when character `help-char' is read.
If the form returns a string, that string is displayed.
If `help-form' is nil, the help char is not recognized.  */);
  Vhelp_form = Qnil;

  DEFVAR_LISP ("prefix-help-command", &Vprefix_help_command,
	       doc: /* Command to run when `help-char' character follows a prefix key.
This command is used only when there is no actual binding
for that character after that prefix key.  */);
  Vprefix_help_command = Qnil;

  DEFVAR_LISP ("top-level", &Vtop_level,
	       doc: /* Form to evaluate when Emacs starts up.
Useful to set before you dump a modified Emacs.  */);
  Vtop_level = Qnil;

  DEFVAR_LISP ("keyboard-translate-table", &Vkeyboard_translate_table,
	       doc: /* Translate table for keyboard input, or nil.
If non-nil, the value should be a char-table.  Each character read
from the keyboard is looked up in this char-table.  If the value found
there is non-nil, then it is used instead of the actual input character.

The value can also be a string or vector, but this is considered obsolete.
If it is a string or vector of length N, character codes N and up are left
untranslated.  In a vector, an element which is nil means "no translation".

This is applied to the characters supplied to input methods, not their
output.  See also `translation-table-for-input'.  */);
  Vkeyboard_translate_table = Qnil;

  DEFVAR_BOOL ("cannot-suspend", &cannot_suspend,
	       doc: /* Non-nil means to always spawn a subshell instead of suspending.
\(Even if the operating system has support for stopping a process.\)  */);
  cannot_suspend = 0;

  DEFVAR_BOOL ("menu-prompting", &menu_prompting,
	       doc: /* Non-nil means prompt with menus when appropriate.
This is done when reading from a keymap that has a prompt string,
for elements that have prompt strings.
The menu is displayed on the screen
if X menus were enabled at configuration
time and the previous event was a mouse click prefix key.
Otherwise, menu prompting uses the echo area.  */);
  menu_prompting = 1;

  DEFVAR_LISP ("menu-prompt-more-char", &menu_prompt_more_char,
	       doc: /* Character to see next line of menu prompt.
Type this character while in a menu prompt to rotate around the lines of it.  */);
  XSETINT (menu_prompt_more_char, ' ');

  DEFVAR_INT ("extra-keyboard-modifiers", &extra_keyboard_modifiers,
	      doc: /* A mask of additional modifier keys to use with every keyboard character.
Emacs applies the modifiers of the character stored here to each keyboard
character it reads.  For example, after evaluating the expression
    (setq extra-keyboard-modifiers ?\\C-x)
all input characters will have the control modifier applied to them.

Note that the character ?\\C-@, equivalent to the integer zero, does
not count as a control character; rather, it counts as a character
with no modifiers; thus, setting `extra-keyboard-modifiers' to zero
cancels any modification.  */);
  extra_keyboard_modifiers = 0;

  DEFVAR_LISP ("deactivate-mark", &Vdeactivate_mark,
	       doc: /* If an editing command sets this to t, deactivate the mark afterward.
The command loop sets this to nil before each command,
and tests the value when the command returns.
Buffer modification stores t in this variable.  */);
  Vdeactivate_mark = Qnil;

  DEFVAR_LISP ("command-hook-internal", &Vcommand_hook_internal,
	       doc: /* Temporary storage of pre-command-hook or post-command-hook.  */);
  Vcommand_hook_internal = Qnil;

  DEFVAR_LISP ("pre-command-hook", &Vpre_command_hook,
	       doc: /* Normal hook run before each command is executed.
If an unhandled error happens in running this hook,
the hook value is set to nil, since otherwise the error
might happen repeatedly and make Emacs nonfunctional.  */);
  Vpre_command_hook = Qnil;

  DEFVAR_LISP ("post-command-hook", &Vpost_command_hook,
	       doc: /* Normal hook run after each command is executed.
If an unhandled error happens in running this hook,
the hook value is set to nil, since otherwise the error
might happen repeatedly and make Emacs nonfunctional.  */);
  Vpost_command_hook = Qnil;

#if 0
  DEFVAR_LISP ("echo-area-clear-hook", ...,
	       doc: /* Normal hook run when clearing the echo area.  */);
#endif
  Qecho_area_clear_hook = intern ("echo-area-clear-hook");
  staticpro (&Qecho_area_clear_hook);
  SET_SYMBOL_VALUE (Qecho_area_clear_hook, Qnil);

  DEFVAR_LISP ("lucid-menu-bar-dirty-flag", &Vlucid_menu_bar_dirty_flag,
	       doc: /* Non-nil means menu bar, specified Lucid style, needs to be recomputed.  */);
  Vlucid_menu_bar_dirty_flag = Qnil;

  DEFVAR_LISP ("menu-bar-final-items", &Vmenu_bar_final_items,
	       doc: /* List of menu bar items to move to the end of the menu bar.
The elements of the list are event types that may have menu bar bindings.  */);
  Vmenu_bar_final_items = Qnil;

  DEFVAR_KBOARD ("overriding-terminal-local-map",
		 Voverriding_terminal_local_map,
		 doc: /* Per-terminal keymap that overrides all other local keymaps.
If this variable is non-nil, it is used as a keymap instead of the
buffer's local map, and the minor mode keymaps and text property keymaps.
It also replaces `overriding-local-map'.

This variable is intended to let commands such as `universal-argument'
set up a different keymap for reading the next command.

`overriding-terminal-local-map' has a separate binding for each display device.
See Info node `(elisp)Multiple displays'.  */);

  DEFVAR_LISP ("overriding-local-map", &Voverriding_local_map,
	       doc: /* Keymap that overrides all other local keymaps.
If this variable is non-nil, it is used as a keymap--replacing the
buffer's local map, the minor mode keymaps, and char property keymaps.  */);
  Voverriding_local_map = Qnil;

  DEFVAR_LISP ("overriding-local-map-menu-flag", &Voverriding_local_map_menu_flag,
	       doc: /* Non-nil means `overriding-local-map' applies to the menu bar.
Otherwise, the menu bar continues to reflect the buffer's local map
and the minor mode maps regardless of `overriding-local-map'.  */);
  Voverriding_local_map_menu_flag = Qnil;

  DEFVAR_LISP ("special-event-map", &Vspecial_event_map,
	       doc: /* Keymap defining bindings for special events to execute at low level.  */);
  Vspecial_event_map = Fcons (intern ("keymap"), Qnil);

  DEFVAR_LISP ("track-mouse", &do_mouse_tracking,
	       doc: /* *Non-nil means generate motion events for mouse motion.  */);

  DEFVAR_KBOARD ("system-key-alist", Vsystem_key_alist,
		 doc: /* Alist of system-specific X windows key symbols.
Each element should have the form (N . SYMBOL) where N is the
numeric keysym code (sans the \"system-specific\" bit 1<<28)
and SYMBOL is its name.

`system-key-alist' has a separate binding for each display device.
See Info node `(elisp)Multiple displays'.

Note that the currently selected frame has very little to do with
which binding of this variable is active at any given moment.  If you
need set or get the binding on a specific display, use
`terminal-local-value' and `set-terminal-local-value'.  */);

  DEFVAR_KBOARD ("local-function-key-map", Vlocal_function_key_map,
                 doc: /* Keymap mapping ASCII function key sequences onto their preferred forms.
This allows Emacs to recognize function keys sent from ASCII
terminals at any point in a key sequence.

The `read-key-sequence' function replaces any subsequence bound by
`function-key-map' with its binding.  More precisely, when the active
keymaps have no binding for the current key sequence but
`function-key-map' binds a suffix of the sequence to a vector or string,
`read-key-sequence' replaces the matching suffix with its binding, and
continues with the new sequence.

The events that come from bindings in `function-key-map' are not
themselves looked up in `function-key-map'.

For example, suppose `function-key-map' binds `ESC O P' to [f1].
Typing `ESC O P' to `read-key-sequence' would return [f1].  Typing
`C-x ESC O P' would return [?\\C-x f1].  If [f1] were a prefix
key, typing `ESC O P x' would return [f1 x].

`function-key-map' has a separate binding for each display device.
See Info node `(elisp)Multiple displays'.  If you need to define a
binding on all display devices, change `global-function-key-map'
instead.

Note that the currently selected frame has very little to do with
which binding of this variable is active at any given moment.  If you
need set or get the binding on a specific display, use
`terminal-local-value' and `set-terminal-local-value'.  */);

  DEFVAR_LISP ("function-key-map", &Vfunction_key_map,
               doc: /* The parent keymap of all `local-function-key-map' instances.
Function key definitions that apply to all display devices should go
here.  */);
  Vfunction_key_map = Fmake_sparse_keymap (Qnil);
                    
  DEFVAR_KBOARD ("local-key-translation-map", Vlocal_key_translation_map,
	       doc: /* Keymap of key translations that can override keymaps.
This keymap works like `function-key-map', but comes after that,
and its non-prefix bindings override ordinary bindings.

`key-translation-map' has a separate binding for each display device.
(See Info node `(elisp)Multiple displays'.)  If you need to set a key
translation on all devices, change `global-key-translation-map' instead.

Note that the currently selected frame has very little to do with
which binding of this variable is active at any given moment.  If you
need set or get the binding on a specific display, use
`terminal-local-value' and `set-terminal-local-value'.  */);

  DEFVAR_LISP ("key-translation-map", &Vkey_translation_map,
               doc: /* The parent keymap of all `local-key-translation-map' instances.
Key translations that apply to all display devices should go here.  */);
  Vkey_translation_map = Fmake_sparse_keymap (Qnil);

  DEFVAR_LISP ("deferred-action-list", &Vdeferred_action_list,
	       doc: /* List of deferred actions to be performed at a later time.
The precise format isn't relevant here; we just check whether it is nil.  */);
  Vdeferred_action_list = Qnil;

  DEFVAR_LISP ("deferred-action-function", &Vdeferred_action_function,
	       doc: /* Function to call to handle deferred actions, after each command.
This function is called with no arguments after each command
whenever `deferred-action-list' is non-nil.  */);
  Vdeferred_action_function = Qnil;

  DEFVAR_LISP ("suggest-key-bindings", &Vsuggest_key_bindings,
	       doc: /* *Non-nil means show the equivalent key-binding when M-x command has one.
The value can be a length of time to show the message for.
If the value is non-nil and not a number, we wait 2 seconds.  */);
  Vsuggest_key_bindings = Qt;

  DEFVAR_LISP ("timer-list", &Vtimer_list,
	       doc: /* List of active absolute time timers in order of increasing time.  */);
  Vtimer_list = Qnil;

  DEFVAR_LISP ("timer-idle-list", &Vtimer_idle_list,
	       doc: /* List of active idle-time timers in order of increasing time.  */);
  Vtimer_idle_list = Qnil;

  DEFVAR_LISP ("input-method-function", &Vinput_method_function,
	       doc: /* If non-nil, the function that implements the current input method.
It's called with one argument, a printing character that was just read.
\(That means a character with code 040...0176.)
Typically this function uses `read-event' to read additional events.
When it does so, it should first bind `input-method-function' to nil
so it will not be called recursively.

The function should return a list of zero or more events
to be used as input.  If it wants to put back some events
to be reconsidered, separately, by the input method,
it can add them to the beginning of `unread-command-events'.

The input method function can find in `input-method-previous-method'
the previous echo area message.

The input method function should refer to the variables
`input-method-use-echo-area' and `input-method-exit-on-first-char'
for guidance on what to do.  */);
  Vinput_method_function = Qnil;

  DEFVAR_LISP ("input-method-previous-message",
	       &Vinput_method_previous_message,
	       doc: /* When `input-method-function' is called, hold the previous echo area message.
This variable exists because `read-event' clears the echo area
before running the input method.  It is nil if there was no message.  */);
  Vinput_method_previous_message = Qnil;

  DEFVAR_LISP ("show-help-function", &Vshow_help_function,
	       doc: /* If non-nil, the function that implements the display of help.
It's called with one argument, the help string to display.  */);
  Vshow_help_function = Qnil;

  DEFVAR_LISP ("disable-point-adjustment", &Vdisable_point_adjustment,
	       doc: /* If non-nil, suppress point adjustment after executing a command.

After a command is executed, if point is moved into a region that has
special properties (e.g. composition, display), we adjust point to
the boundary of the region.  But, when a command sets this variable to
non-nil, we suppress the point adjustment.

This variable is set to nil before reading a command, and is checked
just after executing the command.  */);
  Vdisable_point_adjustment = Qnil;

  DEFVAR_LISP ("global-disable-point-adjustment",
	       &Vglobal_disable_point_adjustment,
	       doc: /* *If non-nil, always suppress point adjustment.

The default value is nil, in which case, point adjustment are
suppressed only after special commands that set
`disable-point-adjustment' (which see) to non-nil.  */);
  Vglobal_disable_point_adjustment = Qnil;

  DEFVAR_LISP ("minibuffer-message-timeout", &Vminibuffer_message_timeout,
	       doc: /* *How long to display an echo-area message when the minibuffer is active.
If the value is not a number, such messages don't time out.  */);
  Vminibuffer_message_timeout = make_number (2);

  DEFVAR_LISP ("throw-on-input", &Vthrow_on_input,
	       doc: /* If non-nil, any keyboard input throws to this symbol.
The value of that variable is passed to `quit-flag' and later causes a
peculiar kind of quitting.  */);
  Vthrow_on_input = Qnil;
}

void
keys_of_keyboard ()
{
  initial_define_key (global_map, Ctl ('Z'), "suspend-emacs");
  initial_define_key (control_x_map, Ctl ('Z'), "suspend-emacs");
  initial_define_key (meta_map, Ctl ('C'), "exit-recursive-edit");
  initial_define_key (global_map, Ctl (']'), "abort-recursive-edit");
  initial_define_key (meta_map, 'x', "execute-extended-command");

  initial_define_lispy_key (Vspecial_event_map, "delete-frame",
			    "handle-delete-frame");
  /* Here we used to use `ignore-event' which would simple set prefix-arg to
     current-prefix-arg, as is done in `handle-switch-frame'.
     But `handle-switch-frame is not run from the special-map.
     Commands from that map are run in a special way that automatically
     preserves the prefix-arg.  Restoring the prefix arg here is not just
     redundant but harmful:
     - C-u C-x v =
     - current-prefix-arg is set to non-nil, prefix-arg is set to nil.
     - after the first prompt, the exit-minibuffer-hook is run which may
       iconify a frame and thus push a `iconify-frame' event.
     - after running exit-minibuffer-hook, current-prefix-arg is
       restored to the non-nil value it had before the prompt.
     - we enter the second prompt.
       current-prefix-arg is non-nil, prefix-arg is nil.
     - before running the first real event, we run the special iconify-frame
       event, but we pass the `special' arg to execute-command so
       current-prefix-arg and prefix-arg are left untouched.
     - here we foolishly copy the non-nil current-prefix-arg to prefix-arg.
     - the next key event will have a spuriously non-nil current-prefix-arg.  */
  initial_define_lispy_key (Vspecial_event_map, "iconify-frame",
			    "ignore");
  initial_define_lispy_key (Vspecial_event_map, "make-frame-visible",
			    "ignore");
  /* Handling it at such a low-level causes read_key_sequence to get
   * confused because it doesn't realize that the current_buffer was
   * changed by read_char.
   *
   * initial_define_lispy_key (Vspecial_event_map, "select-window",
   * 			    "handle-select-window"); */
  initial_define_lispy_key (Vspecial_event_map, "save-session",
			    "handle-save-session");
}

/* Mark the pointers in the kboard objects.
   Called by the Fgarbage_collector.  */
void
mark_kboards ()
{
  KBOARD *kb;
  Lisp_Object *p;
  for (kb = all_kboards; kb; kb = kb->next_kboard)
    {
      if (kb->kbd_macro_buffer)
	for (p = kb->kbd_macro_buffer; p < kb->kbd_macro_ptr; p++)
	  mark_object (*p);
      mark_object (kb->Voverriding_terminal_local_map);
      mark_object (kb->Vlast_command);
      mark_object (kb->Vreal_last_command);
      mark_object (kb->Vprefix_arg);
      mark_object (kb->Vlast_prefix_arg);
      mark_object (kb->kbd_queue);
      mark_object (kb->defining_kbd_macro);
      mark_object (kb->Vlast_kbd_macro);
      mark_object (kb->Vsystem_key_alist);
      mark_object (kb->system_key_syms);
      mark_object (kb->Vlocal_function_key_map);
      mark_object (kb->Vlocal_key_translation_map);
      mark_object (kb->Vdefault_minibuffer_frame);
      mark_object (kb->echo_string);
    }
  {
    struct input_event *event;
    for (event = kbd_fetch_ptr; event != kbd_store_ptr; event++)
      {
	if (event == kbd_buffer + KBD_BUFFER_SIZE)
	  event = kbd_buffer;
	if (event->kind != SELECTION_REQUEST_EVENT
	    && event->kind != SELECTION_CLEAR_EVENT)
	  {
	    mark_object (event->x);
	    mark_object (event->y);
	  }
	mark_object (event->frame_or_window);
	mark_object (event->arg);
      }
  }
}

/* arch-tag: 774e34d7-6d31-42f3-8397-e079a4e4c9ca
   (do not change this comment) */<|MERGE_RESOLUTION|>--- conflicted
+++ resolved
@@ -463,17 +463,6 @@
 
 /* Nonzero if input is available.  */
 int input_pending;
-
-<<<<<<< HEAD
-/* Non-zero means force key bindings update in parse_menu_item.  */
-
-int update_menu_bindings;
-=======
-/* 1 if should obey 0200 bit in input chars as "Meta", 2 if should
-   keep 0200 bit in input chars.  0 to ignore the 0200 bit.  */
-
-int meta_key;
->>>>>>> 20ef8673
 
 extern char *pending_malloc_warning;
 
